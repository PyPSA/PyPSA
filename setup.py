# -*- coding: utf-8 -*-
from __future__ import absolute_import

from codecs import open

from setuptools import find_packages, setup

with open("README.md", encoding="utf-8") as f:
    long_description = f.read()

setup(
    name="pypsa",
    version="0.25.1",
    author="PyPSA Developers, see https://pypsa.readthedocs.io/en/latest/developers.html",
    author_email="t.brown@tu-berlin.de",
    description="Python for Power Systems Analysis",
    long_description=long_description,
    long_description_content_type="text/markdown",
    url="https://github.com/PyPSA/PyPSA",
    license="MIT",
    packages=find_packages(exclude=["doc", "test"]),
    include_package_data=True,
    python_requires=">=3.9",
    install_requires=[
        "numpy",
        "scipy",
        "pandas>=0.24",
        "xarray",
        "netcdf4",
        "tables",
        "pyomo>=5.7",
        "linopy>=0.2.1",
        "matplotlib",
        "networkx>=1.10",
        "deprecation",
        "validators",
<<<<<<< HEAD
        "highspy>=1.5.3",
=======
        "numexpr<=2.8.4",  # until https://github.com/pandas-dev/pandas/issues/54449 resolved
>>>>>>> 14be68c7
    ],
    extras_require={
        "dev": ["pytest", "pypower", "pandapower", "scikit-learn"],
        "cartopy": ["cartopy>=0.16"],
        "docs": [
            "numpydoc",
            "sphinx",
            "sphinx-book-theme",
            "nbsphinx",
            "nbsphinx-link",
            "black",
            "scikit-learn",
        ],
        "gurobipy": ["gurobipy"],
    },
    classifiers=[
        "Development Status :: 5 - Production/Stable",
        "Environment :: Console",
        "Intended Audience :: Science/Research",
        "License :: OSI Approved :: MIT License",
        "Natural Language :: English",
        "Operating System :: OS Independent",
    ],
)<|MERGE_RESOLUTION|>--- conflicted
+++ resolved
@@ -34,11 +34,8 @@
         "networkx>=1.10",
         "deprecation",
         "validators",
-<<<<<<< HEAD
         "highspy>=1.5.3",
-=======
         "numexpr<=2.8.4",  # until https://github.com/pandas-dev/pandas/issues/54449 resolved
->>>>>>> 14be68c7
     ],
     extras_require={
         "dev": ["pytest", "pypower", "pandapower", "scikit-learn"],
