name: Tests

on:
  push:
    branches:
    - master
    - release-branch-v*
  pull_request:
    branches: ['*']
  schedule:
  - cron: "0 5 * * *"

# Cancel any in-progress runs when a new run is triggered
concurrency:
  group: ${{ github.workflow }}-${{ github.ref }}
  cancel-in-progress: true

jobs:
  build:
    # Build the Python SDist and wheel, performs metadata and readme linting
    name: Build and verify package
    runs-on: ubuntu-latest
    steps:
    - uses: actions/checkout@v5
      with:
        fetch-depth: 0   # Needed for setuptools_scm
    - uses: hynek/build-and-inspect-python-package@v2
      id: baipp

    outputs:
      python-versions: ${{ steps.baipp.outputs.supported_python_classifiers_json_array }}

  test:
    # Test package build in matrix of OS and Python versions
    name: Test package
    needs: [build]
    runs-on: ${{ matrix.os }}
    strategy:
      fail-fast: false
      matrix:
        python-version: ${{ fromJSON(needs.build.outputs.python-versions) }}
        os:
        - ubuntu-latest
        - macos-latest
        - windows-latest
        api: [default, new_api]
        exclude:
        - os: macos-latest
          api: new_api
        - os: windows-latest
          api: new_api

    env:
      MPLBACKEND: Agg  # https://github.com/orgs/community/discussions/26434
    steps:
    - uses: actions/checkout@v5
      with:
        fetch-depth: 0 # Needed for setuptools_scm

    - name: Set up Python ${{ matrix.python-version }} on ${{ matrix.os }}
      uses: actions/setup-python@v5
      with:
        python-version: ${{ matrix.python-version }}

    - name: Install macos dependencies
      if: matrix.os == 'macos-latest'
      run: |
        brew update
        # pkg-config is deprecated but still installed in runner
        # Can be removed once it is removed from the runner
        brew unlink pkg-config@0.29.2 || true
        brew install hdf5

    - name: Download package
      uses: actions/download-artifact@v5
      with:
        name: Packages
        path: dist

    - name: Install package and dependencies
      run: |
        python -m pip install uv
        uv sync --all-extras --no-install-project
        uv pip install "$(ls dist/*.whl)"

    - name: Run unit tests (old API)
      if: matrix.api == 'default'
<<<<<<< HEAD
      run: |
        uv run pytest \
        --mpl \
        --mpl-generate-summary=html \
        --mpl-results-path=/mpl-results \
        --cov=pypsa
        uv run coverage xml

    - name: Upload artifacts
      if: matrix.api == 'default'
      uses: actions/upload-artifact@v4
      with:
        name: results-plotting
        path: |
          /mpl-results
        retention-days: 14
        if-no-files-found: ignore

    - name: Run unit tests (new API)
      if: matrix.api == 'new_api'
=======
>>>>>>> cb72605c
      run: |
        uv run pytest --new-components-api

    - name: Run unit tests (new API)
      if: matrix.api == 'new_api'
      run: |
        uv run pytest --new-components-api

    - name: Upload code coverage report
      if: matrix.os == 'ubuntu-latest' && matrix.python-version == '3.13'
      uses: codecov/codecov-action@v5
      with:
        token: ${{ secrets.CODECOV_TOKEN }}

  check-types:
    name: Check types
    needs: [build]
    runs-on: ubuntu-latest

    steps:
    - uses: actions/checkout@v5
      with:
        fetch-depth: 0 # Needed for setuptools_scm

    - name: Set up Python 3.12
      uses: actions/setup-python@v5
      with:
        python-version: 3.12

    - name: Download package
      uses: actions/download-artifact@v5
      with:
        name: Packages
        path: dist

    - name: Install package and dependencies
      run: |
        python -m pip install uv
        uv sync --all-extras --no-install-project
        uv pip install "$(ls dist/*.whl)"

    - name: Run type checker (mypy)
      run: |
        uv run mypy .<|MERGE_RESOLUTION|>--- conflicted
+++ resolved
@@ -85,7 +85,6 @@
 
     - name: Run unit tests (old API)
       if: matrix.api == 'default'
-<<<<<<< HEAD
       run: |
         uv run pytest \
         --mpl \
@@ -106,8 +105,6 @@
 
     - name: Run unit tests (new API)
       if: matrix.api == 'new_api'
-=======
->>>>>>> cb72605c
       run: |
         uv run pytest --new-components-api
 
