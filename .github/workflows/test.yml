--- conflicted
+++ resolved
@@ -73,12 +73,9 @@
         python -m pip install uv
         uv pip install --compile --system "$(ls dist/*.whl)[dev,hdf5]"
 
-<<<<<<< HEAD
-    - name: Run unit tests # Also includes 
-=======
-    - name: Test with pytest
+
+    - name: Run unit tests # Also includes doctests
       if: matrix.os != 'windows-latest' || matrix.python-version != '3.13'
->>>>>>> b4a4acce
       run: |
         coverage run -m pytest
         coverage xml
