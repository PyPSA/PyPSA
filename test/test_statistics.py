import numpy as np
import pandas as pd
import pytest

import pypsa
from pypsa.statistics import groupers
from pypsa.statistics.expressions import StatisticsAccessor


@pytest.mark.parametrize("stat_func", StatisticsAccessor._methods)
def test_all_methods(ac_dc_network_r, stat_func):
    df = getattr(ac_dc_network_r.statistics, stat_func)
    assert not df().empty


def test_default_solved(ac_dc_network_r):
    df = ac_dc_network_r.statistics()
    assert not df.empty

    df = ac_dc_network_r.statistics.energy_balance()
    assert not df.empty
    assert (
        round(
            df.groupby(level="bus_carrier").sum().sum()
            / df.where(lambda x: x > 0).groupby(level="bus_carrier").sum().sum(),
            3,
        )
        == 0
    )


@pytest.mark.parametrize(
    "groupby",
    [
        "carrier",
        groupers.carrier,
        ["bus_carrier", "carrier"],
        [groupers.bus_carrier, groupers.carrier],
    ],
)
def test_grouping_by_keys_unsolved(ac_dc_network, groupby):
    df = ac_dc_network.statistics(groupby=groupby)
    assert not df.empty


@pytest.mark.parametrize(
    "groupby",
    [
        "carrier",
        groupers.carrier,
        ["bus_carrier", "carrier"],
        [groupers.bus_carrier, groupers.carrier],
        ["bus", "carrier"],
        ["country", "carrier"],
    ],
)
def test_grouping_by_keys_solved(ac_dc_network_r, groupby):
    df = ac_dc_network_r.statistics(groupby=groupby)
    assert not df.empty


def test_grouping_by_keys_with_specific_column_solved(ac_dc_network_r):
    df = ac_dc_network_r.statistics(groupby=["bus0", "carrier"], comps={"Link"})
    assert not df.empty


def test_grouping_by_new_registered_key(ac_dc_network_r):
    def new_grouper(n, c):
        return n.df(c).index.to_series()

    n = ac_dc_network_r
    pypsa.statistics.groupers.add_grouper("new_grouper", new_grouper)
    df = n.statistics.supply(groupby="new_grouper")
    assert not df.empty
    assert df.index.nlevels == 2

    df = n.statistics.supply(groupby=["new_grouper", "carrier"], comps="Link")
    assert not df.empty
    assert df.index.nlevels == 2


def test_zero_profit_rule_branches(ac_dc_network_r):
    n = ac_dc_network_r
    revenue = n.statistics.revenue(aggregate_time="sum")
    capex = n.statistics.capex()
    comps = ["Line", "Link"]
    assert np.allclose(revenue[comps], capex[comps])


def test_net_and_gross_revenue(ac_dc_network_r):
    n = ac_dc_network_r
    target = n.statistics.revenue(aggregate_time="sum")
    revenue_out = n.statistics.revenue(aggregate_time="sum", direction="output")
    revenue_in = n.statistics.revenue(aggregate_time="sum", direction="input")
    revenue = revenue_in.add(revenue_out, fill_value=0)
    comps = ["Generator", "Line", "Link"]
    assert np.allclose(revenue[comps], target[comps])


def test_supply_withdrawal(ac_dc_network_r):
    n = ac_dc_network_r
    target = n.statistics.energy_balance()
    supply = n.statistics.energy_balance(direction="supply")
    withdrawal = n.statistics.energy_balance(direction="withdrawal")
    energy_balance = supply.sub(withdrawal, fill_value=0)
    assert np.allclose(energy_balance.reindex(target.index), target)


def test_opex():
    n = pypsa.Network()
    n.set_snapshots([0, 1, 2])
    n.snapshot_weightings.loc[:, :] = 2
    n.add("Bus", "bus")
    n.add("Load", "load", bus="bus", p_set=[0, 0, 5])
    n.add(
        "Generator",
        "gen",
        bus="bus",
        carrier="gen",
        p_nom=10,
        p_max_pu=[0, 1, 0],
        marginal_cost=2,
        marginal_cost_quadratic=0.2,
    )
    n.add(
        "Store",
        "sto",
        bus="bus",
        carrier="sto",
        e_nom=10,
        e_initial=0,
        marginal_cost_storage=0.5,
    )
    n.add("Bus", "bus2")
    n.add(
        "StorageUnit",
        "su",
        bus="bus2",
        carrier="su",
        marginal_cost=5,
        p_nom=1,
        max_hours=2,
        inflow=1,
        spill_cost=20,
    )

    n.optimize()

    opex = n.statistics.opex()

    assert opex.loc["Store", "sto"] == 2 * 0.5 * 10
    assert opex.loc["Generator", "gen"] == 2 * 2 * 5 + 2 * 0.2 * 5**2
    assert opex.loc["StorageUnit", "su"] == 2 * 20 * 2

    n.generators.marginal_cost_quadratic = 0
    n.generators.committable = True
    n.generators.start_up_cost = 4
    n.generators.shut_down_cost = 5
    n.generators.stand_by_cost = 9

    n.optimize()

    opex = n.statistics.opex()

    assert opex.loc["Store", "sto"] == 2 * 0.5 * 10
    assert opex.loc["Generator", "gen"] == 2 * 2 * 5 + 1 * 4 + 2 * 5 + 2 * 1 * 9

    opex = n.statistics.opex(cost_types="marginal_cost")

    assert opex.loc["Generator", "gen"] == 2 * 2 * 5
    with pytest.raises(KeyError):
        opex.loc["StorageUnit", "su"]
    with pytest.raises(KeyError):
        opex.loc["Store", "sto"]

    opex = n.statistics.opex(cost_types="marginal_cost_storage")

    assert opex.loc["Store", "sto"] == 2 * 0.5 * 10
    with pytest.raises(KeyError):
        opex.loc["Generator", "gen"]


def test_no_grouping(ac_dc_network_r):
    df = ac_dc_network_r.statistics(groupby=False)
    assert not df.empty


def test_no_time_aggregation(ac_dc_network_r):
    df = ac_dc_network_r.statistics.supply(aggregate_time=False)
    assert not df.empty
    assert isinstance(df, pd.DataFrame)


def test_carrier_selection(ac_dc_network_r):
    n = ac_dc_network_r
    df = n.statistics(carrier="AC")
    assert not df.empty
    assert "Line" in df.index.unique(0)
    assert list(df.index.unique(1)) == ["AC"]

    df = n.statistics(carrier=["AC"])
    assert "Line" in df.index.unique(0)
    assert list(df.index.unique(1)) == ["AC"]


def test_bus_carrier_selection(ac_dc_network_r):
    df = ac_dc_network_r.statistics(groupby=False, bus_carrier="AC")
    assert not df.empty


def test_bus_carrier_selection_with_list(ac_dc_network_r):
    df = ac_dc_network_r.statistics(
        groupby=groupers["bus", "carrier"], bus_carrier=["AC", "DC"]
    )
    assert not df.empty


def test_storage_capacity(ac_dc_network_r):
    n = ac_dc_network_r
    df = n.statistics.installed_capacity(storage=True)
    assert df.empty

    df = n.statistics.optimal_capacity(storage=True)
    assert df.empty

    n.add("Store", "example", carrier="any", bus="Manchester", e_nom=10, e_nom_opt=5)
    df = n.statistics.installed_capacity(storage=True)
    assert not df.empty
    assert df.sum() == 10

    df = n.statistics.optimal_capacity(storage=True)
    assert not df.empty
    assert df.sum() == 5


def test_single_component(ac_dc_network_r):
    n = ac_dc_network_r
    df = n.statistics.installed_capacity(comps="Generator")
    assert not df.empty
    assert df.index.nlevels == 1


def test_aggregate_across_components(ac_dc_network_r):
    n = ac_dc_network_r
    df = n.statistics.installed_capacity(
        comps=["Generator", "Line"], aggregate_across_components=True
    )
    assert not df.empty
    assert "component" not in df.index.names

    df = n.statistics.supply(
        comps=["Generator", "Line"],
        aggregate_across_components=True,
        aggregate_time=False,
    )
    assert not df.empty
    assert "component" not in df.index.names


def test_multiindexed(ac_dc_network_mi):
    n = ac_dc_network_mi
    df = n.statistics()
    assert not df.empty
    assert df.columns.nlevels == 2
    assert df.columns.unique(1)[0] == 2013


def test_multiindexed_aggregate_across_components(ac_dc_network_mi):
    n = ac_dc_network_mi
    df = n.statistics.installed_capacity(
        comps=["Generator", "Line"], aggregate_across_components=True
    )
    assert not df.empty
    assert "component" not in df.index.names


def test_inactive_exclusion_in_static(ac_dc_network_r):
    n = ac_dc_network_r
    df = n.statistics()
    assert "Line" in df.index.unique(0)

    n.lines["active"] = False
    df = n.statistics()
    assert "Line" not in df.index.unique(0)

    n.lines["active"] = True


def test_transmission_carriers(ac_dc_network_r):
    n = ac_dc_network_r
    n.lines["carrier"] = "AC"
    df = pypsa.statistics.get_transmission_carriers(ac_dc_network_r)
    assert "AC" in df.unique(1)


def test_system_cost(ac_dc_network_r):
    n = ac_dc_network_r
<<<<<<< HEAD
    target = n.statistics.capex(nice_names=False).round(2)
    n.statistics.set_parameters(nice_names=False, round=2)
    df = n.statistics.capex()
    assert np.allclose(df, target)
    with pytest.raises(ValueError):
        # Test setting not existing parameters
        n.statistics.set_parameters(groupby=False)
        # Test setting wrong dtype of parameter
        n.statistics.set_parameters(round="one")
    # Test parameter representation
    isinstance(n.statistics.parameters, str)


def test_emissions_calculation(ac_dc_network_r):
    n = ac_dc_network_r
    n.optimize(n.snapshots)
    # n.statistics().round(1).T
    # assert reloaded.meta == scipy_network.meta
    assert (
        n.statistics.carbon_emissions().sum()
        == n.global_constraints.constant["co2_limit"]
    )
    assert (
        n.statistics()["Carbon Emission"].sum()
        == n.global_constraints.constant["co2_limit"]
    )
=======
    capex = n.statistics.capex().sum()
    opex = n.statistics.opex().sum()
    system_cost = n.statistics.system_cost().sum()
    assert system_cost == capex + opex
>>>>>>> e2db9d96
<|MERGE_RESOLUTION|>--- conflicted
+++ resolved
@@ -295,7 +295,37 @@
 
 def test_system_cost(ac_dc_network_r):
     n = ac_dc_network_r
-<<<<<<< HEAD
+    c = "Generator"
+
+    grouper = groupers.carrier(n, c)
+    assert isinstance(grouper, pd.Series)
+
+    grouper = groupers.bus_carrier(n, c)
+    assert isinstance(grouper, pd.Series)
+
+    grouper = groupers["bus", "carrier"](n, c)
+    assert isinstance(grouper, list)
+    assert all(isinstance(ds, pd.Series) for ds in grouper)
+
+    grouper = groupers["bus", "carrier"](n, c)
+    assert isinstance(grouper, list)
+    assert all(isinstance(ds, pd.Series) for ds in grouper)
+
+    grouper = groupers["country", "carrier"](n, c)
+    assert isinstance(grouper, list)
+    assert all(isinstance(ds, pd.Series) for ds in grouper)
+
+    grouper = groupers["carrier", "bus_carrier"](n, c)
+    assert isinstance(grouper, list)
+    assert all(isinstance(ds, pd.Series) for ds in grouper)
+
+    grouper = groupers["bus", "carrier", "bus_carrier"](n, c)
+    assert isinstance(grouper, list)
+    assert all(isinstance(ds, pd.Series) for ds in grouper)
+
+
+def test_parameters(ac_dc_network_r):
+    n = ac_dc_network_r
     target = n.statistics.capex(nice_names=False).round(2)
     n.statistics.set_parameters(nice_names=False, round=2)
     df = n.statistics.capex()
@@ -308,6 +338,11 @@
     # Test parameter representation
     isinstance(n.statistics.parameters, str)
 
+    capex = n.statistics.capex().sum()
+    opex = n.statistics.opex().sum()
+    system_cost = n.statistics.system_cost().sum()
+    assert system_cost == capex + opex
+
 
 def test_emissions_calculation(ac_dc_network_r):
     n = ac_dc_network_r
@@ -321,10 +356,4 @@
     assert (
         n.statistics()["Carbon Emission"].sum()
         == n.global_constraints.constant["co2_limit"]
-    )
-=======
-    capex = n.statistics.capex().sum()
-    opex = n.statistics.opex().sum()
-    system_cost = n.statistics.system_cost().sum()
-    assert system_cost == capex + opex
->>>>>>> e2db9d96
+    )