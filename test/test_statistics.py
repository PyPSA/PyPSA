import numpy as np
import pandas as pd
import pytest

import pypsa
from pypsa.statistics import groupers
from pypsa.statistics.expressions import StatisticsAccessor


@pytest.mark.parametrize("stat_func", StatisticsAccessor._methods)
def test_all_methods(ac_dc_network_r, stat_func):
    df = getattr(ac_dc_network_r.statistics, stat_func)
    assert not df().empty


def test_default_solved(ac_dc_network_r):
    df = ac_dc_network_r.statistics()
    assert not df.empty

    df = ac_dc_network_r.statistics.energy_balance()
    assert not df.empty
    assert (
        round(
            df.groupby(level="bus_carrier").sum().sum()
            / df.where(lambda x: x > 0).groupby(level="bus_carrier").sum().sum(),
            3,
        )
        == 0
    )


@pytest.mark.parametrize(
    "groupby",
    [
        "carrier",
        groupers.carrier,
        ["bus_carrier", "carrier"],
        [groupers.bus_carrier, groupers.carrier],
    ],
)
def test_grouping_by_keys_unsolved(ac_dc_network, groupby):
    df = ac_dc_network.statistics(groupby=groupby)
    assert not df.empty


@pytest.mark.parametrize(
    "groupby",
    [
        "carrier",
        groupers.carrier,
        ["bus_carrier", "carrier"],
        [groupers.bus_carrier, groupers.carrier],
        ["bus", "carrier"],
        ["country", "carrier"],
    ],
)
def test_grouping_by_keys_solved(ac_dc_network_r, groupby):
    df = ac_dc_network_r.statistics(groupby=groupby)
    assert not df.empty


def test_grouping_by_keys_with_specific_column_solved(ac_dc_network_r):
    df = ac_dc_network_r.statistics(groupby=["bus0", "carrier"], comps={"Link"})
    assert not df.empty


def test_grouping_by_new_registered_key(ac_dc_network_r):
    def new_grouper(n, c):
        return n.df(c).index.to_series()

    n = ac_dc_network_r
    pypsa.statistics.groupers.add_grouper("new_grouper", new_grouper)
    df = n.statistics.supply(groupby="new_grouper")
    assert not df.empty
    assert df.index.nlevels == 2

    df = n.statistics.supply(groupby=["new_grouper", "carrier"], comps="Link")
    assert not df.empty
    assert df.index.nlevels == 2


def test_zero_profit_rule_branches(ac_dc_network_r):
    n = ac_dc_network_r
    revenue = n.statistics.revenue(aggregate_time="sum")
    capex = n.statistics.capex()
    comps = ["Line", "Link"]
    assert np.allclose(revenue[comps], capex[comps])


def test_net_and_gross_revenue(ac_dc_network_r):
    n = ac_dc_network_r
    target = n.statistics.revenue(aggregate_time="sum")
    revenue_out = n.statistics.revenue(aggregate_time="sum", kind="output")
    revenue_in = n.statistics.revenue(aggregate_time="sum", kind="input")
    revenue = revenue_in.add(revenue_out, fill_value=0)
    comps = ["Generator", "Line", "Link"]
    assert np.allclose(revenue[comps], target[comps])


def test_supply_withdrawal(ac_dc_network_r):
    n = ac_dc_network_r
    target = n.statistics.energy_balance()
    supply = n.statistics.energy_balance(kind="supply")
    withdrawal = n.statistics.energy_balance(kind="withdrawal")
    energy_balance = supply.sub(withdrawal, fill_value=0)
    assert np.allclose(energy_balance.reindex(target.index), target)


def test_no_grouping(ac_dc_network_r):
    df = ac_dc_network_r.statistics(groupby=False)
    assert not df.empty


def test_no_time_aggregation(ac_dc_network_r):
    df = ac_dc_network_r.statistics.supply(aggregate_time=False)
    assert not df.empty
    assert isinstance(df, pd.DataFrame)


def test_bus_carrier_selection(ac_dc_network_r):
    df = ac_dc_network_r.statistics(groupby=False, bus_carrier="AC")
    assert not df.empty


def test_bus_carrier_selection_with_list(ac_dc_network_r):
    df = ac_dc_network_r.statistics(
        groupby=groupers["bus", "carrier"], bus_carrier=["AC", "DC"]
    )
    assert not df.empty


def test_storage_capacity(ac_dc_network_r):
    n = ac_dc_network_r
    df = n.statistics.installed_capacity(storage=True)
    assert df.empty

    df = n.statistics.optimal_capacity(storage=True)
    assert df.empty

    n.add("Store", "example", carrier="any", bus="Manchester", e_nom=10, e_nom_opt=5)
    df = n.statistics.installed_capacity(storage=True)
    assert not df.empty
    assert df.sum() == 10

    df = n.statistics.optimal_capacity(storage=True)
    assert not df.empty
    assert df.sum() == 5


def test_single_component(ac_dc_network_r):
    n = ac_dc_network_r
    df = n.statistics.installed_capacity(comps="Generator")
    assert not df.empty
    assert df.index.nlevels == 1


def test_aggregate_across_components(ac_dc_network_r):
    n = ac_dc_network_r
    df = n.statistics.installed_capacity(
        comps=["Generator", "Line"], aggregate_across_components=True
    )
    assert not df.empty
    assert "component" not in df.index.names

    df = n.statistics.supply(
        comps=["Generator", "Line"],
        aggregate_across_components=True,
        aggregate_time=False,
    )
    assert not df.empty
    assert "component" not in df.index.names


def test_multiindexed(ac_dc_network_mi):
    n = ac_dc_network_mi
    df = n.statistics()
    assert not df.empty
    assert df.columns.nlevels == 2
    assert df.columns.unique(1)[0] == 2013


def test_multiindexed_aggregate_across_components(ac_dc_network_mi):
    n = ac_dc_network_mi
    df = n.statistics.installed_capacity(
        comps=["Generator", "Line"], aggregate_across_components=True
    )
    assert not df.empty
    assert "component" not in df.index.names


def test_inactive_exclusion_in_static(ac_dc_network_r):
    n = ac_dc_network_r
    df = n.statistics()
    assert "Line" in df.index.unique(0)

    n.lines["active"] = False
    df = n.statistics()
    assert "Line" not in df.index.unique(0)

    n.lines["active"] = True


def test_transmission_carriers(ac_dc_network_r):
    n = ac_dc_network_r
    n.lines["carrier"] = "AC"
    df = pypsa.statistics.get_transmission_carriers(ac_dc_network_r)
    assert "AC" in df.unique(1)


def test_carrier_selection(ac_dc_network_r):
    n = ac_dc_network_r
    df = n.statistics(carrier="AC")
    assert not df.empty
    assert "Line" in df.index.unique(0)
    assert list(df.index.unique(1)) == ["AC"]

<<<<<<< HEAD
    df = n.statistics(carrier=["AC"])
    assert "Line" in df.index.unique(0)
    assert list(df.index.unique(1)) == ["AC"]


def test_parameters(ac_dc_network_r):
    n = ac_dc_network_r
    target = n.statistics.capex(nice_names=False).round(2)
    n.statistics.set_parameters(nice_names=False, round=2)
    df = n.statistics.capex()
    assert np.allclose(df, target)
    with pytest.raises(ValueError):
        # Test setting not existing parameters
        n.statistics.set_parameters(groupby=False)
        # Test setting wrong dtype of parameter
        n.statistics.set_parameters(round="one")
    # Test parameter representation
    isinstance(n.statistics.parameters, str)
=======
    grouper = groupers["bus", "carrier", "bus_carrier"](n, c)
    assert isinstance(grouper, list)
    assert all(isinstance(ds, pd.Series) for ds in grouper)
>>>>>>> 010361ee
<|MERGE_RESOLUTION|>--- conflicted
+++ resolved
@@ -214,27 +214,6 @@
     assert "Line" in df.index.unique(0)
     assert list(df.index.unique(1)) == ["AC"]
 
-<<<<<<< HEAD
     df = n.statistics(carrier=["AC"])
     assert "Line" in df.index.unique(0)
-    assert list(df.index.unique(1)) == ["AC"]
-
-
-def test_parameters(ac_dc_network_r):
-    n = ac_dc_network_r
-    target = n.statistics.capex(nice_names=False).round(2)
-    n.statistics.set_parameters(nice_names=False, round=2)
-    df = n.statistics.capex()
-    assert np.allclose(df, target)
-    with pytest.raises(ValueError):
-        # Test setting not existing parameters
-        n.statistics.set_parameters(groupby=False)
-        # Test setting wrong dtype of parameter
-        n.statistics.set_parameters(round="one")
-    # Test parameter representation
-    isinstance(n.statistics.parameters, str)
-=======
-    grouper = groupers["bus", "carrier", "bus_carrier"](n, c)
-    assert isinstance(grouper, list)
-    assert all(isinstance(ds, pd.Series) for ds in grouper)
->>>>>>> 010361ee
+    assert list(df.index.unique(1)) == ["AC"]