--- conflicted
+++ resolved
@@ -95,12 +95,8 @@
     )
 
 
-<<<<<<< HEAD
 def test_hdf5_io_multiindexed(ac_dc_network_mi, tmpdir):
-=======
-def test_hdf5_io_multiindexed(ac_dc_network_multiindexed, tmpdir):
-    pytest.importorskip("tables", reason="PyTables not installed")
->>>>>>> 04548b3d
+    pytest.importorskip("tables", reason="PyTables not installed")
     fn = os.path.join(tmpdir, "hdf5_export.h5")
     ac_dc_network_mi.export_to_hdf5(fn)
     m = pypsa.Network(fn)
