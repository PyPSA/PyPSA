from pathlib import Path

import geopandas as gpd
import numpy as np
import pandas as pd
import pytest
from shapely.geometry import Polygon

import pypsa
from pypsa.constants import DEFAULT_EPSG

<<<<<<< HEAD
pypsa.options.debug.runtime_verification = True


def pytest_addoption(parser):
    parser.addoption(
        "--test-docs-build",
        action="store_true",
        default=False,
        help="run sphinx build test",
    )


def pytest_configure(config):
    config.addinivalue_line("markers", "test_sphinx_build: mark test as sphinx build")


=======
>>>>>>> c7506986
COMPONENT_NAMES = [
    "sub_networks",
    "buses",
    "carriers",
    "global_constraints",
    "lines",
    "line_types",
    "transformers",
    "transformer_types",
    "links",
    "loads",
    "generators",
    "storage_units",
    "stores",
    "shunt_impedances",
    "shapes",
]


@pytest.fixture(params=COMPONENT_NAMES)
def component_name(request):
    return request.param


# Example Networks


@pytest.fixture
def ac_dc_network():
    return pypsa.examples.ac_dc_meshed()


@pytest.fixture
def storage_hvdc_network():
    return pypsa.examples.storage_hvdc()


@pytest.fixture
def model_energy_network():
    return pypsa.examples.model_energy()


@pytest.fixture
def stochastic_network():
    return pypsa.examples.stochastic_network()


@pytest.fixture
def n():
    return pypsa.examples.ac_dc_meshed()


@pytest.fixture
def ac_dc_meshed_stoch():
    n = pypsa.examples.ac_dc_meshed()
    n.set_scenarios({"low": 0.5, "high": 0.5})
    return n


@pytest.fixture
def ac_dc_meshed_stoch_r(ac_dc_network_r):
    n = ac_dc_network_r.copy()
    n.set_scenarios({"low": 0.5, "high": 0.5})
    return n


@pytest.fixture
def scigrid_de_network():
    return pypsa.examples.scigrid_de()


@pytest.fixture
def ac_dc_network_solved():
    n = pypsa.examples.ac_dc_meshed()
    n.optimize()
    del n.model.solver_model
    return n


@pytest.fixture  # scope="session")
def ac_dc_network_r():
    csv_folder = Path(__file__).parent / "data" / "ac-dc-meshed" / "results-lopf"
    return pypsa.Network(csv_folder)


@pytest.fixture
def ac_dc_network_mi(ac_dc_network):
    n = ac_dc_network
    n.snapshots = pd.MultiIndex.from_product([[2013], n.snapshots])
    n.investment_periods = [2013]
    gens_i = n.generators.index
    rng = np.random.default_rng()  # Create a random number generator
    n.generators_t.p[gens_i] = rng.random(size=(len(n.snapshots), len(gens_i)))
    return n


@pytest.fixture
def ac_dc_network_shapes(ac_dc_network):
    n = ac_dc_network

    # Create bounding boxes around points
    def create_bbox(x, y, delta=0.1):
        return Polygon(
            [
                (x - delta, y - delta),
                (x - delta, y + delta),
                (x + delta, y + delta),
                (x + delta, y - delta),
            ]
        )

    bboxes = n.buses.apply(lambda row: create_bbox(row["x"], row["y"]), axis=1)

    # Convert to GeoSeries
    geo_series = gpd.GeoSeries(bboxes, crs=DEFAULT_EPSG)

    n.add(
        "Shape",
        name=geo_series.index,
        geometry=geo_series,
        idx=geo_series.index,
        component="Bus",
    )

    return n


@pytest.fixture
def scipy_network():
    n = pypsa.examples.scigrid_de()
    n.generators.control = "PV"
    g = n.generators[n.generators.bus == "492"]
    n.generators.loc[g.index, "control"] = "PQ"
    n.calculate_dependent_values()
    n.determine_network_topology()
    return n


@pytest.fixture
def network_only_component_names():
    n = pypsa.Network()
    n.add("Bus", "bus1", x=0, y=0)
    n.add("Bus", "bus2", x=1, y=0)
    n.add("Bus", "bus3", x=0, y=1)
    # Add components with no extra data
    n.add("Carrier", "carrier1")
    n.add("Carrier", "carrier2")
    return n


UNSOLVED_NETWORKS = [
    "ac_dc_network",
    "scigrid_de_network",
    "storage_hvdc_network",
    "model_energy_network",
    "stochastic_network",
    "network_only_component_names",
]

SOLVED_NETWORKS = [
    "ac_dc_network_solved",
]


@pytest.fixture(params=UNSOLVED_NETWORKS)
def networks(request):
    return request.getfixturevalue(request.param)


@pytest.fixture(params=UNSOLVED_NETWORKS + SOLVED_NETWORKS)
def networks_including_solved(request):
    return request.getfixturevalue(request.param)


@pytest.fixture
def network_collection(ac_dc_network_r):
    return pypsa.NetworkCollection(
        [ac_dc_network_r],
        index=pd.MultiIndex.from_tuples([("a", 2030)], names=["scenario", "year"]),
    )


@pytest.fixture(scope="module")
def pandapower_custom_network():
    try:
        import pandapower as pp
    except ImportError:
        pytest.skip("pandapower not installed")
    net = pp.create_empty_network()
    bus1 = pp.create_bus(net, vn_kv=20.0, name="Bus 1")
    bus2 = pp.create_bus(net, vn_kv=0.4, name="Bus 2")
    bus3 = pp.create_bus(net, vn_kv=0.4, name="Bus 3")
    # create bus elements
    pp.create_ext_grid(net, bus=bus1, vm_pu=1.02, name="Grid Connection")
    pp.create_load(net, bus=bus3, p_mw=0.100, q_mvar=0.05, name="Load")
    pp.create_shunt(net, bus=bus3, p_mw=0.0, q_mvar=0.0, name="Shunt")
    # create branch elements
    pp.create_transformer(
        net, hv_bus=bus1, lv_bus=bus2, std_type="0.4 MVA 20/0.4 kV", name="Trafo"
    )
    pp.create_line(
        net,
        from_bus=bus2,
        to_bus=bus3,
        length_km=0.1,
        std_type="NAYY 4x50 SE",
        name="Line",
    )
    return net


@pytest.fixture(scope="module")
def pandapower_cigre_network():
    try:
        import pandapower.networks as pn
    except ImportError:
        pytest.skip("pandapower not installed")
    return pn.create_cigre_network_mv(with_der="all")


@pytest.fixture
def stochastic_benchmark_network():
    """
    Create a network for benchmarking stochastic problems.
    This optimization problem is also uploaded to the pypsa examples repository
    with stochastic problem solved in two ways: out-of-the-box using PyPSA
    functionality and hardcoded using linopy.
    """
    # Configuration
    GAS_PRICE = 40  # Default scenario
    FREQ = "3h"
    LOAD_MW = 1
    TS_URL = "https://tubcloud.tu-berlin.de/s/pKttFadrbTKSJKF/download/time-series-lecture-2.csv"

    # Technology specs
    TECH = {
        "solar": {"profile": "solar", "inv": 1e6, "m_cost": 0.01},
        "wind": {"profile": "onwind", "inv": 2e6, "m_cost": 0.02},
        "gas": {"inv": 7e5, "eff": 0.6},
        "lignite": {"inv": 1.3e6, "eff": 0.4, "m_cost": 130},
    }
    FOM, DR, LIFE = 3.0, 0.03, 25

    def annuity(life, rate):
        return rate / (1 - (1 + rate) ** -life) if rate else 1 / life

    for cfg in TECH.values():
        cfg["fixed_cost"] = (annuity(LIFE, DR) + FOM / 100) * cfg["inv"]

    # Load time series data from URL - same as in the original script
    ts = pd.read_csv(TS_URL, index_col=0, parse_dates=True).resample(FREQ).asfreq()

    n = pypsa.Network()
    n.set_snapshots(ts.index)
    n.snapshot_weightings = pd.Series(int(FREQ[:-1]), index=ts.index)

    n.add("Bus", "DE")
    n.add("Load", "DE_load", bus="DE", p_set=LOAD_MW)

    for tech in ["solar", "wind"]:
        cfg = TECH[tech]
        n.add(
            "Generator",
            tech,
            bus="DE",
            p_nom_extendable=True,
            p_max_pu=ts[cfg["profile"]],
            capital_cost=cfg["fixed_cost"],
            marginal_cost=cfg["m_cost"],
        )

    for tech in ["gas", "lignite"]:
        cfg = TECH[tech]
        mc = (GAS_PRICE / cfg["eff"]) if tech == "gas" else cfg["m_cost"]
        n.add(
            "Generator",
            tech,
            bus="DE",
            p_nom_extendable=True,
            efficiency=cfg["eff"],
            capital_cost=cfg["fixed_cost"],
            marginal_cost=mc,
        )
    # Set up scenarios
    n.set_scenarios({"low": 0.4, "medium": 0.3, "high": 0.3})

    return n<|MERGE_RESOLUTION|>--- conflicted
+++ resolved
@@ -9,25 +9,8 @@
 import pypsa
 from pypsa.constants import DEFAULT_EPSG
 
-<<<<<<< HEAD
 pypsa.options.debug.runtime_verification = True
 
-
-def pytest_addoption(parser):
-    parser.addoption(
-        "--test-docs-build",
-        action="store_true",
-        default=False,
-        help="run sphinx build test",
-    )
-
-
-def pytest_configure(config):
-    config.addinivalue_line("markers", "test_sphinx_build: mark test as sphinx build")
-
-
-=======
->>>>>>> c7506986
 COMPONENT_NAMES = [
     "sub_networks",
     "buses",
