from pathlib import Path

import geopandas as gpd
import numpy as np
import pandas as pd
import pytest
from shapely.geometry import Polygon

import pypsa
from pypsa.constants import DEFAULT_EPSG

COMPONENT_NAMES = [
    "sub_networks",
    "buses",
    "carriers",
    "global_constraints",
    "lines",
    "line_types",
    "transformers",
    "transformer_types",
    "links",
    "loads",
    "generators",
    "storage_units",
    "stores",
    "shunt_impedances",
    "shapes",
]


@pytest.fixture(params=COMPONENT_NAMES)
def component_name(request):
    return request.param


def pytest_addoption(parser):
    parser.addoption(
        "--test-docs-build",
        action="store_true",
        default=False,
        help="run sphinx build test",
    )


def pytest_configure(config):
    config.addinivalue_line("markers", "test_sphinx_build: mark test as sphinx build")


@pytest.fixture
def scipy_network():
    n = pypsa.examples.scigrid_de()
    n.generators.control = "PV"
    g = n.generators[n.generators.bus == "492"]
    n.generators.loc[g.index, "control"] = "PQ"
    n.calculate_dependent_values()
    n.determine_network_topology()
    return n


@pytest.fixture
def n():
    return pypsa.examples.ac_dc_meshed()


@pytest.fixture
def ac_dc_meshed_stoch():
    n = pypsa.examples.ac_dc_meshed()
    n.set_scenarios({"low": 0.5, "high": 0.5})
    return n


@pytest.fixture
def ac_dc_meshed_stoch_r(ac_dc_network_r):
    n = ac_dc_network_r.copy()
    n.set_scenarios({"low": 0.5, "high": 0.5})
    return n


@pytest.fixture
def ac_dc_network():
    return pypsa.examples.ac_dc_meshed()


<<<<<<< HEAD
@pytest.fixture
=======
@pytest.fixture  # scope="session")
>>>>>>> 6c5c505c
def ac_dc_network_r():
    csv_folder = Path(__file__).parent / "data" / "ac-dc-meshed" / "results-lopf"
    return pypsa.Network(csv_folder)


@pytest.fixture
def ac_dc_network_mi(ac_dc_network):
    n = ac_dc_network
    n.snapshots = pd.MultiIndex.from_product([[2013], n.snapshots])
    n.investment_periods = [2013]
    gens_i = n.generators.index
    rng = np.random.default_rng()  # Create a random number generator
    n.generators_t.p[gens_i] = rng.random(size=(len(n.snapshots), len(gens_i)))
    return n


@pytest.fixture
def ac_dc_network_shapes(ac_dc_network):
    n = ac_dc_network

    # Create bounding boxes around points
    def create_bbox(x, y, delta=0.1):
        return Polygon(
            [
                (x - delta, y - delta),
                (x - delta, y + delta),
                (x + delta, y + delta),
                (x + delta, y - delta),
            ]
        )

    bboxes = n.buses.apply(lambda row: create_bbox(row["x"], row["y"]), axis=1)

    # Convert to GeoSeries
    geo_series = gpd.GeoSeries(bboxes, crs=DEFAULT_EPSG)

    n.add(
        "Shape",
        name=geo_series.index,
        geometry=geo_series,
        idx=geo_series.index,
        component="Bus",
    )

    return n


@pytest.fixture
def network_collection(ac_dc_network_r):
    return pypsa.NetworkCollection(
        [ac_dc_network_r],
        index=pd.MultiIndex.from_tuples([("a", 2030)], names=["scenario", "year"]),
    )


@pytest.fixture
def storage_hvdc_network():
    return pypsa.examples.storage_hvdc()


@pytest.fixture
def all_networks(
    ac_dc_network,
    # ac_dc_network_r,
    # ac_dc_network_mi,
    # ac_dc_network_shapes,
    # storage_hvdc_network,
):
    return [
        ac_dc_network,
        # ac_dc_network_r,
        # ac_dc_network_mi,
        # ac_dc_network_shapes,
        # storage_hvdc_network,
    ]


@pytest.fixture(scope="module")
def pandapower_custom_network():
    try:
        import pandapower as pp
    except ImportError:
        pytest.skip("pandapower not installed")
    net = pp.create_empty_network()
    bus1 = pp.create_bus(net, vn_kv=20.0, name="Bus 1")
    bus2 = pp.create_bus(net, vn_kv=0.4, name="Bus 2")
    bus3 = pp.create_bus(net, vn_kv=0.4, name="Bus 3")
    # create bus elements
    pp.create_ext_grid(net, bus=bus1, vm_pu=1.02, name="Grid Connection")
    pp.create_load(net, bus=bus3, p_mw=0.100, q_mvar=0.05, name="Load")
    pp.create_shunt(net, bus=bus3, p_mw=0.0, q_mvar=0.0, name="Shunt")
    # create branch elements
    pp.create_transformer(
        net, hv_bus=bus1, lv_bus=bus2, std_type="0.4 MVA 20/0.4 kV", name="Trafo"
    )
    pp.create_line(
        net,
        from_bus=bus2,
        to_bus=bus3,
        length_km=0.1,
        std_type="NAYY 4x50 SE",
        name="Line",
    )
    return net


@pytest.fixture(scope="module")
def pandapower_cigre_network():
    try:
        import pandapower.networks as pn
    except ImportError:
        pytest.skip("pandapower not installed")
    return pn.create_cigre_network_mv(with_der="all")


@pytest.fixture
def stochastic_benchmark_network():
    """
    Create a network for benchmarking stochastic problems.
    This optimization problem is also uploaded to the pypsa examples repository
    with stochastic problem solved in two ways: out-of-the-box using PyPSA
    functionality and hardcoded using linopy.
    """
    # Configuration
    GAS_PRICE = 40  # Default scenario
    FREQ = "3h"
    LOAD_MW = 1
    TS_URL = "https://tubcloud.tu-berlin.de/s/pKttFadrbTKSJKF/download/time-series-lecture-2.csv"

    # Technology specs
    TECH = {
        "solar": {"profile": "solar", "inv": 1e6, "m_cost": 0.01},
        "wind": {"profile": "onwind", "inv": 2e6, "m_cost": 0.02},
        "gas": {"inv": 7e5, "eff": 0.6},
        "lignite": {"inv": 1.3e6, "eff": 0.4, "m_cost": 130},
    }
    FOM, DR, LIFE = 3.0, 0.03, 25

    def annuity(life, rate):
        return rate / (1 - (1 + rate) ** -life) if rate else 1 / life

    for cfg in TECH.values():
        cfg["fixed_cost"] = (annuity(LIFE, DR) + FOM / 100) * cfg["inv"]

    # Load time series data from URL - same as in the original script
    ts = pd.read_csv(TS_URL, index_col=0, parse_dates=True).resample(FREQ).asfreq()

    n = pypsa.Network()
    n.set_snapshots(ts.index)
    n.snapshot_weightings = pd.Series(int(FREQ[:-1]), index=ts.index)

    n.add("Bus", "DE")
    n.add("Load", "DE_load", bus="DE", p_set=LOAD_MW)

    for tech in ["solar", "wind"]:
        cfg = TECH[tech]
        n.add(
            "Generator",
            tech,
            bus="DE",
            p_nom_extendable=True,
            p_max_pu=ts[cfg["profile"]],
            capital_cost=cfg["fixed_cost"],
            marginal_cost=cfg["m_cost"],
        )

    for tech in ["gas", "lignite"]:
        cfg = TECH[tech]
        mc = (GAS_PRICE / cfg["eff"]) if tech == "gas" else cfg["m_cost"]
        n.add(
            "Generator",
            tech,
            bus="DE",
            p_nom_extendable=True,
            efficiency=cfg["eff"],
            capital_cost=cfg["fixed_cost"],
            marginal_cost=mc,
        )
    # Set up scenarios
    n.set_scenarios({"low": 0.4, "medium": 0.3, "high": 0.3})

    return n<|MERGE_RESOLUTION|>--- conflicted
+++ resolved
@@ -81,11 +81,7 @@
     return pypsa.examples.ac_dc_meshed()
 
 
-<<<<<<< HEAD
-@pytest.fixture
-=======
-@pytest.fixture  # scope="session")
->>>>>>> 6c5c505c
+@pytest.fixture
 def ac_dc_network_r():
     csv_folder = Path(__file__).parent / "data" / "ac-dc-meshed" / "results-lopf"
     return pypsa.Network(csv_folder)
