# SPDX-FileCopyrightText: PyPSA Contributors
#
# SPDX-License-Identifier: MIT

import warnings

import pandas as pd
import pytest

from pypsa import Components, Network
from pypsa.components.legacy import Component
from pypsa.components.types import get as get_component_type


def test_components_non_implemented():
    """Test that the components module raises an ImportError if imported directly."""
    ct = get_component_type("Generator")
    with pytest.raises(NotImplementedError):
        Components(ctype=ct, names=["Generator"])
    n = Network()
    with pytest.raises(NotImplementedError):
        Components(ctype=ct, n=n)


@pytest.fixture
def legacy_component():
    n = Network()
    # Create a sample component object
    data = {"active": [True, False, True], "other_attr": [1, 2, 3]}
    static = pd.DataFrame(data, index=["asset1", "asset2", "asset3"])
    dynamic = {"time_series": pd.DataFrame({"value": [0.1, 0.2, 0.3]})}

    component = Component(
        name="Generator",
        n=n,
        static=static,
        dynamic=dynamic,
    )
    return component


def test_component_initialization(legacy_component):
    component = legacy_component
    assert component.name == "Generator"
    assert component.list_name == "generators"
    assert component.static.shape == (3, 2)
    assert "time_series" in component.dynamic


def test_active_assets(legacy_component):
    component = legacy_component
    active_assets = component.active_assets
    # active_assets should return an Index of active asset names
    assert len(active_assets) == 2
    assert "asset1" in active_assets
    assert "asset2" not in active_assets
    assert "asset3" in active_assets


def test_components_iteration_equivalence():
<<<<<<< HEAD
    """Test to ensure the old iterate_components and new n.components yield equivalent results."""
=======
    """Test that self.components and self.iterate_components yield the same results."""
>>>>>>> 09d9a439
    n = Network()
    n.add("Bus", "bus")
    n.add("Load", "load", bus="bus", p_set=10)
    n.add("Line", "line", bus0="bus", bus1="bus", x=0.1, r=0.01)

    with warnings.catch_warnings():
        warnings.simplefilter("ignore", DeprecationWarning)
        old_components = sorted([c.name for c in n.iterate_components()])

    new_components = sorted([c.name for c in n.components])

    assert old_components == new_components
    assert all(not c.empty for c in n.components)


def test_active_in_investment_period(legacy_component):
    component = legacy_component
    active_assets = component.get_active_assets()
    assert active_assets.sum() == 2
    assert active_assets["asset1"]
    assert not active_assets["asset2"]
    assert active_assets["asset3"]


def test_imports():
    with pytest.raises(ImportError):
        from pypsa.components import Network  # noqa: F401
    with pytest.raises(ImportError):
        from pypsa.components import SubNetwork  # noqa: F401


def test_modulars_property():
    """Test the modulars property returns correct indices."""
    n = Network()
    n.add("Bus", "bus")

    # Add modular generator
    n.add("Generator", "gen_mod", bus="bus", p_nom=100, p_nom_mod=10)

    # Add non-modular generator (explicit zero)
    n.add("Generator", "gen_nonmod", bus="bus", p_nom=100, p_nom_mod=0)

    # Add generator without mod attribute (defaults to 0)
    n.add("Generator", "gen_default", bus="bus", p_nom=100)

    modulars = n.c.generators.modulars

    # Check modular generator is in modulars
    assert "gen_mod" in modulars

    assert "gen_nonmod" not in modulars
    assert "gen_default" not in modulars


def test_modulars_with_extendables_and_committables():
    """Test modulars property works correctly with extendables and committables."""
    n = Network()
    n.add("Bus", "bus")

    # Modular + extendable
    n.add(
        "Generator",
        "gen_mod_ext",
        bus="bus",
        p_nom=100,
        p_nom_mod=10,
        p_nom_extendable=True,
        capital_cost=10,
    )

    # Modular + committable
    n.add(
        "Generator", "gen_mod_com", bus="bus", p_nom=100, p_nom_mod=10, committable=True
    )

    # Modular + extendable + committable
    n.add(
        "Generator",
        "gen_mod_ext_com",
        bus="bus",
        p_nom=100,
        p_nom_mod=10,
        p_nom_extendable=True,
        committable=True,
        capital_cost=10,
    )

    # Non-modular + extendable
    n.add(
        "Generator",
        "gen_ext",
        bus="bus",
        p_nom=100,
        p_nom_extendable=True,
        capital_cost=10,
    )

    # Non-modular + committable
    n.add("Generator", "gen_com", bus="bus", p_nom=100, committable=True)

    modulars = n.c.generators.modulars
    extendables = n.c.generators.extendables
    committables = n.c.generators.committables

    # Test modulars
    assert set(modulars) == {"gen_mod_ext", "gen_mod_com", "gen_mod_ext_com"}

    # Test intersections
    mod_ext = modulars.intersection(extendables)
    assert set(mod_ext) == {"gen_mod_ext", "gen_mod_ext_com"}

    mod_com = modulars.intersection(committables)
    assert set(mod_com) == {"gen_mod_com", "gen_mod_ext_com"}

    mod_ext_com = modulars.intersection(extendables).intersection(committables)
    assert set(mod_ext_com) == {"gen_mod_ext_com"}


def test_modulars_different_components():
    """Test modulars property works for different component types."""
    n = Network()
    n.add("Bus", "bus1")
    n.add("Bus", "bus2")

    # Test with Lines (s_nom_mod)
    n.add("Line", "line_mod", bus0="bus1", bus1="bus2", x=0.1, s_nom_mod=100)
    n.add("Line", "line_nonmod", bus0="bus1", bus1="bus2", x=0.1, s_nom_mod=0)

    line_modulars = n.c.lines.modulars

    assert "line_mod" in line_modulars
    assert "line_nonmod" not in line_modulars

    # Test with Links (p_nom_mod)
    n.add("Link", "link_mod", bus0="bus1", bus1="bus2", p_nom_mod=50)
    n.add("Link", "link_nonmod", bus0="bus1", bus1="bus2", p_nom_mod=0)

    link_modulars = n.c.links.modulars

    assert "link_mod" in link_modulars
    assert "link_nonmod" not in link_modulars

    # Test with Stores (e_nom_mod)
    n.add("Store", "store_mod", bus="bus1", e_nom_mod=1000)
    n.add("Store", "store_nonmod", bus="bus1", e_nom_mod=0)

    store_modulars = n.c.stores.modulars

    assert "store_mod" in store_modulars<|MERGE_RESOLUTION|>--- conflicted
+++ resolved
@@ -58,11 +58,7 @@
 
 
 def test_components_iteration_equivalence():
-<<<<<<< HEAD
-    """Test to ensure the old iterate_components and new n.components yield equivalent results."""
-=======
     """Test that self.components and self.iterate_components yield the same results."""
->>>>>>> 09d9a439
     n = Network()
     n.add("Bus", "bus")
     n.add("Load", "load", bus="bus", p_set=10)
