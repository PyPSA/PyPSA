--- conflicted
+++ resolved
@@ -235,7 +235,7 @@
     assert snapshot not in copied_network.snapshots
 
 
-<<<<<<< HEAD
+
 def test_add_network_static_inplace(ac_dc_network, empty_network_5_buses):
     """
     GIVEN   the AC DC exemplary pypsa network and an empty PyPSA network with 5
@@ -309,7 +309,7 @@
     #check that the first network now contains time-varying data
     #for buses in both networks
     assert(buses_t_now == buses_added_to.union(buses_to_add))
-=======
+
 def test_shape_reprojection(ac_dc_network_shapes):
     n = ac_dc_network_shapes
 
@@ -323,5 +323,4 @@
     assert n.crs == "epsg:3035"
     assert area_before != n.shapes.geometry.area.sum()
     assert not np.allclose(x, n.buses.x.values)
-    assert not np.allclose(y, n.buses.y.values)
->>>>>>> 8196a121
+    assert not np.allclose(y, n.buses.y.values)