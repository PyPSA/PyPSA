import pandas as pd
import pytest

<<<<<<< HEAD
from pypsa import Network
from pypsa.components.legacy import Component
=======
from pypsa import Components, Network
from pypsa.components.legacy import Component
from pypsa.components.types import get as get_component_type


def test_components_non_implemented():
    """Test that the components module raises an ImportError if imported directly."""
    ct = get_component_type("Generator")
    with pytest.raises(NotImplementedError):
        Components(ctype=ct, names=["Generator"])
    n = Network()
    with pytest.raises(NotImplementedError):
        Components(ctype=ct, n=n)
>>>>>>> cf5acda5


@pytest.fixture
def legacy_component():
    n = Network()
    # Create a sample component object
    data = {"active": [True, False, True], "other_attr": [1, 2, 3]}
    static = pd.DataFrame(data, index=["asset1", "asset2", "asset3"])
    dynamic = {"time_series": pd.DataFrame({"value": [0.1, 0.2, 0.3]})}

    component = Component(
        name="Generator",
        n=n,
        static=static,
        dynamic=dynamic,
    )
    return component


def test_deprecated_arguments():
    with pytest.warns(DeprecationWarning):
        Component(name="Generator", list_name="x", attrs=pd.DataFrame())


def test_component_initialization(legacy_component):
    component = legacy_component
    assert component.name == "Generator"
    assert component.list_name == "generators"
    assert component.static.shape == (3, 2)
    assert "time_series" in component.dynamic


def test_active_assets(legacy_component):
    component = legacy_component
    active_assets = component.static.query("active").index
    assert len(active_assets) == 2
    assert "asset1" in active_assets
    assert "asset3" in active_assets


def test_active_in_investment_period(legacy_component):
    component = legacy_component
    active_assets = component.get_active_assets()
    assert active_assets.sum() == 2
    assert active_assets["asset1"]
    assert not active_assets["asset2"]
    assert active_assets["asset3"]


def test_imports():
    with pytest.raises(ImportError):
        from pypsa.components import Network  # noqa: F401
    with pytest.raises(ImportError):
        from pypsa.components import SubNetwork  # noqa: F401<|MERGE_RESOLUTION|>--- conflicted
+++ resolved
@@ -1,10 +1,6 @@
 import pandas as pd
 import pytest
 
-<<<<<<< HEAD
-from pypsa import Network
-from pypsa.components.legacy import Component
-=======
 from pypsa import Components, Network
 from pypsa.components.legacy import Component
 from pypsa.components.types import get as get_component_type
@@ -18,7 +14,6 @@
     n = Network()
     with pytest.raises(NotImplementedError):
         Components(ctype=ct, n=n)
->>>>>>> cf5acda5
 
 
 @pytest.fixture
