import hashlib
import pickle
from pathlib import Path

import matplotlib.pyplot as plt
import pandas as pd
import pytest
import seaborn as sns

from pypsa.consistency import ConsistencyError
from pypsa.plot.statistics.charts import (
    AreaPlotGenerator,
    BarPlotGenerator,
    LinePlotGenerator,
)
<<<<<<< HEAD
=======
from pypsa.statistics.expressions import StatisticsAccessor

PLOT_HASHES = {
    "capex": {
        "plot": "xxx",
        "bar": "xxx",
        "line": "xxx",
        "area": "xxx",
        "map": "xxx",
    },
    "installed_capex": {
        "plot": "xxx",
        "bar": "xxx",
        "line": "xxx",
        "area": "xxx",
        "map": "xxx",
    },
    "expanded_capex": {
        "plot": "xxx",
        "bar": "xxx",
        "line": "xxx",
        "area": "xxx",
        "map": "xxx",
    },
    "optimal_capacity": {
        "plot": "xxx",
        "bar": "xxx",
        "line": "xxx",
        "area": "xxx",
        "map": "xxx",
    },
    "installed_capacity": {
        "plot": "xxx",
        "bar": "xxx",
        "line": "xxx",
        "area": "xxx",
        "map": "xxx",
    },
    "expanded_capacity": {
        "plot": "xxx",
        "bar": "xxx",
        "line": "xxx",
        "area": "xxx",
        "map": "xxx",
    },
    "opex": {
        "plot": "xxx",
        "bar": "xxx",
        "line": "xxx",
        "area": "xxx",
        "map": "xxx",
    },
    "supply": {
        "plot": "xxx",
        "bar": "xxx",
        "line": "xxx",
        "area": "xxx",
        "map": "xxx",
    },
    "withdrawal": {
        "plot": "xxx",
        "bar": "xxx",
        "line": "xxx",
        "area": "xxx",
        "map": "xxx",
    },
    "transmission": {
        "plot": "xxx",
        "bar": "xxx",
        "line": "xxx",
        "area": "xxx",
        "map": "xxx",
    },
    "energy_balance": {
        "plot": "xxx",
        "bar": "xxx",
        "line": "xxx",
        "area": "xxx",
        "map": "xxx",
    },
    "curtailment": {
        "plot": "xxx",
        "bar": "xxx",
        "line": "xxx",
        "area": "xxx",
        "map": "xxx",
    },
    "capacity_factor": {
        "plot": "xxx",
        "bar": "xxx",
        "line": "xxx",
        "area": "xxx",
        "map": "xxx",
    },
    "revenue": {
        "plot": "xxx",
        "bar": "xxx",
        "line": "xxx",
        "area": "xxx",
        "map": "xxx",
    },
    "market_value": {
        "plot": "xxx",
        "bar": "xxx",
        "line": "xxx",
        "area": "xxx",
        "map": "xxx",
    },
}


def get_object_hash(obj):
    """Generate a hash for any picklable Python object."""
    pickled_obj = pickle.dumps(obj)
    return hashlib.md5(pickled_obj).hexdigest()


@pytest.mark.parametrize("stat_func", StatisticsAccessor._methods)
def test_simple_plot(pytestconfig, ac_dc_network_r, stat_func):
    plotter = getattr(ac_dc_network_r.statistics, stat_func)
    plot = plotter.plot()

    plot_hash = get_object_hash(plot)
    assert plot_hash == PLOT_HASHES[stat_func]["plot"], (
        f"Plot hash mismatch for {stat_func}. If this is expected, "
        "update the PLOT_HASHES dictionary."
    )

    if pytestconfig.getoption("--save-plots"):
        Path("test_plots_output").mkdir(exist_ok=True)
        plot.save("test_plots_output/" + stat_func + "-simple.png")

    plt.close()


@pytest.mark.parametrize("stat_func", StatisticsAccessor._methods)
def test_bar_plot(pytestconfig, ac_dc_network_r, stat_func):
    plotter = getattr(ac_dc_network_r.statistics, stat_func)
    plot = plotter.plot.bar()

    plot_hash = get_object_hash(plot)
    assert plot_hash == PLOT_HASHES[stat_func]["plot"], (
        f"Plot hash mismatch for {stat_func}. If this is expected, "
        "update the PLOT_HASHES dictionary."
    )

    if pytestconfig.getoption("--save-plots"):
        Path("test_plots_output").mkdir(exist_ok=True)
        plot.save("test_plots_output/" + stat_func + "-bar.png")

    plt.close()


@pytest.mark.parametrize("stat_func", StatisticsAccessor._methods)
def test_line_plot(pytestconfig, ac_dc_network_r, stat_func):
    plotter = getattr(ac_dc_network_r.statistics, stat_func)
    plot = plotter.plot.line()

    plot_hash = get_object_hash(plot)
    assert plot_hash == PLOT_HASHES[stat_func]["plot"], (
        f"Plot hash mismatch for {stat_func}. If this is expected, "
        "update the PLOT_HASHES dictionary."
    )

    if pytestconfig.getoption("--save-plots"):
        Path("test_plots_output").mkdir(exist_ok=True)
        plot.save("test_plots_output/" + stat_func + "-line.png")
    plt.close()


@pytest.mark.parametrize("stat_func", StatisticsAccessor._methods)
def test_area_plot(pytestconfig, ac_dc_network_r, stat_func):
    plotter = getattr(ac_dc_network_r.statistics, stat_func)
    plot = plotter.plot.area()

    plot_hash = get_object_hash(plot)
    assert plot_hash == PLOT_HASHES[stat_func]["plot"], (
        f"Plot hash mismatch for {stat_func}. If this is expected, "
        "update the PLOT_HASHES dictionary."
    )

    if pytestconfig.getoption("--save-plots"):
        Path("test_plots_output").mkdir(exist_ok=True)
        plot.save("test_plots_output/" + stat_func + "-area.png")
    plt.close()


@pytest.mark.parametrize("stat_func", StatisticsAccessor._methods)
def test_map_plot(pytestconfig, ac_dc_network_r, stat_func):
    plotter = getattr(ac_dc_network_r.statistics, stat_func)
    plot = plotter.plot.area()

    plot_hash = get_object_hash(plot)
    assert plot_hash == PLOT_HASHES[stat_func]["plot"], (
        f"Plot hash mismatch for {stat_func}. If this is expected, "
        "update the PLOT_HASHES dictionary."
    )

    if pytestconfig.getoption("--save-plots"):
        Path("test_plots_output").mkdir(exist_ok=True)
        plot.save("test_plots_output/" + stat_func + "-map.png")
    plt.close()
>>>>>>> 9674772f


def test_to_long_format_static(ac_dc_network_r):
    """Test the _to_long_format method with optimal_capacity data."""
    # Create the accessor instance
    accessor = BarPlotGenerator(ac_dc_network_r)

    # Get optimal capacity data from statistics
    data = ac_dc_network_r.statistics.optimal_capacity()

    # Convert to long format
    long_data = accessor._to_long_format(data)

    # Check the output structure
    assert isinstance(long_data, pd.DataFrame)
    assert set(long_data.columns) == {"component", "carrier", "value"}


def test_to_long_format_dynamic(ac_dc_network_r):
    """Test the _to_long_format method with installed_capacity data."""
    # Create the accessor instance
    accessor = BarPlotGenerator(ac_dc_network_r)

    # Get installed capacity data from statistics
    data = ac_dc_network_r.statistics.energy_balance()

    # Convert to long format
    long_data = accessor._to_long_format(data)

    # Check the output structure
    assert isinstance(long_data, pd.DataFrame)
    assert set(long_data.columns) == {"component", "carrier", "bus_carrier", "value"}


def test_bar_plotter_validation(ac_dc_network_r):
    """Test BarPlotGenerator validation logic"""
    plotter = BarPlotGenerator(ac_dc_network_r)

    # Test valid data
    valid_data = pd.DataFrame({"carrier": ["a", "b"], "value": [1, 2]})
    assert plotter._validate(valid_data).equals(valid_data)


def test_line_plotter_validation(ac_dc_network_r):
    """Test LinePlotGenerator validation logic"""
    plotter = LinePlotGenerator(ac_dc_network_r)

    # Test with snapshot column
    data = pd.DataFrame({"snapshot": ["2025-01-01", "2025-01-02"], "value": [1, 2]})
    validated = plotter._validate(data)
    assert pd.api.types.is_datetime64_any_dtype(validated["snapshot"])

    # Test without snapshot column
    data = pd.DataFrame({"carrier": ["a", "b"], "value": [1, 2]})
    assert plotter._validate(data).equals(data)


def test_area_plotter_validation(ac_dc_network_r):
    """Test AreaPlotGenerator validation logic"""
    plotter = AreaPlotGenerator(ac_dc_network_r)

    # Test with snapshot column
    data = pd.DataFrame({"snapshot": ["2025-01-01", "2025-01-02"], "value": [1, 2]})
    validated = plotter._validate(data)
    assert pd.api.types.is_datetime64_any_dtype(validated["snapshot"])

    # Test without snapshot column
    data = pd.DataFrame({"carrier": ["a", "b"], "value": [1, 2]})
    assert plotter._validate(data).equals(data)


# def test_derive_statistic_parameters(ac_dc_network_r):
#     """Test derivation of statistic parameters"""
#     # TODO rewrite once function is updated
#     plotter = ChartGenerator(ac_dc_network_r)

#     # Test with default parameters
#     groupby, agg_comp, agg_time = plotter.derive_statistic_parameters(
#         "carrier", "value", "carrier"
#     )
#     assert isinstance(groupby, list)
#     assert isinstance(agg_comp, bool)
#     assert isinstance(agg_time, bool | str)

#     # Test with custom parameters
#     stats_opts = {
#         "groupby": ["carrier"],
#         "aggregate_across_components": True,
#         "aggregate_time": "mean",
#     }
#     groupby, agg_comp, agg_time = plotter.derive_statistic_parameters(
#         "carrier", "value", stats_opts=stats_opts
#     )
#     assert groupby == ["carrier"]
#     assert agg_comp is True
#     assert agg_time == "mean"


def test_get_carrier_colors_and_labels(ac_dc_network_r):
    """Test carrier colors and labels retrieval"""
    plotter = BarPlotGenerator(ac_dc_network_r)

    colors = plotter._get_carrier_colors()
    assert isinstance(colors, dict)
    assert "-" in colors
    assert None in colors

    labels = plotter._get_carrier_labels()
    assert isinstance(labels, dict)

    # Test with nice_names=False
    labels_raw = plotter._get_carrier_labels(nice_names=False)
    assert isinstance(labels_raw, dict)
    assert len(labels_raw) == 0


def test_query_filtering(ac_dc_network_r):
    """Test query filtering in plots"""
    plotter = BarPlotGenerator(ac_dc_network_r)
    data = pd.Series([1, 2, 3], index=pd.Index(["a", "b", "c"], name="carrier"))

    fig, ax, g = plotter._base_plot(
        data, "bar", x="carrier", y="value", query="value > 1"
    )
    assert isinstance(fig, plt.Figure)
    assert isinstance(ax, plt.Axes)
    assert isinstance(g, sns.FacetGrid)


def test_consistency_checks(ac_dc_network_r):
    """Test plotting consistency checks"""
    plotter = BarPlotGenerator(ac_dc_network_r)

    # Test with missing carrier colors
    with pytest.raises(ConsistencyError):
        n = ac_dc_network_r.copy()
        plotter = BarPlotGenerator(n)
        n.carriers.color = pd.Series()
        plotter._base_plot(data=pd.DataFrame(), kind="area", x="carrier", y="value")


def test_stacking(ac_dc_network_r):
    """Test stacking options in bar plots"""
    n = ac_dc_network_r
<<<<<<< HEAD
    fig, ax, g = n.statistics.supply.plot.bar(x="carrier", y="value", stacked=True)
    assert isinstance(fig, plt.Figure)
    assert isinstance(ax, plt.Axes)
    assert isinstance(g, sns.FacetGrid)
=======
    stacked_plot = n.statistics.supply.plot.bar(x="carrier", y="value", stacked=True)
    assert isinstance(stacked_plot, so.Plot)

    # Test dodged plot
    dodged_plot = n.statistics.supply.plot.bar(x="carrier", y="value", dodged=True)
    assert isinstance(dodged_plot, so.Plot)
>>>>>>> 9674772f


def test_line_plot_resampling(ac_dc_network_r):
    """Test resampling functionality in line plots"""
    n = ac_dc_network_r
    n.statistics.supply.plot.line(resample="1D", x="snapshot")<|MERGE_RESOLUTION|>--- conflicted
+++ resolved
@@ -1,6 +1,5 @@
 import hashlib
 import pickle
-from pathlib import Path
 
 import matplotlib.pyplot as plt
 import pandas as pd
@@ -13,9 +12,6 @@
     BarPlotGenerator,
     LinePlotGenerator,
 )
-<<<<<<< HEAD
-=======
-from pypsa.statistics.expressions import StatisticsAccessor
 
 PLOT_HASHES = {
     "capex": {
@@ -132,92 +128,91 @@
     return hashlib.md5(pickled_obj).hexdigest()
 
 
-@pytest.mark.parametrize("stat_func", StatisticsAccessor._methods)
-def test_simple_plot(pytestconfig, ac_dc_network_r, stat_func):
-    plotter = getattr(ac_dc_network_r.statistics, stat_func)
-    plot = plotter.plot()
-
-    plot_hash = get_object_hash(plot)
-    assert plot_hash == PLOT_HASHES[stat_func]["plot"], (
-        f"Plot hash mismatch for {stat_func}. If this is expected, "
-        "update the PLOT_HASHES dictionary."
-    )
-
-    if pytestconfig.getoption("--save-plots"):
-        Path("test_plots_output").mkdir(exist_ok=True)
-        plot.save("test_plots_output/" + stat_func + "-simple.png")
-
-    plt.close()
-
-
-@pytest.mark.parametrize("stat_func", StatisticsAccessor._methods)
-def test_bar_plot(pytestconfig, ac_dc_network_r, stat_func):
-    plotter = getattr(ac_dc_network_r.statistics, stat_func)
-    plot = plotter.plot.bar()
-
-    plot_hash = get_object_hash(plot)
-    assert plot_hash == PLOT_HASHES[stat_func]["plot"], (
-        f"Plot hash mismatch for {stat_func}. If this is expected, "
-        "update the PLOT_HASHES dictionary."
-    )
-
-    if pytestconfig.getoption("--save-plots"):
-        Path("test_plots_output").mkdir(exist_ok=True)
-        plot.save("test_plots_output/" + stat_func + "-bar.png")
-
-    plt.close()
-
-
-@pytest.mark.parametrize("stat_func", StatisticsAccessor._methods)
-def test_line_plot(pytestconfig, ac_dc_network_r, stat_func):
-    plotter = getattr(ac_dc_network_r.statistics, stat_func)
-    plot = plotter.plot.line()
-
-    plot_hash = get_object_hash(plot)
-    assert plot_hash == PLOT_HASHES[stat_func]["plot"], (
-        f"Plot hash mismatch for {stat_func}. If this is expected, "
-        "update the PLOT_HASHES dictionary."
-    )
-
-    if pytestconfig.getoption("--save-plots"):
-        Path("test_plots_output").mkdir(exist_ok=True)
-        plot.save("test_plots_output/" + stat_func + "-line.png")
-    plt.close()
-
-
-@pytest.mark.parametrize("stat_func", StatisticsAccessor._methods)
-def test_area_plot(pytestconfig, ac_dc_network_r, stat_func):
-    plotter = getattr(ac_dc_network_r.statistics, stat_func)
-    plot = plotter.plot.area()
-
-    plot_hash = get_object_hash(plot)
-    assert plot_hash == PLOT_HASHES[stat_func]["plot"], (
-        f"Plot hash mismatch for {stat_func}. If this is expected, "
-        "update the PLOT_HASHES dictionary."
-    )
-
-    if pytestconfig.getoption("--save-plots"):
-        Path("test_plots_output").mkdir(exist_ok=True)
-        plot.save("test_plots_output/" + stat_func + "-area.png")
-    plt.close()
-
-
-@pytest.mark.parametrize("stat_func", StatisticsAccessor._methods)
-def test_map_plot(pytestconfig, ac_dc_network_r, stat_func):
-    plotter = getattr(ac_dc_network_r.statistics, stat_func)
-    plot = plotter.plot.area()
-
-    plot_hash = get_object_hash(plot)
-    assert plot_hash == PLOT_HASHES[stat_func]["plot"], (
-        f"Plot hash mismatch for {stat_func}. If this is expected, "
-        "update the PLOT_HASHES dictionary."
-    )
-
-    if pytestconfig.getoption("--save-plots"):
-        Path("test_plots_output").mkdir(exist_ok=True)
-        plot.save("test_plots_output/" + stat_func + "-map.png")
-    plt.close()
->>>>>>> 9674772f
+# @pytest.mark.parametrize("stat_func", StatisticsAccessor._methods)
+# def test_simple_plot(pytestconfig, ac_dc_network_r, stat_func):
+#     plotter = getattr(ac_dc_network_r.statistics, stat_func)
+#     plot = plotter.plot()
+
+#     plot_hash = get_object_hash(plot)
+#     assert plot_hash == PLOT_HASHES[stat_func]["plot"], (
+#         f"Plot hash mismatch for {stat_func}. If this is expected, "
+#         "update the PLOT_HASHES dictionary."
+#     )
+
+#     if pytestconfig.getoption("--save-plots"):
+#         Path("test_plots_output").mkdir(exist_ok=True)
+#         plot.save("test_plots_output/" + stat_func + "-simple.png")
+
+#     plt.close()
+
+
+# @pytest.mark.parametrize("stat_func", StatisticsAccessor._methods)
+# def test_bar_plot(pytestconfig, ac_dc_network_r, stat_func):
+#     plotter = getattr(ac_dc_network_r.statistics, stat_func)
+#     plot = plotter.plot.bar()
+
+#     plot_hash = get_object_hash(plot)
+#     assert plot_hash == PLOT_HASHES[stat_func]["plot"], (
+#         f"Plot hash mismatch for {stat_func}. If this is expected, "
+#         "update the PLOT_HASHES dictionary."
+#     )
+
+#     if pytestconfig.getoption("--save-plots"):
+#         Path("test_plots_output").mkdir(exist_ok=True)
+#         plot.save("test_plots_output/" + stat_func + "-bar.png")
+
+#     plt.close()
+
+
+# @pytest.mark.parametrize("stat_func", StatisticsAccessor._methods)
+# def test_line_plot(pytestconfig, ac_dc_network_r, stat_func):
+#     plotter = getattr(ac_dc_network_r.statistics, stat_func)
+#     plot = plotter.plot.line()
+
+#     plot_hash = get_object_hash(plot)
+#     assert plot_hash == PLOT_HASHES[stat_func]["plot"], (
+#         f"Plot hash mismatch for {stat_func}. If this is expected, "
+#         "update the PLOT_HASHES dictionary."
+#     )
+
+#     if pytestconfig.getoption("--save-plots"):
+#         Path("test_plots_output").mkdir(exist_ok=True)
+#         plot.save("test_plots_output/" + stat_func + "-line.png")
+#     plt.close()
+
+
+# @pytest.mark.parametrize("stat_func", StatisticsAccessor._methods)
+# def test_area_plot(pytestconfig, ac_dc_network_r, stat_func):
+#     plotter = getattr(ac_dc_network_r.statistics, stat_func)
+#     plot = plotter.plot.area()
+
+#     plot_hash = get_object_hash(plot)
+#     assert plot_hash == PLOT_HASHES[stat_func]["plot"], (
+#         f"Plot hash mismatch for {stat_func}. If this is expected, "
+#         "update the PLOT_HASHES dictionary."
+#     )
+
+#     if pytestconfig.getoption("--save-plots"):
+#         Path("test_plots_output").mkdir(exist_ok=True)
+#         plot.save("test_plots_output/" + stat_func + "-area.png")
+#     plt.close()
+
+
+# @pytest.mark.parametrize("stat_func", StatisticsAccessor._methods)
+# def test_map_plot(pytestconfig, ac_dc_network_r, stat_func):
+#     plotter = getattr(ac_dc_network_r.statistics, stat_func)
+#     plot = plotter.plot.area()
+
+#     plot_hash = get_object_hash(plot)
+#     assert plot_hash == PLOT_HASHES[stat_func]["plot"], (
+#         f"Plot hash mismatch for {stat_func}. If this is expected, "
+#         "update the PLOT_HASHES dictionary."
+#     )
+
+#     if pytestconfig.getoption("--save-plots"):
+#         Path("test_plots_output").mkdir(exist_ok=True)
+#         plot.save("test_plots_output/" + stat_func + "-map.png")
+#     plt.close()
 
 
 def test_to_long_format_static(ac_dc_network_r):
@@ -320,18 +315,18 @@
     """Test carrier colors and labels retrieval"""
     plotter = BarPlotGenerator(ac_dc_network_r)
 
-    colors = plotter._get_carrier_colors()
+    colors = plotter.get_carrier_colors()
     assert isinstance(colors, dict)
     assert "-" in colors
     assert None in colors
 
-    labels = plotter._get_carrier_labels()
-    assert isinstance(labels, dict)
+    labels = plotter.get_carrier_labels()
+    assert isinstance(labels, pd.Series)
 
     # Test with nice_names=False
-    labels_raw = plotter._get_carrier_labels(nice_names=False)
-    assert isinstance(labels_raw, dict)
-    assert len(labels_raw) == 0
+    labels_raw = plotter.get_carrier_labels(nice_names=False)
+    assert isinstance(labels_raw, pd.Series)
+    assert (labels_raw.index.values == labels.values).all()
 
 
 def test_query_filtering(ac_dc_network_r):
@@ -362,19 +357,10 @@
 def test_stacking(ac_dc_network_r):
     """Test stacking options in bar plots"""
     n = ac_dc_network_r
-<<<<<<< HEAD
     fig, ax, g = n.statistics.supply.plot.bar(x="carrier", y="value", stacked=True)
     assert isinstance(fig, plt.Figure)
     assert isinstance(ax, plt.Axes)
     assert isinstance(g, sns.FacetGrid)
-=======
-    stacked_plot = n.statistics.supply.plot.bar(x="carrier", y="value", stacked=True)
-    assert isinstance(stacked_plot, so.Plot)
-
-    # Test dodged plot
-    dodged_plot = n.statistics.supply.plot.bar(x="carrier", y="value", dodged=True)
-    assert isinstance(dodged_plot, so.Plot)
->>>>>>> 9674772f
 
 
 def test_line_plot_resampling(ac_dc_network_r):
