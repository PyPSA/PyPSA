import os

import pandas as pd
import pytest
from numpy.testing import assert_array_almost_equal as equal

import pypsa


@pytest.fixture
def target_gen_p():
    target_path = os.path.join(
        os.path.dirname(__file__),
        "..",
        "examples",
        "opf-storage-hvdc",
        "opf-storage-data",
        "results",
        "generators-p.csv",
    )
    return pd.read_csv(target_path, index_col=0, parse_dates=True)


@pytest.fixture
def network():
    csv_folder = os.path.join(
        os.path.dirname(__file__),
        "..",
        "examples",
        "opf-storage-hvdc",
        "opf-storage-data",
    )
    return pypsa.Network(csv_folder)


<<<<<<< HEAD
@pytest.mark.parametrize("api", SUPPORTED_APIS)
def test_lopf(network, target_gen_p, api):
    optimize(network, api)
    equal(network.generators_t.p.reindex_like(target_gen_p), target_gen_p, decimal=2)


def test_storage_energy_marginal_cost():
    n = pypsa.Network()
    n.snapshots = range(3)
    n.add("Bus", "bus")
    n.add(
        "Generator",
        "gen",
        marginal_cost=1,
        bus="bus",
        p_nom=3,
        p_max_pu=[1, 0, 0],
    )
    n.add("Load", "load", bus="bus", p_set=1)
    n.add(
        "Store",
        "store",
        bus="bus",
        e_marginal_cost=0.2,
        e_initial=1,
        e_nom=10,
    )
    optimize(n, api)
    assert n.objective == 2.6
=======
def test_optimize(network, target_gen_p):
    network.optimize()
    equal(network.generators_t.p.reindex_like(target_gen_p), target_gen_p, decimal=2)
>>>>>>> c426edcf
<|MERGE_RESOLUTION|>--- conflicted
+++ resolved
@@ -33,10 +33,8 @@
     return pypsa.Network(csv_folder)
 
 
-<<<<<<< HEAD
-@pytest.mark.parametrize("api", SUPPORTED_APIS)
-def test_lopf(network, target_gen_p, api):
-    optimize(network, api)
+def test_optimize(network, target_gen_p):
+    network.optimize()
     equal(network.generators_t.p.reindex_like(target_gen_p), target_gen_p, decimal=2)
 
 
@@ -62,9 +60,4 @@
         e_nom=10,
     )
     optimize(n, api)
-    assert n.objective == 2.6
-=======
-def test_optimize(network, target_gen_p):
-    network.optimize()
-    equal(network.generators_t.p.reindex_like(target_gen_p), target_gen_p, decimal=2)
->>>>>>> c426edcf
+    assert n.objective == 2.6