"""
Created on Fri Jul  2 10:21:16 2021.

@author: fabian
"""

import pandas as pd
import pytest
from numpy.testing import assert_almost_equal as almost_equal
from numpy.testing import assert_array_almost_equal as equal
from pandas import IndexSlice as idx

import pypsa

kwargs = {"multi_investment_periods": True}


@pytest.fixture
def n():
    n = pypsa.Network(snapshots=range(10))
    n.investment_periods = [2020, 2030, 2040, 2050]
    n.add("Carrier", "gencarrier")
    n.add("Bus", [1, 2])

    for i, period in enumerate(n.investment_periods):
        factor = (10 + i) / 10
        n.add(
            "Generator",
            [f"gen1-{period}", f"gen2-{period}"],
            bus=[1, 2],
            lifetime=30,
            build_year=period,
            capital_cost=[100 / factor, 100 * factor],
            marginal_cost=[i + 2, i + 1],
            p_nom_extendable=True,
            carrier="gencarrier",
        )

    for i, period in enumerate(n.investment_periods):
        n.add(
            "Line",
            f"line-{period}",
            bus0=1,
            bus1=2,
            length=1,
            build_year=period,
            lifetime=40,
            capital_cost=30 + i,
            x=0.0001,
            s_nom_extendable=True,
        )

    load = range(100, 100 + len(n.snapshots))
    load = pd.DataFrame({"load1": load, "load2": load}, index=n.snapshots)
    n.add(
        "Load",
        ["load1", "load2"],
        bus=[1, 2],
        p_set=load,
    )

    return n


@pytest.fixture
def n_sus(n):
    # only keep generators which are getting more expensiv and push generator
    # capital cost, so that sus are activated
    n.remove("Generator", n.c.generators.static.query('bus == "1"').index)
    n.c.generators.static.capital_cost *= 5

    for i, period in enumerate(n.investment_periods):
        factor = (10 + i) / 10
        n.add(
            "StorageUnit",
            f"sto1-{period}",
            bus=1,
            lifetime=30,
            build_year=period,
            capital_cost=10 / factor,
            marginal_cost=i,
            p_nom_extendable=True,
        )
    return n


@pytest.fixture
def n_sts(n):
    # only keep generators which are getting more expensiv and push generator
    # capital cost, so that sus are activated
    n.remove("Generator", n.c.generators.static.query('bus == "1"').index)
    n.c.generators.static.capital_cost *= 5

    n.add("Bus", "1 battery")

    n.add(
        "Store",
        "sto1-2020",
        bus="1 battery",
        e_nom_extendable=True,
        e_initial=20,
        build_year=2020,
        lifetime=30,
        capital_cost=0.1,
    )

    n.add(
        "Link", "bus2 battery charger", bus0=1, bus1="1 battery", p_nom_extendable=True
    )

    n.add(
        "Link",
        "My bus2 battery discharger",
        bus0="1 battery",
        bus1=1,
        p_nom_extendable=True,
    )

    return n


def test_single_to_multi_level_snapshots():
    n = pypsa.Network(snapshots=range(2))
    years = [2030, 2040]
    n.investment_periods = years
    assert isinstance(n.snapshots, pd.MultiIndex)
    equal(n.snapshots.unique(level="period"), years)


def test_investment_period_values():
    sns = pd.MultiIndex.from_product([[2020, 2030, 2040], [1, 2, 3]])
    n = pypsa.Network(snapshots=sns)

    with pytest.raises(ValueError):
        n.investment_periods = [2040, 2030, 2020]

    with pytest.raises(ValueError):
        n.investment_periods = ["2020", "2030", "2040"]

    with pytest.raises(NotImplementedError):
        n.investment_periods = [2020]

    n = pypsa.Network(snapshots=range(2))
    with pytest.raises(ValueError):
        n.investment_periods = ["2020", "2030", "2040"]


def test_active_assets(n):
    active_gens = n.c.generators.get_active_assets(2030)[lambda ds: ds].index
    assert (active_gens == ["gen1-2020", "gen2-2020", "gen1-2030", "gen2-2030"]).all()

    active_gens = n.c.generators.get_active_assets(2050)[lambda ds: ds].index
    assert (
        active_gens
        == [
            "gen1-2030",
            "gen2-2030",
            "gen1-2040",
            "gen2-2040",
            "gen1-2050",
            "gen2-2050",
        ]
    ).all()


def test_tiny_with_default():
    n = pypsa.Network(snapshots=range(2))
    n.investment_periods = [2020, 2030]
    n.add("Bus", 1)
    n.add("Generator", 1, bus=1, p_nom_extendable=True, capital_cost=10)
    n.add("Load", 1, bus=1, p_set=100)
    status, _ = n.optimize(**kwargs)
    assert status == "ok"
    assert n.c.generators.static.p_nom_opt.item() == 100


def test_tiny_with_build_year():
    n = pypsa.Network(snapshots=range(2))
    n.investment_periods = [2020, 2030]
    n.add("Bus", 1)
    n.add(
        "Generator", 1, bus=1, p_nom_extendable=True, capital_cost=10, build_year=2020
    )
    n.add("Load", 1, bus=1, p_set=100)
    status, _ = n.optimize(**kwargs)
    assert status == "ok"
    assert n.c.generators.static.p_nom_opt.item() == 100


def test_tiny_infeasible():
    n = pypsa.Network(snapshots=range(2))
    n.investment_periods = [2020, 2030]
    n.add("Bus", 1)
    n.add(
        "Generator", 1, bus=1, p_nom_extendable=True, capital_cost=10, build_year=2030
    )
    n.add("Load", 1, bus=1, p_set=100)
    with pytest.raises(ValueError):
        status, cond = n.optimize(**kwargs)


def test_simple_network(n):
    status, cond = n.optimize(**kwargs)
    assert status == "ok"
    assert cond == "optimal"

    assert (n.c.generators.dynamic.p.loc[[2020, 2030, 2040], "gen1-2050"] == 0).all()
    assert (n.c.generators.dynamic.p.loc[[2050], "gen1-2020"] == 0).all()

    assert (n.c.lines.dynamic.p0.loc[[2020, 2030, 2040], "line-2050"] == 0).all()


def test_simple_network_snapshot_subset(n):
    status, cond = n.optimize(n.snapshots[:20], **kwargs)
    assert status == "ok"
    assert cond == "optimal"

    assert (n.c.generators.dynamic.p.loc[[2020, 2030, 2040], "gen1-2050"] == 0).all()
    assert (n.c.generators.dynamic.p.loc[[2050], "gen1-2020"] == 0).all()

    assert (n.c.lines.dynamic.p0.loc[[2020, 2030, 2040], "line-2050"] == 0).all()


def test_simple_network_storage_noncyclic(n_sus):
    n_sus.c.storage_units.static["state_of_charge_initial"] = 200
    n_sus.c.storage_units.static["cyclic_state_of_charge"] = False
    n_sus.c.storage_units.static["state_of_charge_initial_per_period"] = False

    status, cond = n_sus.optimize(**kwargs)
    assert status == "ok"
    assert cond == "optimal"

    soc = n_sus.c.storage_units.dynamic.state_of_charge
    p = n_sus.c.storage_units.dynamic.p
    assert round((soc + p).loc[idx[2020, 0], "sto1-2020"], 4) == 200
    assert soc.loc[idx[2040, 9], "sto1-2020"] == 0


def test_simple_network_storage_noncyclic_per_period(n_sus):
    n_sus.c.storage_units.static["state_of_charge_initial"] = 200
    n_sus.c.storage_units.static["cyclic_state_of_charge"] = False
    n_sus.c.storage_units.static["state_of_charge_initial_per_period"] = True

    status, cond = n_sus.optimize(**kwargs)
    assert status == "ok"
    assert cond == "optimal"

    assert (
        n_sus.c.storage_units.dynamic.p.loc[[2020, 2030, 2040], "sto1-2050"] == 0
    ).all()
    assert (n_sus.c.storage_units.dynamic.p.loc[[2050], "sto1-2020"] == 0).all()

    soc_initial = (
        n_sus.c.storage_units.dynamic.state_of_charge + n_sus.c.storage_units.dynamic.p
    ).loc[idx[:, 0], :]
    soc_initial = soc_initial.droplevel("timestep")
    assert soc_initial.loc[2020, "sto1-2020"] == 200
    assert soc_initial.loc[2030, "sto1-2020"] == 200
    assert soc_initial.loc[2040, "sto1-2040"] == 200


def test_simple_network_storage_cyclic(n_sus):
    n_sus.c.storage_units.static["cyclic_state_of_charge"] = True
    n_sus.c.storage_units.static["cyclic_state_of_charge_per_period"] = False

    status, cond = n_sus.optimize(**kwargs)
    assert status == "ok"
    assert cond == "optimal"

    soc = n_sus.c.storage_units.dynamic.state_of_charge
    p = n_sus.c.storage_units.dynamic.p
    assert (
        soc.loc[idx[2040, 9], "sto1-2020"] == (soc + p).loc[idx[2020, 0], "sto1-2020"]
    )
    assert (
        soc.loc[idx[2050, 9], "sto1-2030"] == (soc + p).loc[idx[2030, 0], "sto1-2030"]
    )


def test_simple_network_storage_cyclic_per_period(n_sus):
    # Watch out breaks with xarray version 2022.06.00 !
    n_sus.c.storage_units.static["cyclic_state_of_charge"] = True
    n_sus.c.storage_units.static["cyclic_state_of_charge_per_period"] = True

    status, cond = n_sus.optimize(**kwargs)
    assert status == "ok"
    assert cond == "optimal"

    soc = n_sus.c.storage_units.dynamic.state_of_charge
    p = n_sus.c.storage_units.dynamic.p
    assert (
        soc.loc[idx[2020, 9], "sto1-2020"] == (soc + p).loc[idx[2020, 0], "sto1-2020"]
    )


def test_simple_network_store_noncyclic(n_sts):
    n_sts.c.stores.static["e_cyclic"] = False
    n_sts.c.stores.static["e_initial_per_period"] = False

    status, cond = n_sts.optimize(**kwargs)
    assert status == "ok"
    assert cond == "optimal"

    assert (n_sts.c.stores.dynamic.p.loc[[2050], "sto1-2020"] == 0).all()

    e_initial = (n_sts.c.stores.dynamic.e + n_sts.c.stores.dynamic.p).loc[idx[:, 0], :]
    e_initial = e_initial.droplevel("timestep")
    assert e_initial.loc[2020, "sto1-2020"] == 20


def test_simple_network_store_noncyclic_per_period(n_sts):
    n_sts.c.stores.static["e_cyclic"] = False
    n_sts.c.stores.static["e_initial_per_period"] = True

    status, cond = n_sts.optimize(**kwargs)
    assert status == "ok"
    assert cond == "optimal"

    assert (n_sts.c.stores.dynamic.p.loc[[2050], "sto1-2020"] == 0).all()

    e_initial = (n_sts.c.stores.dynamic.e + n_sts.c.stores.dynamic.p).loc[idx[:, 0], :]
    e_initial = e_initial.droplevel("timestep")
    assert e_initial.loc[2020, "sto1-2020"] == 20
    assert e_initial.loc[2030, "sto1-2020"] == 20

    # lifetime is over here
    assert e_initial.loc[2050, "sto1-2020"] == 0


def test_simple_network_store_cyclic(n_sts):
    n_sts.c.stores.static["e_cyclic"] = True
    n_sts.c.stores.static["e_cyclic_per_period"] = False

    status, cond = n_sts.optimize(**kwargs)
    assert status == "ok"
    assert cond == "optimal"

    assert (n_sts.c.stores.dynamic.p.loc[[2050], "sto1-2020"] == 0).all()

    e = n_sts.c.stores.dynamic.e
    p = n_sts.c.stores.dynamic.p
    assert e.loc[idx[2040, 9], "sto1-2020"] == (e + p).loc[idx[2020, 0], "sto1-2020"]


def test_simple_network_store_cyclic_per_period(n_sts):
    # Watch out breaks with xarray version 2022.06.00 !
    n_sts.c.stores.static["e_cyclic"] = True
    n_sts.c.stores.static["e_cyclic_per_period"] = True

    status, cond = n_sts.optimize(**kwargs)
    assert status == "ok"
    assert cond == "optimal"

    assert (n_sts.c.stores.dynamic.p.loc[[2050], "sto1-2020"] == 0).all()

    e = n_sts.c.stores.dynamic.e
    p = n_sts.c.stores.dynamic.p
    assert e.loc[idx[2020, 9], "sto1-2020"] == (e + p).loc[idx[2020, 0], "sto1-2020"]


def test_global_constraint_primary_energy_storage(n_sus):
    c = n_sus.components["StorageUnit"]
    n_sus.add("Carrier", "emitting_carrier", co2_emissions=100)
    c.static["state_of_charge_initial"] = 200
    c.static["cyclic_state_of_charge"] = False
    c.static["state_of_charge_initial_per_period"] = False
    c.static["carrier"] = "emitting_carrier"

    n_sus.add("GlobalConstraint", name="co2limit", type="primary_energy", constant=3000)

    status, cond = n_sus.optimize(**kwargs)

    active = c.get_activity_mask()
    soc_end = c.dynamic.state_of_charge.where(active).ffill().iloc[-1]
    soc_diff = c.static.state_of_charge_initial - soc_end
    emissions = c.static.carrier.map(n_sus.c.carriers.static.co2_emissions)
    assert round(soc_diff @ emissions, 0) == 3000


def test_global_constraint_primary_energy_store(n_sts):
    c = n_sts.components["Store"]
    n_sts.add("Carrier", "emitting_carrier", co2_emissions=100)
    c.static["e_initial"] = 200
    c.static["e_cyclic"] = False
    c.static["e_initial_per_period"] = False

    n_sts.c.buses.static.loc["1 battery", "carrier"] = "emitting_carrier"

    n_sts.add("GlobalConstraint", name="co2limit", type="primary_energy", constant=3000)

    status, cond = n_sts.optimize(**kwargs)

    active = c.get_activity_mask()
    soc_end = c.dynamic.e.where(active).ffill().iloc[-1]
    soc_diff = c.static.e_initial - soc_end
    emissions = c.static.carrier.map(n_sts.c.carriers.static.co2_emissions)
    assert round(soc_diff @ emissions, 0) == 3000


def test_global_constraint_primary_energy_storage_stochastic(n_sus):
    """
    Test global constraints with primary energy for storage in stochastic networks.

    This test ensures that multi-period optimization with storage units and
    global constraints work correctly when scenarios are present.
    """

    c = "StorageUnit"

    n_sus.add("Carrier", "emitting_carrier", co2_emissions=100)
    n_sus.c[c].static["state_of_charge_initial"] = 200
    n_sus.c[c].static["cyclic_state_of_charge"] = False
    n_sus.c[c].static["state_of_charge_initial_per_period"] = False
    n_sus.c[c].static["carrier"] = "emitting_carrier"

    n_sus.add("GlobalConstraint", name="co2limit", type="primary_energy", constant=3000)
    n_sus.set_scenarios({"s1": 0.5, "s2": 0.5})

    status, cond = n_sus.optimize(multi_investment_periods=True)
    assert status == "ok"
    assert n_sus.model.constraints["GlobalConstraint-co2limit"].rhs[0] == -77000.0


def test_global_constraint_transmission_expansion_limit(n):
    n.add(
        "GlobalConstraint",
        "expansion_limit",
        type="transmission_volume_expansion_limit",
        constant=100,
        sense="==",
        carrier_attribute="AC",
    )

    status, cond = n.optimize(**kwargs)
    assert n.c.lines.static.s_nom_opt.sum() == 100

    # when only optimizing the first 10 snapshots the contraint must hold for
    # the 2020 period
    status, cond = n.optimize(n.snapshots[:10], **kwargs)
    assert n.c.lines.static.loc["line-2020", "s_nom_opt"] == 100

    n.c.global_constraints.static["investment_period"] = 2030
    status, cond = n.optimize(**kwargs)
    assert n.c.lines.static.s_nom_opt[["line-2020", "line-2030"]].sum() == 100


def test_global_constraint_transmission_cost_limit(n):
    n.add(
        "GlobalConstraint",
        "expansion_limit",
        type="transmission_expansion_cost_limit",
        constant=1000,
        sense="==",
        carrier_attribute="AC",
    )

    active = pd.concat(
        {
            period: n.c.lines.get_active_assets(period)
            for period in n.investment_periods
        },
        axis=1,
    )
    weight = active @ n.investment_period_weightings.objective

    status, cond = n.optimize(**kwargs)
    assert (
        round((weight * n.c.lines.static.eval("s_nom_opt * capital_cost")).sum(), 2)
        == 1000
    )

    # when only optimizing the first 10 snapshots the contraint must hold for
    # the 2020 period
    status, cond = n.optimize(n.snapshots[:10], **kwargs)
    assert (
        round(n.c.lines.static.eval("s_nom_opt * capital_cost")["line-2020"].sum(), 2)
        == 1000
    )

    n.c.global_constraints.static["investment_period"] = 2030
    status, cond = n.optimize(**kwargs)
    lines = n.c.lines.static.loc[["line-2020", "line-2030"]]
    assert round(lines.eval("s_nom_opt * capital_cost").sum(), 2) == 1000


def test_global_constraint_bus_tech_limit(n):
    n.add(
        "GlobalConstraint",
        "expansion_limit",
        type="tech_capacity_expansion_limit",
        constant=300,
        sense="==",
        carrier_attribute="gencarrier",
        investment_period=2020,
    )

    status, cond = n.optimize(**kwargs)
    assert (
        round(n.c.generators.static.p_nom_opt[["gen1-2020", "gen2-2020"]], 1).sum()
        == 300
    )

    n.c.global_constraints.static["bus"] = 1
    status, cond = n.optimize(**kwargs)
    assert n.c.generators.static.at["gen1-2020", "p_nom_opt"] == 300

    # make the constraint non-binding and check that the shadow price is zero
    n.c.global_constraints.static.sense = "<="
    status, cond = n.optimize(**kwargs)
    assert n.c.global_constraints.static.at["expansion_limit", "mu"] == 0


def test_nominal_constraint_bus_carrier_expansion_limit(n):
    n.c.buses.static.at["1", "nom_max_gencarrier"] = 100
    with pytest.warns(
        # DeprecationWarning, match="Nominal constraints per bus carrier are deprecated"
        DeprecationWarning,
        match=".+",
    ):
        status, cond = n.optimize(**kwargs)
    gen1s = [f"gen1-{period}" for period in n.investment_periods]
    assert round(n.c.generators.static.p_nom_opt[gen1s], 0).sum() == 100
    n.c.buses.static.drop(["nom_max_gencarrier"], inplace=True, axis=1)

    n.c.buses.static.at["1", "nom_max_gencarrier_2020"] = 100
    with pytest.warns(
        # DeprecationWarning, match="Nominal constraints per bus carrier are deprecated"
        DeprecationWarning,
        match=".+",
    ):
        status, cond = n.optimize(**kwargs)
    assert n.c.generators.static.at["gen1-2020", "p_nom_opt"] == 100
    n.c.buses.static.drop(["nom_max_gencarrier_2020"], inplace=True, axis=1)

    # make the constraint non-binding and check that the shadow price is zero
    n.c.buses.static.at["1", "nom_min_gencarrier_2020"] = 100
    with pytest.warns(
        # DeprecationWarning, match="Nominal constraints per bus carrier are deprecated"
        DeprecationWarning,
        match=".+",
    ):
        status, cond = n.optimize(**kwargs)
    assert (n.model.constraints["Bus-nom_min_gencarrier_2020"].dual).item() == 0


def test_max_growth_constraint(n):
    # test generator grow limit
    gen_carrier = n.c.generators.static.carrier.unique()[0]
    n.c.carriers.static.at[gen_carrier, "max_growth"] = 218
    status, cond = n.optimize(**kwargs)
    assert all(
        n.c.generators.static.p_nom_opt.groupby(n.c.generators.static.build_year).sum()
        <= 218
    )


def test_max_relative_growth_constraint(n):
    # test generator relative grow limit
    gen_carrier = n.c.generators.static.carrier.unique()[0]
    n.c.carriers.static.at[gen_carrier, "max_growth"] = 218
    n.c.carriers.static.at[gen_carrier, "max_relative_growth"] = 1.5
    status, cond = n.optimize(**kwargs)
    built_per_period = n.c.generators.static.p_nom_opt.groupby(
        n.c.generators.static.build_year
    ).sum()
    assert all(built_per_period - built_per_period.shift(fill_value=0) * 1.5 <= 218)


<<<<<<< HEAD
def test_store_primary_energy_and_operational_limit_constraint_without_per_period():
    """Test that Store with primary energy constraint raises NotImplementedError without e_initial_per_period."""

=======
def test_bug_1360_stores():
    """
    Storage state of charge should behave correctly with various snapshot configurations.
    See https://github.com/PyPSA/PyPSA/issues/1360.
    """
    # Case 1: Simple snapshots without multi_investment_periods
    # Expected: stores_t.e [9, 8, 7, 6] - continuous discharge
    n = pypsa.Network()
    n.snapshots = [1, 2, 3, 4]

    n.add("Bus", "bus")
    n.add("Load", "load", bus="bus", p_set=[1, 1, 1, 1])
    n.add("Store", "store", bus="bus", e_nom=10, e_initial=10, marginal_cost=1)

    n.optimize(multi_investment_periods=False)
    equal(n.stores_t.e["store"].values, [9, 8, 7, 6], decimal=5)

    # Case 2: Multi-indexed snapshots without multi_investment_periods
    # Expected: stores_t.e [9, 8, 7, 6] - continuous discharge
>>>>>>> cb48c087
    n = pypsa.Network()
    years = [2030, 2040]
    timesteps = [1, 2]

    n.snapshots = pd.MultiIndex.from_product([years, timesteps])
    n.investment_periods = years
<<<<<<< HEAD
    n.investment_period_weightings.loc[:, :] = 2

    n.add("Bus", "bus")
    n.add("Carrier", "gas", co2_emissions=0.2)
=======

    n.add("Bus", "bus")
    n.add("Load", "load", bus="bus", p_set=[1, 1, 1, 1])
>>>>>>> cb48c087
    n.add(
        "Store",
        "store",
        bus="bus",
<<<<<<< HEAD
        carrier="gas",
        marginal_cost=1,
        e_nom=10,
        e_initial=10,
    )
    n.add("Generator", "gen", bus="bus", marginal_cost=10, p_nom=2)
    n.add("Load", "load", bus="bus", p_set=pd.Series(1, index=n.snapshots))

    n.add(
        "GlobalConstraint",
        "co2",
        type="primary_energy",
        carrier_attribute="co2_emissions",
        sense="<=",
        constant=0.8,
    )

    with pytest.raises(NotImplementedError):
        n.optimize(multi_investment_periods=True)

    n.remove("GlobalConstraint", n.c.global_constraints.static.index)
    n.add(
        "GlobalConstraint",
        "co2",
        type="operational_limit",
        carrier_attribute="gas",
        sense="<=",
        constant=6,
    )

    with pytest.raises(NotImplementedError):
        n.optimize(multi_investment_periods=True)


def test_store_primary_energy_and_operational_limit_constraint_with_per_period():
    """Test that Store with primary energy constraint works with e_initial_per_period=True."""

    n = pypsa.Network()
    years = [2030, 2040]
    timesteps = [1, 2]

    n.snapshots = pd.MultiIndex.from_product([years, timesteps])
    n.investment_periods = years
    n.investment_period_weightings.loc[:, :] = 2

    n.add("Bus", "bus")
    n.add("Carrier", "gas", co2_emissions=0.2)
=======
        e_nom=10,
        e_initial=10,
        marginal_cost=1,
        e_initial_per_period=False,
    )

    n.optimize(multi_investment_periods=False)
    equal(n.stores_t.e["store"].values, [9, 8, 7, 6], decimal=5)

    # Case 3: Multi_investment_periods with e_initial_per_period=True
    # Expected: stores_t.e [9, 8, 9, 8] - reset at each period
    n = pypsa.Network()
    n.snapshots = pd.MultiIndex.from_product([years, timesteps])
    n.investment_periods = years

    n.add("Bus", "bus")
    n.add("Load", "load", bus="bus", p_set=[1, 1, 1, 1])
    n.add(
        "Store",
        "store",
        bus="bus",
        e_nom=10,
        e_initial=10,
        marginal_cost=1,
        e_initial_per_period=True,
    )

    n.optimize(multi_investment_periods=True)
    equal(n.stores_t.e["store"].values, [9, 8, 9, 8], decimal=5)

    # Case 4: Multi_investment_periods with e_initial_per_period=False
    # Expected: stores_t.e [9, 8, 7, 6] - continuous discharge across periods
    n = pypsa.Network()
    n.snapshots = pd.MultiIndex.from_product([years, timesteps])
    n.investment_periods = years

    n.add("Bus", "bus")
    n.add("Load", "load", bus="bus", p_set=[1, 1, 1, 1])
>>>>>>> cb48c087
    n.add(
        "Store",
        "store",
        bus="bus",
<<<<<<< HEAD
        carrier="gas",
        marginal_cost=1,
        e_nom=10,
        e_initial=10,
    )
    n.add("Generator", "gen", bus="bus", marginal_cost=10, p_nom=2)
    n.add("Load", "load", bus="bus", p_set=pd.Series(1, index=n.snapshots))

    n.c.stores.static.e_initial_per_period = True
    n.add(
        "GlobalConstraint",
        "co2",
        type="primary_energy",
        carrier_attribute="co2_emissions",
        sense="<=",
        constant=0.8,
    )

    n.optimize(multi_investment_periods=True)
    almost_equal(n.objective, 10 * 4 + 1 * 4)

    # Test operational limit constraint as well
    n.remove("GlobalConstraint", n.c.global_constraints.names)
    n.add(
        "GlobalConstraint",
        "dispatch",
        carrier_attribute="gas",
        type="operational_limit",
        sense="<=",
        constant=6,
    )

    n.optimize(multi_investment_periods=True)
    almost_equal(n.objective, 10 * 2 + 1 * 6)


def test_storage_unit_primary_energy_and_operational_limit_constraint_without_per_period():
    """Test that StorageUnit with primary energy constraint raises NotImplementedError without state_of_charge_initial_per_period."""

=======
        e_nom=10,
        e_initial=10,
        marginal_cost=1,
        e_initial_per_period=False,
    )

    n.optimize(multi_investment_periods=True)
    equal(n.stores_t.e["store"].values, [9, 8, 7, 6], decimal=5)


def test_bug_1360_storage_units():
    """
    Storage units state of charge should behave correctly with various snapshot configurations.
    See https://github.com/PyPSA/PyPSA/issues/1360.
    """
    # Case 1: Simple snapshots without multi_investment_periods
    # Expected: storage_units_t.state_of_charge [0.9, 0.8, 0.7, 0.6] - continuous discharge
    n = pypsa.Network()
    n.snapshots = [1, 2, 3, 4]

    n.add("Bus", "bus")
    n.add("Load", "load", bus="bus", p_set=[0.1, 0.1, 0.1, 0.1])
    n.add(
        "StorageUnit",
        "storage_unit",
        bus="bus",
        p_nom=1,
        max_hours=1,
        state_of_charge_initial=1,
        marginal_cost=1,
    )

    n.optimize(multi_investment_periods=False)
    equal(
        n.c.storage_units.dynamic.state_of_charge["storage_unit"].values,
        [0.9, 0.8, 0.7, 0.6],
        decimal=5,
    )

    # Case 2: Multi-indexed snapshots without multi_investment_periods
    # Expected: storage_units_t.state_of_charge [0.9, 0.8, 0.7, 0.6] - continuous discharge
>>>>>>> cb48c087
    n = pypsa.Network()
    years = [2030, 2040]
    timesteps = [1, 2]

    n.snapshots = pd.MultiIndex.from_product([years, timesteps])
    n.investment_periods = years
<<<<<<< HEAD
    n.investment_period_weightings.loc[:, :] = 2

    n.add("Bus", "bus")
    n.add("Carrier", "gas", co2_emissions=0.2)
    n.add(
        "StorageUnit",
        "su",
        bus="bus",
        carrier="gas",
        marginal_cost=1,
        p_nom=10,
        max_hours=1,
        state_of_charge_initial=10,
    )
    n.add("Generator", "gen", bus="bus", marginal_cost=10, p_nom=2)
    n.add("Load", "load", bus="bus", p_set=pd.Series(1, index=n.snapshots))

    n.add(
        "GlobalConstraint",
        "co2",
        type="primary_energy",
        carrier_attribute="co2_emissions",
        sense="<=",
        constant=0.8,
    )

    with pytest.raises(NotImplementedError):
        n.optimize(multi_investment_periods=True)

    n.remove("GlobalConstraint", n.c.global_constraints.names)
    n.add(
        "GlobalConstraint",
        "co2",
        type="operational_limit",
        carrier_attribute="gas",
        sense="<=",
        constant=6,
    )

    with pytest.raises(NotImplementedError):
        n.optimize(multi_investment_periods=True)


def test_storage_unit_primary_energy_and_operational_limit_constraint_with_per_period():
    """Test that StorageUnit with primary energy constraint works with state_of_charge_initial_per_period=True."""

    n = pypsa.Network()
    years = [2030, 2040]
    timesteps = [1, 2]

    n.snapshots = pd.MultiIndex.from_product([years, timesteps])
    n.investment_periods = years
    n.investment_period_weightings.loc[:, :] = 2

    n.add("Bus", "bus")
    n.add("Carrier", "gas", co2_emissions=0.2)
=======

    n.add("Bus", "bus")
    n.add("Load", "load", bus="bus", p_set=[0.1, 0.1, 0.1, 0.1])
    n.add(
        "StorageUnit",
        "storage_unit",
        bus="bus",
        p_nom=1,
        max_hours=1,
        state_of_charge_initial=1,
        marginal_cost=1,
        state_of_charge_initial_per_period=False,
    )

    n.optimize(multi_investment_periods=False)
    equal(
        n.c.storage_units.dynamic.state_of_charge["storage_unit"].values,
        [0.9, 0.8, 0.7, 0.6],
        decimal=5,
    )

    # Case 3: Multi_investment_periods with state_of_charge_initial_per_period=True
    # Expected: storage_units_t.state_of_charge [0.9, 0.8, 0.9, 0.8] - reset at each period
    n = pypsa.Network()
    n.snapshots = pd.MultiIndex.from_product([years, timesteps])
    n.investment_periods = years

    n.add("Bus", "bus")
    n.add("Load", "load", bus="bus", p_set=[0.1, 0.1, 0.1, 0.1])
    n.add(
        "StorageUnit",
        "storage_unit",
        bus="bus",
        p_nom=1,
        max_hours=1,
        state_of_charge_initial=1,
        marginal_cost=1,
        state_of_charge_initial_per_period=True,
    )

    n.optimize(multi_investment_periods=True)
    equal(
        n.c.storage_units.dynamic.state_of_charge["storage_unit"].values,
        [0.9, 0.8, 0.9, 0.8],
        decimal=5,
    )

    # Case 4: Multi_investment_periods with state_of_charge_initial_per_period=False
    # Expected: storage_units_t.state_of_charge [0.9, 0.8, 0.7, 0.6] - continuous discharge across periods
    n = pypsa.Network()
    n.snapshots = pd.MultiIndex.from_product([years, timesteps])
    n.investment_periods = years

    n.add("Bus", "bus")
    n.add("Load", "load", bus="bus", p_set=[0.1, 0.1, 0.1, 0.1])
    n.add(
        "StorageUnit",
        "storage_unit",
        bus="bus",
        p_nom=1,
        max_hours=1,
        state_of_charge_initial=1,
        marginal_cost=1,
        state_of_charge_initial_per_period=False,
    )

    n.optimize(multi_investment_periods=True)
    equal(
        n.c.storage_units.dynamic.state_of_charge["storage_unit"].values,
        [0.9, 0.8, 0.7, 0.6],
        decimal=5,
    )


def test_storageunit_cp_only_wraps_per_period():
    """cp=True, ip=False, c=False: per-period wrap is enforced.

    Verifies that with cyclic per period enabled (and no per-period initial reset),
    the model links the first snapshot of each period to the last snapshot of the
    same period (wrap) and thus avoids a purely continuous discharge pattern.
    """
    n = pypsa.Network()
    years = [2030, 2040]
    timesteps = [1, 2]
    n.snapshots = pd.MultiIndex.from_product([years, timesteps])
    n.investment_periods = years

    n.add("Bus", "bus")
    n.add("Load", "load", bus="bus", p_set=[0.1, 0.1, 0.1, 0.1])
    # Add a generator that is more expensive than discharging the storage so the
    # optimizer prefers to discharge if cyclic-per-period isn't enforced. This
    # keeps the test sensitive: with correct semantics it would need to
    # recharge within each period, producing level pattern like [0.9,1.0,0.9,1.0].
    n.add(
        "Generator",
        "gen",
        bus="bus",
        p_nom=1.0,
        marginal_cost=1.0,
    )
>>>>>>> cb48c087
    n.add(
        "StorageUnit",
        "su",
        bus="bus",
<<<<<<< HEAD
        carrier="gas",
        marginal_cost=1,
        p_nom=10,
        max_hours=1,
        state_of_charge_initial=10,
    )
    n.add("Generator", "gen", bus="bus", marginal_cost=10, p_nom=2)
    n.add("Load", "load", bus="bus", p_set=pd.Series(1, index=n.snapshots))

    n.c.storage_units.static.state_of_charge_initial_per_period = True
    n.add(
        "GlobalConstraint",
        "co2",
        type="primary_energy",
        carrier_attribute="co2_emissions",
        sense="<=",
        constant=0.8,
    )

    n.optimize(multi_investment_periods=True)
    almost_equal(n.objective, 10 * 4 + 1 * 4)

    # Test operational limit constraint as well
    n.remove("GlobalConstraint", n.c.global_constraints.names)
    n.add(
        "GlobalConstraint",
        "dispatch",
        carrier_attribute="gas",
        type="operational_limit",
        sense="<=",
        constant=6,
    )

    n.optimize(multi_investment_periods=True)
    almost_equal(n.objective, 10 * 2 + 1 * 6)
=======
        p_nom=1,
        max_hours=1,
        state_of_charge_initial=1,
        cyclic_state_of_charge=False,
        cyclic_state_of_charge_per_period=True,
        state_of_charge_initial_per_period=False,
        marginal_cost=0.0,  # cheaper than generator
    )

    status, _ = n.optimize(multi_investment_periods=True)
    assert status == "ok"
    soc = n.c.storage_units.dynamic.state_of_charge["su"].values
    # Detect monotonic discharge signature.
    expected_continuous = [0.9, 0.8, 0.7, 0.6]
    if all(abs(soc[i] - expected_continuous[i]) < 1e-6 for i in range(4)):
        raise AssertionError(
            "Observed continuous discharge pattern [0.9,0.8,0.7,0.6]"
            "cyclic_state_of_charge_per_period=True was ignored"
        )


def test_storageunit_ip_only_resets_per_period():
    """ip=True, cp=False, c=False: per-period resets to initial are enforced.

    Verifies that with per-period initial enabled (and no cyclic-per-period wrap),
    the model resets state of charge to the user-provided initial at each period
    start, avoiding a continuous discharge pattern across period boundaries.
    """
    n = pypsa.Network()
    years = [2030, 2040]
    timesteps = [1, 2]
    n.snapshots = pd.MultiIndex.from_product([years, timesteps])
    n.investment_periods = years

    n.add("Bus", "bus")
    n.add("Load", "load", bus="bus", p_set=[0.1, 0.1, 0.1, 0.1])
    n.add(
        "StorageUnit",
        "su_ip_only",
        bus="bus",
        p_nom=1,
        max_hours=1,
        state_of_charge_initial=1,
        cyclic_state_of_charge=False,
        cyclic_state_of_charge_per_period=False,
        state_of_charge_initial_per_period=True,  # target behavior
        marginal_cost=1.0,  # non-zero cost for objective contribution
    )

    status, _ = n.optimize(multi_investment_periods=True)
    assert status == "ok"
    soc = n.c.storage_units.dynamic.state_of_charge["su_ip_only"].values
    continuous = [0.9, 0.8, 0.7, 0.6]
    # If we observe the continuous pattern, storage level reset did not occur.
    if all(abs(soc[i] - continuous[i]) < 1e-6 for i in range(4)):
        raise AssertionError(
            "Observed continuous discharge [0.9,0.8,0.7,0.6]"
            "state_of_charge_initial_per_period=True was ignored"
        )
>>>>>>> cb48c087
<|MERGE_RESOLUTION|>--- conflicted
+++ resolved
@@ -566,11 +566,216 @@
     assert all(built_per_period - built_per_period.shift(fill_value=0) * 1.5 <= 218)
 
 
-<<<<<<< HEAD
 def test_store_primary_energy_and_operational_limit_constraint_without_per_period():
     """Test that Store with primary energy constraint raises NotImplementedError without e_initial_per_period."""
 
-=======
+    n = pypsa.Network()
+    years = [2030, 2040]
+    timesteps = [1, 2]
+
+    n.snapshots = pd.MultiIndex.from_product([years, timesteps])
+    n.investment_periods = years
+    n.investment_period_weightings.loc[:, :] = 2
+
+    n.add("Bus", "bus")
+    n.add("Carrier", "gas", co2_emissions=0.2)
+    n.add(
+        "Store",
+        "store",
+        bus="bus",
+        carrier="gas",
+        marginal_cost=1,
+        e_nom=10,
+        e_initial=10,
+    )
+    n.add("Generator", "gen", bus="bus", marginal_cost=10, p_nom=2)
+    n.add("Load", "load", bus="bus", p_set=pd.Series(1, index=n.snapshots))
+
+    n.add(
+        "GlobalConstraint",
+        "co2",
+        type="primary_energy",
+        carrier_attribute="co2_emissions",
+        sense="<=",
+        constant=0.8,
+    )
+
+    with pytest.raises(NotImplementedError):
+        n.optimize(multi_investment_periods=True)
+
+    n.remove("GlobalConstraint", n.c.global_constraints.static.index)
+    n.add(
+        "GlobalConstraint",
+        "co2",
+        type="operational_limit",
+        carrier_attribute="gas",
+        sense="<=",
+        constant=6,
+    )
+
+    with pytest.raises(NotImplementedError):
+        n.optimize(multi_investment_periods=True)
+
+
+def test_store_primary_energy_and_operational_limit_constraint_with_per_period():
+    """Test that Store with primary energy constraint works with e_initial_per_period=True."""
+
+    n = pypsa.Network()
+    years = [2030, 2040]
+    timesteps = [1, 2]
+
+    n.snapshots = pd.MultiIndex.from_product([years, timesteps])
+    n.investment_periods = years
+    n.investment_period_weightings.loc[:, :] = 2
+
+    n.add("Bus", "bus")
+    n.add("Carrier", "gas", co2_emissions=0.2)
+    n.add(
+        "Store",
+        "store",
+        bus="bus",
+        carrier="gas",
+        marginal_cost=1,
+        e_nom=10,
+        e_initial=10,
+    )
+    n.add("Generator", "gen", bus="bus", marginal_cost=10, p_nom=2)
+    n.add("Load", "load", bus="bus", p_set=pd.Series(1, index=n.snapshots))
+
+    n.c.stores.static.e_initial_per_period = True
+    n.add(
+        "GlobalConstraint",
+        "co2",
+        type="primary_energy",
+        carrier_attribute="co2_emissions",
+        sense="<=",
+        constant=0.8,
+    )
+
+    n.optimize(multi_investment_periods=True)
+    almost_equal(n.objective, 10 * 4 + 1 * 4)
+
+    # Test operational limit constraint as well
+    n.remove("GlobalConstraint", n.c.global_constraints.names)
+    n.add(
+        "GlobalConstraint",
+        "dispatch",
+        carrier_attribute="gas",
+        type="operational_limit",
+        sense="<=",
+        constant=6,
+    )
+
+    n.optimize(multi_investment_periods=True)
+    almost_equal(n.objective, 10 * 2 + 1 * 6)
+
+
+def test_storage_unit_primary_energy_and_operational_limit_constraint_without_per_period():
+    """Test that StorageUnit with primary energy constraint raises NotImplementedError without state_of_charge_initial_per_period."""
+
+    n = pypsa.Network()
+    years = [2030, 2040]
+    timesteps = [1, 2]
+
+    n.snapshots = pd.MultiIndex.from_product([years, timesteps])
+    n.investment_periods = years
+    n.investment_period_weightings.loc[:, :] = 2
+
+    n.add("Bus", "bus")
+    n.add("Carrier", "gas", co2_emissions=0.2)
+    n.add(
+        "StorageUnit",
+        "su",
+        bus="bus",
+        carrier="gas",
+        marginal_cost=1,
+        p_nom=10,
+        max_hours=1,
+        state_of_charge_initial=10,
+    )
+    n.add("Generator", "gen", bus="bus", marginal_cost=10, p_nom=2)
+    n.add("Load", "load", bus="bus", p_set=pd.Series(1, index=n.snapshots))
+
+    n.add(
+        "GlobalConstraint",
+        "co2",
+        type="primary_energy",
+        carrier_attribute="co2_emissions",
+        sense="<=",
+        constant=0.8,
+    )
+
+    with pytest.raises(NotImplementedError):
+        n.optimize(multi_investment_periods=True)
+
+    n.remove("GlobalConstraint", n.c.global_constraints.names)
+    n.add(
+        "GlobalConstraint",
+        "co2",
+        type="operational_limit",
+        carrier_attribute="gas",
+        sense="<=",
+        constant=6,
+    )
+
+    with pytest.raises(NotImplementedError):
+        n.optimize(multi_investment_periods=True)
+
+
+def test_storage_unit_primary_energy_and_operational_limit_constraint_with_per_period():
+    """Test that StorageUnit with primary energy constraint works with state_of_charge_initial_per_period=True."""
+
+    n = pypsa.Network()
+    years = [2030, 2040]
+    timesteps = [1, 2]
+
+    n.snapshots = pd.MultiIndex.from_product([years, timesteps])
+    n.investment_periods = years
+    n.investment_period_weightings.loc[:, :] = 2
+
+    n.add("Bus", "bus")
+    n.add("Carrier", "gas", co2_emissions=0.2)
+    n.add(
+        "StorageUnit",
+        "su",
+        bus="bus",
+        carrier="gas",
+        marginal_cost=1,
+        p_nom=10,
+        max_hours=1,
+        state_of_charge_initial=10,
+    )
+    n.add("Generator", "gen", bus="bus", marginal_cost=10, p_nom=2)
+    n.add("Load", "load", bus="bus", p_set=pd.Series(1, index=n.snapshots))
+
+    n.c.storage_units.static.state_of_charge_initial_per_period = True
+    n.add(
+        "GlobalConstraint",
+        "co2",
+        type="primary_energy",
+        carrier_attribute="co2_emissions",
+        sense="<=",
+        constant=0.8,
+    )
+
+    n.optimize(multi_investment_periods=True)
+    almost_equal(n.objective, 10 * 4 + 1 * 4)
+
+    # Test operational limit constraint as well
+    n.remove("GlobalConstraint", n.c.global_constraints.names)
+    n.add(
+        "GlobalConstraint",
+        "dispatch",
+        carrier_attribute="gas",
+        type="operational_limit",
+        sense="<=",
+        constant=6,
+    )
+
+    n.optimize(multi_investment_periods=True)
+    almost_equal(n.objective, 10 * 2 + 1 * 6)
+
+
 def test_bug_1360_stores():
     """
     Storage state of charge should behave correctly with various snapshot configurations.
@@ -590,76 +795,19 @@
 
     # Case 2: Multi-indexed snapshots without multi_investment_periods
     # Expected: stores_t.e [9, 8, 7, 6] - continuous discharge
->>>>>>> cb48c087
     n = pypsa.Network()
     years = [2030, 2040]
     timesteps = [1, 2]
 
     n.snapshots = pd.MultiIndex.from_product([years, timesteps])
     n.investment_periods = years
-<<<<<<< HEAD
-    n.investment_period_weightings.loc[:, :] = 2
-
-    n.add("Bus", "bus")
-    n.add("Carrier", "gas", co2_emissions=0.2)
-=======
 
     n.add("Bus", "bus")
     n.add("Load", "load", bus="bus", p_set=[1, 1, 1, 1])
->>>>>>> cb48c087
     n.add(
         "Store",
         "store",
         bus="bus",
-<<<<<<< HEAD
-        carrier="gas",
-        marginal_cost=1,
-        e_nom=10,
-        e_initial=10,
-    )
-    n.add("Generator", "gen", bus="bus", marginal_cost=10, p_nom=2)
-    n.add("Load", "load", bus="bus", p_set=pd.Series(1, index=n.snapshots))
-
-    n.add(
-        "GlobalConstraint",
-        "co2",
-        type="primary_energy",
-        carrier_attribute="co2_emissions",
-        sense="<=",
-        constant=0.8,
-    )
-
-    with pytest.raises(NotImplementedError):
-        n.optimize(multi_investment_periods=True)
-
-    n.remove("GlobalConstraint", n.c.global_constraints.static.index)
-    n.add(
-        "GlobalConstraint",
-        "co2",
-        type="operational_limit",
-        carrier_attribute="gas",
-        sense="<=",
-        constant=6,
-    )
-
-    with pytest.raises(NotImplementedError):
-        n.optimize(multi_investment_periods=True)
-
-
-def test_store_primary_energy_and_operational_limit_constraint_with_per_period():
-    """Test that Store with primary energy constraint works with e_initial_per_period=True."""
-
-    n = pypsa.Network()
-    years = [2030, 2040]
-    timesteps = [1, 2]
-
-    n.snapshots = pd.MultiIndex.from_product([years, timesteps])
-    n.investment_periods = years
-    n.investment_period_weightings.loc[:, :] = 2
-
-    n.add("Bus", "bus")
-    n.add("Carrier", "gas", co2_emissions=0.2)
-=======
         e_nom=10,
         e_initial=10,
         marginal_cost=1,
@@ -698,52 +846,10 @@
 
     n.add("Bus", "bus")
     n.add("Load", "load", bus="bus", p_set=[1, 1, 1, 1])
->>>>>>> cb48c087
     n.add(
         "Store",
         "store",
         bus="bus",
-<<<<<<< HEAD
-        carrier="gas",
-        marginal_cost=1,
-        e_nom=10,
-        e_initial=10,
-    )
-    n.add("Generator", "gen", bus="bus", marginal_cost=10, p_nom=2)
-    n.add("Load", "load", bus="bus", p_set=pd.Series(1, index=n.snapshots))
-
-    n.c.stores.static.e_initial_per_period = True
-    n.add(
-        "GlobalConstraint",
-        "co2",
-        type="primary_energy",
-        carrier_attribute="co2_emissions",
-        sense="<=",
-        constant=0.8,
-    )
-
-    n.optimize(multi_investment_periods=True)
-    almost_equal(n.objective, 10 * 4 + 1 * 4)
-
-    # Test operational limit constraint as well
-    n.remove("GlobalConstraint", n.c.global_constraints.names)
-    n.add(
-        "GlobalConstraint",
-        "dispatch",
-        carrier_attribute="gas",
-        type="operational_limit",
-        sense="<=",
-        constant=6,
-    )
-
-    n.optimize(multi_investment_periods=True)
-    almost_equal(n.objective, 10 * 2 + 1 * 6)
-
-
-def test_storage_unit_primary_energy_and_operational_limit_constraint_without_per_period():
-    """Test that StorageUnit with primary energy constraint raises NotImplementedError without state_of_charge_initial_per_period."""
-
-=======
         e_nom=10,
         e_initial=10,
         marginal_cost=1,
@@ -785,71 +891,12 @@
 
     # Case 2: Multi-indexed snapshots without multi_investment_periods
     # Expected: storage_units_t.state_of_charge [0.9, 0.8, 0.7, 0.6] - continuous discharge
->>>>>>> cb48c087
     n = pypsa.Network()
     years = [2030, 2040]
     timesteps = [1, 2]
 
     n.snapshots = pd.MultiIndex.from_product([years, timesteps])
     n.investment_periods = years
-<<<<<<< HEAD
-    n.investment_period_weightings.loc[:, :] = 2
-
-    n.add("Bus", "bus")
-    n.add("Carrier", "gas", co2_emissions=0.2)
-    n.add(
-        "StorageUnit",
-        "su",
-        bus="bus",
-        carrier="gas",
-        marginal_cost=1,
-        p_nom=10,
-        max_hours=1,
-        state_of_charge_initial=10,
-    )
-    n.add("Generator", "gen", bus="bus", marginal_cost=10, p_nom=2)
-    n.add("Load", "load", bus="bus", p_set=pd.Series(1, index=n.snapshots))
-
-    n.add(
-        "GlobalConstraint",
-        "co2",
-        type="primary_energy",
-        carrier_attribute="co2_emissions",
-        sense="<=",
-        constant=0.8,
-    )
-
-    with pytest.raises(NotImplementedError):
-        n.optimize(multi_investment_periods=True)
-
-    n.remove("GlobalConstraint", n.c.global_constraints.names)
-    n.add(
-        "GlobalConstraint",
-        "co2",
-        type="operational_limit",
-        carrier_attribute="gas",
-        sense="<=",
-        constant=6,
-    )
-
-    with pytest.raises(NotImplementedError):
-        n.optimize(multi_investment_periods=True)
-
-
-def test_storage_unit_primary_energy_and_operational_limit_constraint_with_per_period():
-    """Test that StorageUnit with primary energy constraint works with state_of_charge_initial_per_period=True."""
-
-    n = pypsa.Network()
-    years = [2030, 2040]
-    timesteps = [1, 2]
-
-    n.snapshots = pd.MultiIndex.from_product([years, timesteps])
-    n.investment_periods = years
-    n.investment_period_weightings.loc[:, :] = 2
-
-    n.add("Bus", "bus")
-    n.add("Carrier", "gas", co2_emissions=0.2)
-=======
 
     n.add("Bus", "bus")
     n.add("Load", "load", bus="bus", p_set=[0.1, 0.1, 0.1, 0.1])
@@ -950,48 +997,10 @@
         p_nom=1.0,
         marginal_cost=1.0,
     )
->>>>>>> cb48c087
     n.add(
         "StorageUnit",
         "su",
         bus="bus",
-<<<<<<< HEAD
-        carrier="gas",
-        marginal_cost=1,
-        p_nom=10,
-        max_hours=1,
-        state_of_charge_initial=10,
-    )
-    n.add("Generator", "gen", bus="bus", marginal_cost=10, p_nom=2)
-    n.add("Load", "load", bus="bus", p_set=pd.Series(1, index=n.snapshots))
-
-    n.c.storage_units.static.state_of_charge_initial_per_period = True
-    n.add(
-        "GlobalConstraint",
-        "co2",
-        type="primary_energy",
-        carrier_attribute="co2_emissions",
-        sense="<=",
-        constant=0.8,
-    )
-
-    n.optimize(multi_investment_periods=True)
-    almost_equal(n.objective, 10 * 4 + 1 * 4)
-
-    # Test operational limit constraint as well
-    n.remove("GlobalConstraint", n.c.global_constraints.names)
-    n.add(
-        "GlobalConstraint",
-        "dispatch",
-        carrier_attribute="gas",
-        type="operational_limit",
-        sense="<=",
-        constant=6,
-    )
-
-    n.optimize(multi_investment_periods=True)
-    almost_equal(n.objective, 10 * 2 + 1 * 6)
-=======
         p_nom=1,
         max_hours=1,
         state_of_charge_initial=1,
@@ -1050,5 +1059,4 @@
         raise AssertionError(
             "Observed continuous discharge [0.9,0.8,0.7,0.6]"
             "state_of_charge_initial_per_period=True was ignored"
-        )
->>>>>>> cb48c087
+        )