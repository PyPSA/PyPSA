"""Statistics Accessor."""

from __future__ import annotations

from functools import partial, update_wrapper
from typing import TYPE_CHECKING, Any, Literal

from pypsa.plot.statistics.charts import CHART_TYPES, ChartGenerator
from pypsa.plot.statistics.maps import MapPlotGenerator
from pypsa.plot.statistics.schema import (
    apply_parameter_schema,
    get_relevant_plot_values,
)

if TYPE_CHECKING:
<<<<<<< HEAD
    from pypsa.networks import Network
=======
    from collections.abc import Callable, Sequence

    import numpy as np
    import plotly.graph_objects as go
    import seaborn as sns
    from matplotlib.axes import Axes
    from matplotlib.figure import Figure, SubFigure

    from pypsa import Network
>>>>>>> 76805738


class StatisticPlotter:
    """
    Create plots based on output of statistics functions.

    Passed arguments and the specified statistics function are stored and called
    later when the plot is created, depending on the plot type. Also some checks
    are performed to validated the arguments.
    """

    def __init__(self, bound_method: Callable, n: Network) -> None:
        """
        Initialize the statistic handler.

        Parameters
        ----------
        bound_method : Callable
            The bound method/ underlying statistic function to call.
        n : Network
            The network object to use for the statistic calculation.

        """
        self._bound_method = bound_method
        self._n = n

        for chart_type in CHART_TYPES:
            func = partial(self._chart, chart_type=chart_type)
            func = update_wrapper(func, self._chart)  # type: ignore
            func.__doc__ = func.__doc__.replace("chart_type", chart_type)  # type: ignore
            setattr(self, chart_type, func)

    def __call__(
        self, kind: str | None = None
    ) -> (
        tuple[Figure, Axes | np.ndarray, sns.FacetGrid]
        | tuple[Figure | SubFigure | Any, Axes | Any]
    ):
        """
        Create simple visualization of the statistic.

        This function builds up on any statistics function and allows for a simple
        exploration without any further arguments. If a fine grained control is
        needed, the plot functions should be used directly (e.g. `.plot.bar()` instead
        of `.plot(kind="bar")`).

        Parameters
        ----------
        kind : str | None, default: None
            Type of chart ("bar", "line", "area", "map"). If None, the default per
            statistics function, defined in the schema, is used.

        Returns
        -------
        tuple[Figure | SubFigure | Any, Axes | Any]
            The figure and axes of the plot.

        Examples
        --------
        >>> fig, ax, g = n.statistics.optimal_capacity.plot(kind="bar") # doctest: +ELLIPSIS

        """
        # Get the correct plot function
        if kind not in CHART_TYPES + ["map", None]:
            msg = f"Unknown plot type '{kind}'."
            raise ValueError(msg)
        # Apply schema to kind kwarg
        stats_name = self._bound_method.__name__
        kind_ = apply_parameter_schema(stats_name, "plot", {"kind": kind})["kind"]
        plot_func = getattr(self, kind_)
        return plot_func()

    def _chart(  # noqa: D417
        self,
        chart_type: str,
        x: str | None = None,
        y: str | None = None,
        color: str | None = None,
        facet_col: str | None = None,
        facet_row: str | None = None,
        stacked: bool = True,
        query: str | None = None,
        nice_names: bool = True,
        carrier: Sequence[str] | str | None = None,
        bus_carrier: Sequence[str] | str | None = None,
        storage: bool | None = None,
        sharex: bool | None = None,
        sharey: bool | None = None,
        height: float | None = None,
        aspect: float | None = None,
        row_order: Sequence[str] | None = None,
        col_order: Sequence[str] | None = None,
        hue_order: Sequence[str] | None = None,
        hue_kws: dict[str, Any] | None = None,
        despine: bool = True,
        margin_titles: bool = False,
        xlim: tuple[float, float] | None = None,
        ylim: tuple[float, float] | None = None,
        subplot_kws: dict[str, Any] | None = None,
        gridspec_kws: dict[str, Any] | None = None,
        **kwargs: Any,
    ) -> tuple[Figure, Axes | np.ndarray, sns.FacetGrid]:
        """
        Plot statistics as chart plot.

        This function builds up on any statistics function and creates a chart plot
        based on it's output. Seaborn is used to create the plot.

        Parameters
        ----------
        x : str, default: None
            Data to show on x-axis. E.g. "carrier". Default depends on underlying
            statistics function.
        y : str, default: "value"
            Data to show on y-axis. E.g. "value".
        color : str | None, default: "carrier"
            Data to show as color. Pass None to disable color mapping.
        facet_col : str | None, default: None
            Whether to create subplots with conditional subsets of the data. See
            :class:`seaborn.objects.Plot.facet` for more information.
        facet_row : str | None, default: None
            Whether to create subplots with conditional subsets of the data. See
            :class:`seaborn.objects.Plot.facet` for more information.
        stacked : bool, default: False
            Whether to stack the bars. See :class:`seaborn.objects.Stack` for more
        query : str | None, default: None
            Pandas query string to filter the data before plotting. E.g. "value > 0".
        nice_names : bool, default: True
            Whether to use nice names for components, as defined in
            ``c.static.nice_names.``
        carrier: Sequence[str] | str | None, default: None
            Filter by carrier of components. If specified, only considers assets with
            the given carrier(s). More information can be found in the
            documentation of the statistics functions.
        bus_carrier: Sequence[str] | str | None, default: None
            Filter by carrier of connected buses. If specified, only considers assets
            connected to buses with the given carrier(s). More information can be found
            in the documentation of the statistics functions.
        storage: bool | None, default: None
            Whether to include storage components in the statistics. Can only be used
            when chosen statistics function supports it (e.g. `optimal_capacity`,
            `installed_capacity`). Default is False for those functions.
        sharex : bool | None, default: None
            Whether to share x axes across all facets. If None, will be True when x is "value".
        sharey : bool | None, default: None
            Whether to share y axes across all facets. If None, will be True when y is "value".
        height : float, default: 3
            Height (in inches) of each facet.
        aspect : float, default: 2
            Aspect ratio of each facet, so that aspect * height gives the width.
        row_order : Sequence[str] | None, default: None
            Order to organize the rows of the grid. If None, the order is determined by
            the data.
        col_order : Sequence[str] | None, default: None
            Order to organize the columns of the grid. If None, the order is determined by
            the data.
        hue_order : Sequence[str] | None, default: None
            Order for the levels of the hue variable. If None, the order is determined by
            the data.
        hue_kws : dict[str, Any] | None, default: None
            Other keyword arguments to be passed to the function that maps the hue semantic.
        despine : bool, default: True
            Remove the top and right spines from the plots.
        margin_titles : bool, default: False
            Whether to place the row/column titles in the margins, rather than centered
            over the grid.
        xlim : tuple[float, float] | None, default: None
            Limits for the x axis. If None, uses the default xlim.
        ylim : tuple[float, float] | None, default: None
            Limits for the y axis. If None, uses the default ylim.
        subplot_kws : dict[str, Any] | None, default: None
            Dictionary of keyword arguments for the subplots. Passed to the underlying
            function.
        gridspec_kws : dict[str, Any] | None, default: None
            Dictionary of keyword arguments passed to the gridspec module for creating
            the grid for the figure.
        **kwargs: Any
            Additional keyword arguments for the plot function. These are passed to
            the seaborn plot object (:class:`seaborn.objects.Plot`).

        Returns
        -------
        tuple[Figure, Axes | np.ndarray, sns.FacetGrid]
            The figure, axes and FacetGrid of the plot.

        Examples
        --------
        >>> import pypsa
        >>> n = pypsa.examples.ac_dc_meshed()
        >>> fig, ax, g = n.statistics.installed_capacity.plot.bar(x="carrier", y="value", color=None) # doctest: +ELLIPSIS

        """
        plot_kwargs = {
            "x": x,
            "y": y,
            "color": color,
            "facet_col": facet_col,
            "facet_row": facet_row,
            "stacked": stacked,
            "query": query,
            "nice_names": nice_names,
            "sharex": sharex,
            "sharey": sharey,
            "height": height,
            "aspect": aspect,
            "row_order": row_order,
            "col_order": col_order,
            "hue_order": hue_order,
            "hue_kws": hue_kws,
            "despine": despine,
            "margin_titles": margin_titles,
            "xlim": xlim,
            "ylim": ylim,
            "subplot_kws": subplot_kws,
            "gridspec_kws": gridspec_kws,
        }
        stats_kwargs = {
            "carrier": carrier,
            "bus_carrier": bus_carrier,
            "storage": storage,
            "nice_names": nice_names,
        }

        if any(
            key in kwargs
            for key in ["aggregate_time", "aggregate_across_components", "groupby"]
        ):
            msg = (
                "'aggregate_time', 'aggregate_across_components', and 'groupby' "
                "can not be set and are automatically derived from the plot kwargs."
            )
            raise ValueError(msg)

        plotter = ChartGenerator(self._n)

        # Create context for schema application
        context = {"index_names": self._n._index_names}

        # Auto-faceting logic
        if context["index_names"] and facet_col is None and facet_row is None:
            if len(context["index_names"]) == 1:
                facet_col = context["index_names"][0]
            elif len(context["index_names"]) >= 2:
                facet_row = context["index_names"][0]
                facet_col = context["index_names"][1]

        # Update plot_kwargs with auto-faceting
        plot_kwargs.update(
            {
                k: v
                for k, v in [("facet_col", facet_col), ("facet_row", facet_row)]
                if v is not None
            }
        )

        # Apply schema to plotting kwargs
        stats_name = self._bound_method.__name__
        plot_kwargs = apply_parameter_schema(
            stats_name, chart_type, plot_kwargs, context
        )

        # Use helper for filtering
        relevant_plot_kwargs = get_relevant_plot_values(plot_kwargs, context)
        # Derive base statistics kwargs
        base_stats_kwargs = plotter.derive_statistic_parameters(
            *relevant_plot_kwargs,
            method_name=stats_name,
        )

        # Add provided kwargs
        stats_kwargs.update(base_stats_kwargs)

        # Apply schema to statistics kwargs
        stats_kwargs = apply_parameter_schema(
            stats_name, chart_type, stats_kwargs, context
        )

        # Get statistics data and return plot
        data = self._bound_method(**stats_kwargs)
        return plotter.plot(data, chart_type, **plot_kwargs, **kwargs)  # type: ignore

    def map(
        self,
        ax: Axes | None = None,
        projection: Any = None,
        geomap: bool = True,
        geomap_resolution: Literal["10m", "50m", "110m"] = "50m",
        geomap_colors: dict | bool | None = None,
        boundaries: tuple[float, float, float, float] | None = None,
        title: str = "",
        bus_carrier: str | None = None,
        carrier: str | None = None,
        transmission_flow: bool | None = None,
        bus_area_fraction: float = 0.02,
        branch_area_fraction: float = 0.02,
        flow_area_fraction: float = 0.02,
        draw_legend_circles: bool = True,
        draw_legend_lines: bool | None = None,
        draw_legend_arrows: bool | None = None,
        draw_legend_patches: bool = True,
        legend_circles_kw: dict | None = None,
        legend_lines_kw: dict | None = None,
        legend_arrows_kw: dict | None = None,
        legend_patches_kw: dict | None = None,
        bus_split_circles: bool | None = None,
        storage: bool | None = None,
        **kwargs: Any,
    ) -> tuple[Figure | SubFigure | Any, Axes | Any]:
        """
        Plot statistics on a geographic map.

        This function builds upon any statistics function and creates a geographical
        visualization based on its output. It uses the MapPlotGenerator to render the
        network components with sizes and colors based on the statistics results.

        Parameters
        ----------
        ax : matplotlib.axes.Axes, optional
            Axis to plot on. If None, creates a new figure and axis.
        projection : cartopy.crs.Projection, optional
            Map projection to use. If None and geomap is True, uses the network's CRS.
        geomap : bool, default True
            Whether to add geographic features with cartopy.
        geomap_resolution : {'10m', '50m', '110m'}, default '50m'
            Resolution of geographic features.
        geomap_colors : dict or bool, optional
            Colors for geographic features. If True, uses defaults. If a dict, keys
            can include 'ocean', 'land', 'border', 'coastline'.
        boundaries : tuple(float, float, float, float), optional
            Plot boundaries as (xmin, xmax, ymin, ymax).
        title : str, default ""
            Plot title.
        bus_carrier : str, optional
            Filter by carrier of connected buses.
        carrier : str, optional
            Filter by carrier of components.
        transmission_flow : bool, optional
            Whether to plot transmission flows. If True, draws flow arrows instead of lines.
        bus_area_fraction : float, default 0.02
            Fraction of plot area to be covered by bus circles.
        branch_area_fraction : float, default 0.02
            Fraction of plot area to be covered by branch lines.
        flow_area_fraction : float, default 0.02
            Fraction of plot area to be covered by flow arrows.
        draw_legend_circles : bool, default True
            Whether to draw a legend for bus sizes.
        draw_legend_lines : bool, optional
            Whether to draw a legend for line widths. Only valid when transmission_flow is False.
        draw_legend_arrows : bool, optional
            Whether to draw a legend for flow arrows. Only valid when transmission_flow is True.
        draw_legend_patches : bool, default True
            Whether to draw a legend for carrier colors.
        legend_circles_kw : dict, optional
            Additional keyword arguments for the circles legend.
        legend_lines_kw : dict, optional
            Additional keyword arguments for the lines legend.
        legend_arrows_kw : dict, optional
            Additional keyword arguments for the arrows legend.
        legend_patches_kw : dict, optional
            Additional keyword arguments for the patches legend.
        bus_split_circles : bool, optional
            Whether to draw half circles for positive/negative values.
        storage : bool, optional
            Whether to show storage capacity in capacity plots. Only valid when
            chosen statistics function supports it (e.g. `optimal_capacity`,
            `installed_capacity`).
        **kwargs :
            Additional keyword arguments passed to the MapPlotGenerator.draw_map method.

        Returns
        -------
        tuple(matplotlib.figure.Figure, matplotlib.axes.Axes)
            The figure and axes of the plot.

        Examples
        --------
        >>> import pypsa
        >>> n = pypsa.examples.ac_dc_meshed()
        >>> fig, ax = n.statistics.installed_capacity.plot.map(geomap=True, title="Installed Capacity")

        """
        plot_kwargs = {
            "ax": ax,
            "projection": projection,
            "geomap": geomap,
            "geomap_resolution": geomap_resolution,
            "geomap_colors": geomap_colors,
            "boundaries": boundaries,
            "title": title,
            "bus_carrier": bus_carrier,
            "carrier": carrier,
            "transmission_flow": transmission_flow,
            "bus_area_fraction": bus_area_fraction,
            "branch_area_fraction": branch_area_fraction,
            "flow_area_fraction": flow_area_fraction,
            "draw_legend_circles": draw_legend_circles,
            "draw_legend_lines": draw_legend_lines,
            "draw_legend_arrows": draw_legend_arrows,
            "draw_legend_patches": draw_legend_patches,
            "legend_circles_kw": legend_circles_kw,
            "legend_lines_kw": legend_lines_kw,
            "legend_arrows_kw": legend_arrows_kw,
            "legend_patches_kw": legend_patches_kw,
            "bus_split_circles": bus_split_circles,
        }

        plotter = MapPlotGenerator(self._n)

        # Apply schema to plotting kwargs
        stats_name = self._bound_method.__name__
        plot_kwargs = apply_parameter_schema(stats_name, "map", plot_kwargs)

        # Apply schema to statistics kwargs
        stats_kwargs = apply_parameter_schema(stats_name, "map", {"storage": storage})

        # Note that instead of passing the data to the plotter, we pass the
        # statistics function. This gives the map plotter the ability to
        # determine the data for buses and branches itself.
        return plotter.plot(
            func=self._bound_method, **plot_kwargs, stats_kwargs=stats_kwargs, **kwargs
        )


class StatisticInteractivePlotter:
    """
    Create interactive plots based on output of statistics functions.

    Passed arguments and the specified statistics function are stored and called
    later when the plot is created, depending on the plot type. Also some checks
    are performed to validate the arguments.
    """

    def __init__(self, bound_method: Callable, n: Network) -> None:
        """
        Initialize the interactive statistic handler.

        Parameters
        ----------
        bound_method : Callable
            The bound method/ underlying statistic function to call.
        n : Network
            The network object to use for the statistic calculation.

        """
        self._bound_method = bound_method
        self._n = n

        for chart_type in CHART_TYPES:
            func = partial(self._chart, chart_type=chart_type)
            func = update_wrapper(func, self._chart)  # type: ignore
            func.__doc__ = func.__doc__.replace("chart_type", chart_type)  # type: ignore
            setattr(self, chart_type, func)

    def __call__(
        self, kind: str | None = None
    ) -> tuple[go.Figure, go.Figure | np.ndarray]:
        """
        Create simple visualization of the statistic.

        This function builds up on any statistics function and allows for a simple
        exploration without any further arguments. If a fine grained control is
        needed, the plot functions should be used directly (e.g. `.plot.bar()` instead
        of `.plot(kind="bar")`).

        Parameters
        ----------
        kind : str | None, default: None
            Type of chart ("bar", "line", "area"). If None, the default per
            statistics function, defined in the schema, is used.

        Returns
        -------
        tuple[Figure | SubFigure | Any, Axes | Any]
            The figure and axes of the plot.

        Examples
        --------
        >>> fig = n.statistics.optimal_capacity.plot(kind="bar") # doctest: +ELLIPSIS

        """
        # Get the correct plot function
        if kind not in ["bar", "line", "area", None]:
            msg = f"Unknown plot type '{kind}'."
            raise ValueError(msg)
        # Apply schema to kind kwarg
        stats_name = self._bound_method.__name__
        kind_ = apply_parameter_schema(stats_name, "plot", {"kind": kind})["kind"]
        plot_func = getattr(self, kind_)
        return plot_func()

    def _chart(  # noqa: D417
        self,
        chart_type: str,
        x: str | None = None,
        y: str | None = None,
        color: str | None = None,
        facet_col: str | None = None,
        facet_row: str | None = None,
        stacked: bool = True,
        query: str | None = None,
        nice_names: bool = True,
        carrier: Sequence[str] | str | None = None,
        bus_carrier: Sequence[str] | str | None = None,
        storage: bool | None = None,
        sharex: bool | None = None,
        sharey: bool | None = None,
        height: int = 500,
        width: int = 800,
        row_order: Sequence[str] | None = None,
        col_order: Sequence[str] | None = None,
        color_order: Sequence[str] | None = None,
        color_discrete_map: dict[str, str] | None = None,
        range_x: list[float] | None = None,
        range_y: list[float] | None = None,
        labels: dict[str, str] | None = None,
        title: str | None = None,
        **kwargs: Any,
    ) -> go.Figure:
        """
        Plot statistics as interactive chart.

        This function builds up on any statistics function and creates an interactive chart
        plot based on its output. Plotly is used to create the plot.

        Parameters
        ----------
        x : str, default: None
            Data to show on x-axis. E.g. "carrier". Default depends on underlying
            statistics function.
        y : str, default: "value"
            Data to show on y-axis. E.g. "value".
        color : str | None, default: "carrier"
            Data to show as color. Pass None to disable color mapping.
        facet_col : str | None, default: None
            Whether to create subplots with conditional subsets of the data.
        facet_row : str | None, default: None
            Whether to create subplots with conditional subsets of the data.
        stacked : bool, default: False
            Whether to stack the bars or areas.
        query : str | None, default: None
            Pandas query string to filter the data before plotting. E.g. "value > 0".
        nice_names : bool, default: True
            Whether to use nice names for components, as defined in
            ``c.static.nice_names.``
        carrier: Sequence[str] | str | None, default: None
            Filter by carrier of components. If specified, only considers assets with
            the given carrier(s). More information can be found in the
            documentation of the statistics functions.
        bus_carrier: Sequence[str] | str | None, default: None
            Filter by carrier of connected buses. If specified, only considers assets
            connected to buses with the given carrier(s). More information can be found
            in the documentation of the statistics functions.
        storage: bool | None, default: None
            Whether to include storage components in the statistics. Can only be used
            when chosen statistics function supports it (e.g. `optimal_capacity`,
            `installed_capacity`). Default is False for those functions.
        sharex : bool | None, default: None
            Whether to share x axes across all facets. If None, will be True when x is "value".
        sharey : bool | None, default: None
            Whether to share y axes across all facets. If None, will be True when y is "value".
        height : int, default: 500
            Height of the plot in pixels.
        width : int, default: 800
            Width of the plot in pixels.
        row_order : Sequence[str] | None, default: None
            Order to organize the rows of the grid. If None, the order is determined by
            the data.
        col_order : Sequence[str] | None, default: None
            Order to organize the columns of the grid. If None, the order is determined by
            the data.
        color_order : Sequence[str] | None, default: None
            Order for the levels of the color variable. If None, the order is determined by
            the data.
        color_discrete_map : dict[str, str] | None, default: None
            Mapping from discrete values to colors. If None, uses the default carrier colors.
        range_x : list[float] | None, default: None
            Limits for the x axis. If None, uses the default x range.
        range_y : list[float] | None, default: None
            Limits for the y axis. If None, uses the default y range.
        labels : dict[str, str] | None, default: None
            Dictionary of axis labels to override the default labels.
        title : str | None, default: None
            Title of the plot. If None, uses the statistics function name.
        **kwargs: Any
            Additional keyword arguments for the plot function. These are passed to
            the Plotly Express function.

        Returns
        -------
        plotly.graph_objects.Figure
            The interactive Plotly figure.

        Examples
        --------
        >>> import pypsa
        >>> n = pypsa.examples.ac_dc_meshed()
        >>> fig = n.statistics.installed_capacity.iplot.bar(x="carrier", y="value", color="carrier") # doctest: +ELLIPSIS

        """
        plot_kwargs = {
            "x": x,
            "y": y,
            "color": color,
            "facet_col": facet_col,
            "facet_row": facet_row,
            "stacked": stacked,
            "query": query,
            "nice_names": nice_names,
            "sharex": sharex,
            "sharey": sharey,
            "height": height,
            "width": width,
            "row_order": row_order,
            "col_order": col_order,
            "color_order": color_order,
            "color_discrete_map": color_discrete_map,
            "range_x": range_x,
            "range_y": range_y,
            "labels": labels,
            "title": title,
        }
        stats_kwargs = {
            "carrier": carrier,
            "bus_carrier": bus_carrier,
            "storage": storage,
            "nice_names": nice_names,
        }

        if any(
            key in kwargs
            for key in ["aggregate_time", "aggregate_across_components", "groupby"]
        ):
            msg = (
                "'aggregate_time', 'aggregate_across_components', and 'groupby' "
                "can not be set and are automatically derived from the plot kwargs."
            )
            raise ValueError(msg)

        plotter = ChartGenerator(self._n)

        # Create context for schema application
        context = {"index_names": self._n._index_names}

        # Auto-faceting logic
        if context["index_names"] and facet_col is None and facet_row is None:
            if len(context["index_names"]) == 1:
                facet_col = context["index_names"][0]
            elif len(context["index_names"]) >= 2:
                facet_row = context["index_names"][0]
                facet_col = context["index_names"][1]

        # Update plot_kwargs with auto-faceting
        plot_kwargs.update(
            {
                k: v
                for k, v in [("facet_col", facet_col), ("facet_row", facet_row)]
                if v is not None
            }
        )

        # Apply schema to plotting kwargs
        stats_name = self._bound_method.__name__
        plot_kwargs = apply_parameter_schema(
            stats_name, chart_type, plot_kwargs, context
        )

        # Use helper for filtering
        relevant_plot_kwargs = get_relevant_plot_values(plot_kwargs, context)
        # Derive base statistics kwargs
        base_stats_kwargs = plotter.derive_statistic_parameters(
            *relevant_plot_kwargs,
            method_name=stats_name,
        )

        # Add provided kwargs
        stats_kwargs.update(base_stats_kwargs)

        # Apply schema to statistics kwargs
        stats_kwargs = apply_parameter_schema(
            stats_name, chart_type, stats_kwargs, context
        )

        # Get statistics data and return plot
        data = self._bound_method(**stats_kwargs)
        return plotter.iplot(data, chart_type, **plot_kwargs, **kwargs)  # type: ignore<|MERGE_RESOLUTION|>--- conflicted
+++ resolved
@@ -13,9 +13,6 @@
 )
 
 if TYPE_CHECKING:
-<<<<<<< HEAD
-    from pypsa.networks import Network
-=======
     from collections.abc import Callable, Sequence
 
     import numpy as np
@@ -24,8 +21,7 @@
     from matplotlib.axes import Axes
     from matplotlib.figure import Figure, SubFigure
 
-    from pypsa import Network
->>>>>>> 76805738
+    from pypsa.networks import Network
 
 
 class StatisticPlotter:
