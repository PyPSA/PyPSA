--- conflicted
+++ resolved
@@ -13,10 +13,7 @@
 from deprecation import deprecated
 
 from pypsa.common import deprecated_common_kwargs
-<<<<<<< HEAD
-=======
 from pypsa.constants import PATTERN_PORTS
->>>>>>> b4f0b835
 from pypsa.network.abstract import _NetworkABC
 
 if TYPE_CHECKING:
@@ -63,13 +60,8 @@
 
     See Also
     --------
-<<<<<<< HEAD
-    [pypsa.Network.consistency_check][] : General consistency check method, which can be
-                                      runs all consistency checks.
-=======
-    [pypsa.Network.consistency_check][] : General consistency check method, which runs
-    all consistency checks.
->>>>>>> b4f0b835
+    [pypsa.Network.consistency_check][] : General consistency check method, which runs
+    all consistency checks.
 
     """
     for attr in _bus_columns(component.static):
@@ -102,13 +94,8 @@
 
     See Also
     --------
-<<<<<<< HEAD
-    [pypsa.Network.consistency_check][] : General consistency check method, which can be
-                                      runs all consistency checks.
-=======
-    [pypsa.Network.consistency_check][] : General consistency check method, which runs
-    all consistency checks.
->>>>>>> b4f0b835
+    [pypsa.Network.consistency_check][] : General consistency check method, which runs
+    all consistency checks.
 
     """
     connected_buses = set()
@@ -145,13 +132,8 @@
 
     See Also
     --------
-<<<<<<< HEAD
-    [pypsa.Network.consistency_check][] : General consistency check method, which can be
-                                      runs all consistency checks.
-=======
-    [pypsa.Network.consistency_check][] : General consistency check method, which runs
-    all consistency checks.
->>>>>>> b4f0b835
+    [pypsa.Network.consistency_check][] : General consistency check method, which runs
+    all consistency checks.
 
 
     """
@@ -191,13 +173,8 @@
 
     See Also
     --------
-<<<<<<< HEAD
-    [pypsa.Network.consistency_check][] : General consistency check method, which can be
-                                      runs all consistency checks.
-=======
-    [pypsa.Network.consistency_check][] : General consistency check method, which runs
-    all consistency checks.
->>>>>>> b4f0b835
+    [pypsa.Network.consistency_check][] : General consistency check method, which runs
+    all consistency checks.
 
 
     """
@@ -230,13 +207,8 @@
 
     See Also
     --------
-<<<<<<< HEAD
-    [pypsa.Network.consistency_check][] : General consistency check method, which can be
-                                      runs all consistency checks.
-=======
-    [pypsa.Network.consistency_check][] : General consistency check method, which runs
-    all consistency checks.
->>>>>>> b4f0b835
+    [pypsa.Network.consistency_check][] : General consistency check method, which runs
+    all consistency checks.
 
     """
     if component.name in {"Transformer"}:
@@ -269,13 +241,8 @@
 
     See Also
     --------
-<<<<<<< HEAD
-    [pypsa.Network.consistency_check][] : General consistency check method, which can be
-                                      runs all consistency checks.
-=======
-    [pypsa.Network.consistency_check][] : General consistency check method, which runs
-    all consistency checks.
->>>>>>> b4f0b835
+    [pypsa.Network.consistency_check][] : General consistency check method, which runs
+    all consistency checks.
 
 
     """
@@ -325,13 +292,8 @@
 
     See Also
     --------
-<<<<<<< HEAD
-    [pypsa.Network.consistency_check][] : General consistency check method, which can be
-                                      runs all consistency checks.
-=======
-    [pypsa.Network.consistency_check][] : General consistency check method, which runs
-    all consistency checks.
->>>>>>> b4f0b835
+    [pypsa.Network.consistency_check][] : General consistency check method, which runs
+    all consistency checks.
 
 
     """
@@ -385,13 +347,8 @@
 
     See Also
     --------
-<<<<<<< HEAD
-    [pypsa.Network.consistency_check][] : General consistency check method, which can be
-                                      runs all consistency checks.
-=======
-    [pypsa.Network.consistency_check][] : General consistency check method, which runs
-    all consistency checks.
->>>>>>> b4f0b835
+    [pypsa.Network.consistency_check][] : General consistency check method, which runs
+    all consistency checks.
 
     """
     varying_attrs = ["p_max_pu", "e_max_pu"]
@@ -484,13 +441,8 @@
 
     See Also
     --------
-<<<<<<< HEAD
-    [pypsa.Network.consistency_check][] : General consistency check method, which can be
-                                      runs all consistency checks.
-=======
-    [pypsa.Network.consistency_check][] : General consistency check method, which runs
-    all consistency checks.
->>>>>>> b4f0b835
+    [pypsa.Network.consistency_check][] : General consistency check method, which runs
+    all consistency checks.
 
 
     """
@@ -530,13 +482,8 @@
 
     See Also
     --------
-<<<<<<< HEAD
-    [pypsa.Network.consistency_check][] : General consistency check method, which can be
-                                      runs all consistency checks.
-=======
-    [pypsa.Network.consistency_check][] : General consistency check method, which runs
-    all consistency checks.
->>>>>>> b4f0b835
+    [pypsa.Network.consistency_check][] : General consistency check method, which runs
+    all consistency checks.
 
 
     """
@@ -584,13 +531,8 @@
 
     See Also
     --------
-<<<<<<< HEAD
-    [pypsa.Network.consistency_check][] : General consistency check method, which can be
-                                      runs all consistency checks.
-=======
-    [pypsa.Network.consistency_check][] : General consistency check method, which runs
-    all consistency checks.
->>>>>>> b4f0b835
+    [pypsa.Network.consistency_check][] : General consistency check method, which runs
+    all consistency checks.
 
 
     """
@@ -688,13 +630,8 @@
 
     See Also
     --------
-<<<<<<< HEAD
-    [pypsa.Network.consistency_check][] : General consistency check method, which can be
-                                      runs all consistency checks.
-=======
-    [pypsa.Network.consistency_check][] : General consistency check method, which runs
-    all consistency checks.
->>>>>>> b4f0b835
+    [pypsa.Network.consistency_check][] : General consistency check method, which runs
+    all consistency checks.
 
 
     """
@@ -736,14 +673,8 @@
 
     See Also
     --------
-<<<<<<< HEAD
-    [pypsa.Network.consistency_check][] : General consistency check method, which can be
-                                      runs all consistency checks.
-
-=======
-    [pypsa.Network.consistency_check][] : General consistency check method, which runs
-    all consistency checks.
->>>>>>> b4f0b835
+    [pypsa.Network.consistency_check][] : General consistency check method, which runs
+    all consistency checks.
 
     """
     # Get non-NA and not-empty default attributes for the current component
