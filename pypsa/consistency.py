"""
Consistency check functions for PyPSA networks.

Mainly used in the `Network.consistency_check()` method.
"""

from __future__ import annotations

import logging
from typing import TYPE_CHECKING, Any

import numpy as np
import pandas as pd

from pypsa.common import deprecated_common_kwargs

if TYPE_CHECKING:
    from collections.abc import Sequence

    from pypsa import Network
    from pypsa.components import Components

logger = logging.getLogger(__name__)


class ConsistencyError(ValueError):
    """Error raised when a consistency check fails."""


def _bus_columns(df: pd.DataFrame) -> pd.Index:
    return df.columns[df.columns.str.startswith("bus")]


def _log_or_raise(strict: bool, message: str, *args: Any) -> None:
    formatted_message = message % args if args else message
    if strict:
        raise ConsistencyError(formatted_message)
    logger.warning(message, *args)


@deprecated_common_kwargs
def check_for_unknown_buses(
    n: Network, component: Components, strict: bool = False
) -> None:
    """
    Check if buses are attached to component but are not defined in the network.

    Activate strict mode in general consistency check by passing `['unknown_buses']` to
    the `strict` argument.

    Parameters
    ----------
    n : pypsa.Network
        The network to check.
    component : pypsa.Component
        The component to check.
    strict : bool, optional
        If True, raise an error instead of logging a warning.

    See Also
    --------
    pypsa.Network.consistency_check : General consistency check method, which can be
                                      runs all consistency checks.

    """
    for attr in _bus_columns(component.static):
        missing = ~component.static[attr].astype(str).isin(n.buses.index)
        # if bus2, bus3... contain empty strings do not warn
        if component.name in n.branch_components and int(attr[-1]) > 1:
            missing &= component.static[attr] != ""
        if missing.any():
            _log_or_raise(
                strict,
                "The following %s have buses which are not defined:\n%s",
                component.list_name,
                component.static.index[missing],
            )


@deprecated_common_kwargs
def check_for_disconnected_buses(n: Network, strict: bool = False) -> None:
    """
    Check if network has buses that are not connected to any component.

    Activate strict mode in general consistency check by passing `['disconnected_buses']`
    the `strict` argument.

    Parameters
    ----------
    n : pypsa.Network
        The network to check.
    strict : bool, optional
        If True, raise an error instead of logging a warning.

    See Also
    --------
    pypsa.Network.consistency_check : General consistency check method, which can be
                                      runs all consistency checks.

    """
    connected_buses = set()
    for component in n.iterate_components():
        for attr in _bus_columns(component.static):
            connected_buses.update(component.static[attr])

    disconnected_buses = set(n.buses.index) - connected_buses
    if disconnected_buses:
        _log_or_raise(
            strict,
            "The following buses have no attached components, which can break the lopf: %s",
            disconnected_buses,
        )


@deprecated_common_kwargs
def check_for_unknown_carriers(
    n: Network, component: Components, strict: bool = False
) -> None:
    """
    Check if carriers are attached to component but are not defined in the network.

    Activate strict mode in general consistency check by passing `['unknown_carriers']`
    the `strict` argument.

    Parameters
    ----------
    n : pypsa.Network
        The network to check.
    component : pypsa.Component
        The component to check.
    strict : bool, optional
        If True, raise an error instead of logging a warning.

    See Also
    --------
    pypsa.Network.consistency_check : General consistency check method, which can be
                                      runs all consistency checks.


    """
    if "carrier" in component.static.columns:
        missing = (
            ~component.static["carrier"].isin(n.carriers.index)
            & component.static["carrier"].notna()
            & (component.static["carrier"] != "")
        )
        if missing.any():
            _log_or_raise(
                strict,
                "The following %s have carriers which are not defined:\n%s",
                component.list_name,
                component.static.index[missing],
            )


@deprecated_common_kwargs
def check_for_zero_impedances(
    n: Network, component: Components, strict: bool = False
) -> None:
    """
    Check if component has zero impedances. Only checks passive branch components.

    Activate strict mode in general consistency check by passing `['zero_impedances']`
    the `strict` argument.

    Parameters
    ----------
    n : pypsa.Network
        The network to check.
    component : pypsa.Component
        The component to check.
    strict : bool, optional
        If True, raise an error instead of logging a warning.


    See Also
    --------
    pypsa.Network.consistency_check : General consistency check method, which can be
                                      runs all consistency checks.


    """
    if component.name in n.passive_branch_components:
        for attr in ["x", "r"]:
            bad = component.static[attr] == 0
            if bad.any():
                _log_or_raise(
                    strict,
                    "The following %s have zero %s, which could break the linear load flow:\n%s",
                    component.list_name,
                    attr,
                    component.static.index[bad],
                )


@deprecated_common_kwargs
def check_for_zero_s_nom(component: Components, strict: bool = False) -> None:
    """
    Check if component has zero s_nom. Only checks transformers.

    Activate strict mode in general consistency check by passing `['zero_s_nom']` to
    the `strict` argument.

    Parameters
    ----------
    component : pypsa.Component
        The component to check.
    strict : bool, optional
        If True, raise an error instead of logging a warning.

    See Also
    --------
    pypsa.Network.consistency_check : General consistency check method, which can be
                                      runs all consistency checks.

    """
    if component.name in {"Transformer"}:
        bad = component.static["s_nom"] == 0
        if bad.any():
            _log_or_raise(
                strict,
                "The following %s have zero s_nom, which is used to define the "
                "impedance and will thus break the load flow:\n%s",
                component.list_name,
                component.static.index[bad],
            )


@deprecated_common_kwargs
def check_time_series(n: Network, component: Components, strict: bool = False) -> None:
    """
    Check if time series of component are aligned with network snapshots.

    Activate strict mode in general consistency check by passing `['time_series']` to
    the `strict` argument.

    Parameters
    ----------
    n : pypsa.Network
        The network to check.
    component : pypsa.Component
        The component to check.
    strict : bool, optional
        If True, raise an error instead of logging a warning.

    See Also
    --------
    pypsa.Network.consistency_check : General consistency check method, which can be
                                      runs all consistency checks.


    """
    for attr in component.attrs.index[component.attrs.varying & component.attrs.static]:
        attr_df = component.dynamic[attr]

        diff = attr_df.columns.difference(component.static.index)
        if len(diff):
            _log_or_raise(
                strict,
                "The following %s have time series defined for attribute %s in n.%s_t, "
                "but are not defined in n.%s:\n%s",
                component.list_name,
                attr,
                component.list_name,
                component.list_name,
                diff,
            )

        if not n.snapshots.equals(attr_df.index):
            _log_or_raise(
                strict,
                "The index of the time-dependent Dataframe for attribute %s of n.%s_t "
                "is not aligned with network snapshots",
                attr,
                component.list_name,
            )


@deprecated_common_kwargs
def check_static_power_attributes(
    n: Network, component: Components, strict: bool = False
) -> None:
    """
    Check static attrs p_now, s_nom, e_nom in any component.

    Activate strict mode in general consistency check by passing `['static_power_attrs']`
    the `strict` argument.

    Parameters
    ----------
    n : pypsa.Network
        The network to check.
    component : pypsa.Component
        The component to check.
    strict : bool, optional
        If True, raise an error instead of logging a warning.

    See Also
    --------
    pypsa.Network.consistency_check : General consistency check method, which can be
                                      runs all consistency checks.


    """
    static_attrs = ["p_nom", "s_nom", "e_nom"]
    if component.name in n.all_components - {"TransformerType"}:
        static_attr = component.attrs.query("static").index.intersection(static_attrs)
        if len(static_attr):
            attr = static_attr[0]
            bad = component.static[attr + "_max"] < component.static[attr + "_min"]
            if bad.any():
                _log_or_raise(
                    strict,
                    "The following %s have smaller maximum than minimum expansion "
                    "limit which can lead to infeasibility:\n%s",
                    component.list_name,
                    component.static.index[bad],
                )

            attr = static_attr[0]
            for col in [attr + "_min", attr + "_max"]:
                if (
                    component.static[col][component.static[attr + "_extendable"]]
                    .isna()
                    .any()
                ):
                    _log_or_raise(
                        strict,
                        "Encountered nan's in column %s of component '%s'.",
                        col,
                        component.name,
                    )


@deprecated_common_kwargs
def check_time_series_power_attributes(
    n: Network, component: Components, strict: bool = False
) -> None:
    """
    Check `p_max_pu` and `e_max_pu` nan and infinite values in time series.

    Activate strict mode in general consistency check by passing `['time_series_power_attrs']`
    the `strict` argument.

    Parameters
    ----------
    n : pypsa.Network
        The network to check.
    component : pypsa.Component
        The component to check.
    strict : bool, optional
        If True, raise an error instead of logging a warning.

    See Also
    --------
    pypsa.Network.consistency_check : General consistency check method, which can be
                                      runs all consistency checks.

    """
    varying_attrs = ["p_max_pu", "e_max_pu"]
    if component.name in n.all_components - {"TransformerType"}:
        varying_attr = component.attrs.query("varying").index.intersection(
            varying_attrs
        )

        if len(varying_attr):
            attr = varying_attr[0][0]
            max_pu = n.get_switchable_as_dense(component.name, attr + "_max_pu")
            min_pu = n.get_switchable_as_dense(component.name, attr + "_min_pu")

            # check for NaN values:
            if max_pu.isna().to_numpy().any():
                for col in max_pu.columns[max_pu.isna().any()]:
                    _log_or_raise(
                        strict,
                        "The attribute %s_max_pu of element %s of %s has NaN "
                        "values for the following snapshots:\n%s",
                        attr,
                        col,
                        component.list_name,
                        max_pu.index[max_pu[col].isna()],
                    )
            if min_pu.isna().to_numpy().any():
                for col in min_pu.columns[min_pu.isna().any()]:
                    _log_or_raise(
                        strict,
                        "The attribute %s_min_pu of element %s of %s has NaN "
                        "values for the following snapshots:\n%s",
                        attr,
                        col,
                        component.list_name,
                        min_pu.index[min_pu[col].isna()],
                    )

            # check for infinite values
            if np.isinf(max_pu).to_numpy().any():
                for col in max_pu.columns[np.isinf(max_pu).any()]:
                    _log_or_raise(
                        strict,
                        "The attribute %s_max_pu of element %s of %s has infinite"
                        " values for the following snapshots:\n%s",
                        attr,
                        col,
                        component.list_name,
                        max_pu.index[np.isinf(max_pu[col])],
                    )
            if np.isinf(min_pu).to_numpy().any():
                for col in min_pu.columns[np.isinf(min_pu).any()]:
                    _log_or_raise(
                        strict,
                        "The attribute %s_min_pu of element %s of %s has infinite"
                        " values for the following snapshots:\n%s",
                        attr,
                        col,
                        component.list_name,
                        min_pu.index[np.isinf(min_pu[col])],
                    )

            diff = max_pu - min_pu
            diff = diff[diff < 0].dropna(axis=1, how="all")
            for col in diff.columns:
                _log_or_raise(
                    strict,
                    "The element %s of %s has a smaller maximum than minimum operational"
                    " limit which can lead to infeasibility for the following snapshots:\n%s",
                    col,
                    component.list_name,
                    diff[col].dropna().index,
                )


@deprecated_common_kwargs
def check_assets(n: Network, component: Components, strict: bool = False) -> None:
    """
    Check if assets are only committable or extendable, but not both.

    Activate strict mode in general consistency check by passing `['assets']` to the
    `strict` argument.

    Parameters
    ----------
    n : pypsa.Network
        The network to check.
    component : pypsa.Component
        The component to check.
    strict : bool, optional
        If True, raise an error instead of logging a warning.

    See Also
    --------
    pypsa.Network.consistency_check : General consistency check method, which can be
                                      runs all consistency checks.


    """
    if component.name in {"Generator", "Link"}:
        committables = n.get_committable_i(component.name)
        extendables = n.get_extendable_i(component.name)
        intersection = committables.intersection(extendables)
        if not intersection.empty:
            _log_or_raise(
                strict,
                "Assets can only be committable or extendable."
                " Found assets in component %s which are both:\n\n\t%s",
                component.name,
                ", ".join(intersection),
            )


@deprecated_common_kwargs
def check_generators(component: Components, strict: bool = False) -> None:
    """
    Check the consistency of generator attributes before the simulation.

    This function performs the following checks on generator components:
    1. Ensures that committable generators are not both up and down before the simulation.
    2. Verifies that the minimum total energy to be produced (e_sum_min) is not greater than the maximum total energy to be produced (e_sum_max).

    Activate strict mode in general consistency check by passing `['generators']` to the
    the `strict` argument.

    Parameters
    ----------
    component : Component
        The generator component to be checked.
    strict : bool, optional
        If True, raise an error instead of logging a warning.



    See Also
    --------
    pypsa.Network.consistency_check : General consistency check method, which can be
                                      runs all consistency checks.


    """
    if component.name in {"Generator"}:
        bad_uc_gens = component.static.index[
            component.static.committable
            & (component.static.up_time_before > 0)
            & (component.static.down_time_before > 0)
        ]
        if not bad_uc_gens.empty:
            _log_or_raise(
                strict,
                "The following committable generators were both"
                " up and down before the simulation: %s. This could cause an infeasibility.",
                bad_uc_gens,
            )

        bad_e_sum_gens = component.static.index[
            component.static.e_sum_min > component.static.e_sum_max
        ]
        if not bad_e_sum_gens.empty:
            _log_or_raise(
                strict,
                "The following generators have e_sum_min > e_sum_max,"
                " which can lead to infeasibility:\n%s.",
                bad_e_sum_gens,
            )


@deprecated_common_kwargs
def check_dtypes_(component: Components, strict: bool = False) -> None:
    """
    Check if the dtypes of the attributes in the component are as expected.

    Activate strict mode in general consistency check by passing `['dtypes']` to the
    `strict` argument.

    Parameters
    ----------
    n : pypsa.Network
        The network to check.
    component : pypsa.Component
        The component to check.
    strict : bool, optional
        If True, raise an error instead of logging a warning.

    See Also
    --------
    pypsa.Network.consistency_check : General consistency check method, which can be
                                      runs all consistency checks.


    """
    dtypes_soll = component.attrs.loc[component.attrs["static"], "dtype"].drop("name")
    unmatched = component.static.dtypes[dtypes_soll.index] != dtypes_soll

    if unmatched.any():
        _log_or_raise(
            strict,
            "The following attributes of the dataframe %s have"
            " the wrong dtype:\n%s\nThey are:\n%s\nbut should be:\n%s",
            component.list_name,
            unmatched.index[unmatched],
            component.static.dtypes[dtypes_soll.index[unmatched]],
            dtypes_soll[unmatched],
        )

    # now check varying attributes

    types_soll = component.attrs.loc[component.attrs["varying"], ["typ", "dtype"]]

    for attr, typ, dtype in types_soll.itertuples():
        if component.dynamic[attr].empty:
            continue

        unmatched = component.dynamic[attr].dtypes != dtype

        if unmatched.any():
            _log_or_raise(
                strict,
                "The following columns of time-varying attribute %s in %s_t"
                " have the wrong dtype:\n%s\nThey are:\n%s\nbut should be:\n%s",
                attr,
                component.list_name,
                unmatched.index[unmatched],
                component.dynamic[attr].dtypes[unmatched],
                typ,
            )


@deprecated_common_kwargs
def check_investment_periods(n: Network, strict: bool = False) -> None:
    """
    Check if investment periods are aligned with snapshots.

    Activate strict mode in general consistency check by passing `['investment_periods']`
    to the `strict` argument.

    Parameters
    ----------
    n : pypsa.Network
        The network to check.
    strict : bool, optional
        If True, raise an error instead of logging a warning.

    See Also
    --------
    pypsa.Network.consistency_check : General consistency check method, which can be
                                      runs all consistency checks.


    """
    constraint_periods = set(n.global_constraints.investment_period.dropna().unique())
    if isinstance(n.snapshots, pd.MultiIndex):
        if not constraint_periods.issubset(n.snapshots.unique("period")):
            msg = (
                "The global constraints contain investment periods which "
                "are not in the set of optimized snapshots."
            )
            if strict:
                raise ValueError(msg)
            _log_or_raise(strict, msg)
    elif constraint_periods:
        msg = (
            "The global constraints contain investment periods but "
            "snapshots are not multi-indexed."
        )
        if strict:
            raise ValueError(msg)
        _log_or_raise(strict, msg)


@deprecated_common_kwargs
def check_shapes(n: Network, strict: bool = False) -> None:
    """
    Check if shapes are aligned with related components.

    Activate strict mode in general consistency check by passing `['shapes']` to the
    `strict` argument.

    Parameters
    ----------
    n : pypsa.Network
        The network to check.
    strict : bool, optional
        If True, raise an error instead of logging a warning.

    See Also
    --------
    pypsa.Network.consistency_check : General consistency check method, which can be
                                      runs all consistency checks.


    """
    shape_components = n.shapes.component.unique()
    for c in set(shape_components) & set(n.all_components):
        geos = n.shapes.query("component == @c")
        not_included = geos.index[~geos.idx.isin(n.static(c).index)]

        if not not_included.empty:
            _log_or_raise(
                strict,
                "The following shapes are related to component %s and"
                " have idx values that are not included in the component's index:\n%s",
                c,
                not_included,
            )


@deprecated_common_kwargs
def check_nans_for_component_default_attrs(
    n: Network, component: Components, strict: bool = False
) -> None:
    """
    Check for missing values in component attributes.

    Activate strict mode in general consistency check by passing `['nans_for_component_default_attrs']`
    the `strict` argument.

    Checks for all attributes if they are nan but have a default value, which is not
     nan.

    Parameters
    ----------
    n : pypsa.Network
        The network to check.
    component : pypsa.Component
        The component to check.
    strict : bool, optional
        If True, raise an error instead of logging a warning.

    See Also
    --------
    pypsa.Network.consistency_check : General consistency check method, which can be
                                      runs all consistency checks.


    """
    # Get non-NA and not-empty default attributes for the current component
    default = n.component_attrs[component.name]["default"]
    not_null_component_attrs = n.component_attrs[component.name][
        default.notna() & default.ne("")
    ].index

    # Remove attributes that are not in the component's static data
    relevant_static_df = component.static[
        list(set(component.static.columns).intersection(not_null_component_attrs))
    ]

    # Run the check for nan values on relevant static data
    if (isna := relevant_static_df.isna().any()).any():
        nan_cols = relevant_static_df.columns[isna]
        _log_or_raise(
            strict,
            "Encountered nan's in static data for columns %s of component '%s'.",
            nan_cols.to_list(),
            component.name,
        )

    # Remove attributes that are not in the component's time series data (if
    # there is any)
    relevant_series_dfs = {
        key: value
        for key, value in component.dynamic.items()
        if key in not_null_component_attrs and not value.empty
    }

    # Run the check for nan values on relevant data
    for key, values_df in relevant_series_dfs.items():
        if (isna := values_df.isna().any()).any():
            nan_cols = values_df.columns[isna]
            _log_or_raise(
                strict,
                "Encountered nan's in varying data '%s' for columns %s of component '%s'.",
                key,
                nan_cols.to_list(),
                component.name,
            )


def check_for_missing_carrier_colors(n: Network, strict: bool = False) -> None:
    """
    Check if carriers are missing colors.

    Parameters
    ----------
    n : pypsa.Network
        The network to check.
    strict : bool, optional
        If True, raise an error instead of logging a warning.

    """
    missing_colors = n.carriers[n.carriers.color.isna() | n.carriers.color.eq("")]
    if not missing_colors.empty:
        _log_or_raise(
            strict,
            "The following carriers are missing colors:\n%s",
            missing_colors.index,
        )


def consistency_check(
    n: Network, check_dtypes: bool = False, strict: Sequence | None = None
) -> None:
    """
    Check network for consistency.

    Runs a series of checks on the network to ensure that it is consistent, e.g. that
    all components are connected to existing buses and that no impedances are singular.

    Parameters
    ----------
    n : pypsa.Network
        The network to check.
    check_dtypes : bool, optional
        If True, check the dtypes of the attributes in the components.
    strict : list, optional
        If some checks should raise an error instead of logging a warning, pass a list
        of strings with the names of the checks to be strict about. If 'all' is passed,
        all checks will be strict. The default is no strict checks.

<<<<<<< HEAD


=======
>>>>>>> 76805738
    Raises
    ------
    ConsistencyError : If any of the checks fail and strict mode is activated.

    See Also
    --------
    pypsa.consistency.check_for_unknown_buses : Check if buses are attached to
        component but are not defined in the network.
    pypsa.consistency.check_for_disconnected_buses : Check if network has buses that
        are not connected to any component.
    pypsa.consistency.check_for_unknown_carriers : Check if carriers are attached to
        component but are not defined in the network.
    pypsa.consistency.check_for_zero_impedances : Check if component has zero
        impedances. Only checks passive branch components.
    pypsa.consistency.check_for_zero_s_nom : Check if component has zero s_nom. Only
        checks transformers.
    pypsa.consistency.check_time_series : Check if time series of component are
        aligned with network snapshots.
    pypsa.consistency.check_static_power_attributes : Check static attrs p_now, s_nom,
        e_nom in any component.
    pypsa.consistency.check_time_series_power_attributes : Check `p_max_pu` and
        `e_max_pu` nan and infinite values in time series.
    pypsa.consistency.check_assets : Check if assets are only committable or
        extendable, but not both.
    pypsa.consistency.check_generators : Check the consistency of generator attributes
        before the simulation.
    pypsa.consistency.check_dtypes_ : Check if the dtypes of the attributes in the
        component are as expected.
    pypsa.consistency.check_investment_periods : Check if investment periods are aligned
        with snapshots.
    pypsa.consistency.check_shapes : Check if shapes are aligned with related components.
    pypsa.consistency.check_nans_for_component_default_attrs : Check for missing values
        in component attributes.

    """
    if strict is None:
        strict = []

    strict_options = [
        "unknown_buses",
        "unknown_carriers",
        "time_series",
        "static_power_attrs",
        "time_series_power_attrs",
        "nans_for_component_default_attrs",
        "zero_impedances",
        "zero_s_nom",
        "assets",
        "generators",
        "disconnected_buses",
        "investment_periods",
        "shapes",
        "dtypes",
    ]

    if "all" in strict:
        strict = strict_options
    if not all(s in strict_options for s in strict):
        msg = (
            f"Invalid strict option(s) {set(strict) - set(strict_options)}. "
            f"Valid options are {strict_options}. Please check the documentation for "
            "more details on them."
        )
        raise ValueError(msg)

    n.calculate_dependent_values()

    # TODO: Check for bidirectional links with efficiency < 1.
    # TODO: Warn if any ramp limits are 0.

    # Per component checks
    for c in n.iterate_components():
        # Checks all components
        check_for_unknown_buses(n, c, "unknown_buses" in strict)
        check_for_unknown_carriers(n, c, "unkown_carriers" in strict)
        check_time_series(n, c, "time_series" in strict)
        check_static_power_attributes(n, c, "static_power_attrs" in strict)
        check_time_series_power_attributes(n, c, "time_series_power_attrs" in strict)
        check_nans_for_component_default_attrs(
            n, c, "nans_for_component_default_attrs" in strict
        )
        # Checks passive_branch_components
        check_for_zero_impedances(n, c, "zero_impedances" in strict)
        # Checks transformers
        check_for_zero_s_nom(c, "zero_s_nom" in strict)
        # Checks generators and links
        check_assets(n, c, "assets" in strict)
        # Checks generators
        check_generators(c, "generators" in strict)

        if check_dtypes:
            check_dtypes_(c, "dtypes" in strict)

    # Combined checks
    check_for_disconnected_buses(n, "disconnected_buses" in strict)
    check_investment_periods(n, "investment_periods" in strict)
    check_shapes(n, "shapes" in strict)


def plotting_consistency_check(n: Network, strict: Sequence | None = None) -> None:
    """
    Check network for consistency for plotting functions.

    Parameters
    ----------
    n : pypsa.Network
        The network to check.
    strict : list, optional
        If some checks should raise an error instead of logging a warning, pass a list
        of strings with the names of the checks to be strict about. If 'all' is passed,
        all checks will be strict. The default is no strict checks.

<<<<<<< HEAD

=======
>>>>>>> 76805738

    See Also
    --------
    pypsa.consistency.consistency_check : General consistency check method, which can be
        runs all consistency checks.
    pypsa.consistency.check_for_unknown_buses : Check if buses are attached to
        component but are not defined in the network.
    pypsa.consistency.check_for_unknown_carriers : Check if carriers are attached to
        component but are not defined in the network.

    """
    if strict is None:
        strict = []

    strict_options = ["unknown_carriers", "missing_carrier_colors"]

    if "all" in strict:
        strict = strict_options

    if not all(s in strict_options for s in strict):
        msg = (
            f"Invalid strict option(s) {set(strict) - set(strict_options)}. "
            f"Valid options are {strict_options}. Please check the documentation for "
            "more details on them."
        )
        raise ValueError(msg)

    for c in n.iterate_components():
        check_for_unknown_carriers(n, c, strict="unknown_carriers" in strict)
    check_for_missing_carrier_colors(n, strict="missing_carrier_colors" in strict)<|MERGE_RESOLUTION|>--- conflicted
+++ resolved
@@ -773,11 +773,6 @@
         of strings with the names of the checks to be strict about. If 'all' is passed,
         all checks will be strict. The default is no strict checks.
 
-<<<<<<< HEAD
-
-
-=======
->>>>>>> 76805738
     Raises
     ------
     ConsistencyError : If any of the checks fail and strict mode is activated.
@@ -890,10 +885,6 @@
         of strings with the names of the checks to be strict about. If 'all' is passed,
         all checks will be strict. The default is no strict checks.
 
-<<<<<<< HEAD
-
-=======
->>>>>>> 76805738
 
     See Also
     --------
