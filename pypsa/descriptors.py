--- conflicted
+++ resolved
@@ -12,11 +12,7 @@
 import pandas as pd
 from deprecation import deprecated
 
-<<<<<<< HEAD
-from pypsa.common import as_index, deprecated_common_kwargs, deprecated_in_next_major
-=======
 from pypsa.common import deprecated_common_kwargs, deprecated_in_next_major
->>>>>>> 76805738
 
 if TYPE_CHECKING:
     from collections.abc import Collection, Iterable, Sequence
@@ -91,33 +87,7 @@
     """Populate time-varying outputs with default values."""
     from pypsa.pf import allocate_series_dataframes as allocate_series_dataframes_pf
 
-<<<<<<< HEAD
-    Parameters
-    ----------
-    n : pypsa.Network
-        Network instance.
-    series : dict
-        Dictionary of components and their attributes to populate (see example)
-
-
-
-    Examples
-    --------
-    >>> allocate_series_dataframes(n, {'Generator': ['p'], 'Load': ['p']})
-
-    """
-    for component, attributes in series.items():
-        static = n.static(component)
-        dynamic = n.dynamic(component)
-
-        for attr in attributes:
-            dynamic[attr] = dynamic[attr].reindex(
-                columns=static.index,
-                fill_value=n.components[component]["attrs"].at[attr, "default"],
-            )
-=======
     allocate_series_dataframes_pf(n, series)
->>>>>>> 76805738
 
 
 @deprecated(
