--- conflicted
+++ resolved
@@ -12,12 +12,8 @@
 import pandas as pd
 from deprecation import deprecated
 
-<<<<<<< HEAD
-from pypsa.common import deprecated_common_kwargs
-=======
 from pypsa.common import deprecated_common_kwargs, deprecated_in_next_major
 from pypsa.constants import PATTERN_PORTS_GE_2
->>>>>>> 992e5e21
 
 if TYPE_CHECKING:
     from collections.abc import Collection, Iterable, Sequence
@@ -56,11 +52,8 @@
     Use `n.get_switchable_as_dense` instead.
 
     """
-<<<<<<< HEAD
     return n.components[component]._as_dynamic(attr, snapshots, inds)
-=======
     return n.get_switchable_as_dense(component, attr, snapshots, inds)
->>>>>>> 992e5e21
 
 
 @deprecated_in_next_major(details="Use `n.get_switchable_as_iter` instead.")
@@ -167,21 +160,6 @@
     return ser.to_frame(columns[0]).reindex(columns=columns).ffill(axis=1)
 
 
-<<<<<<< HEAD
-@deprecated(details="#TODO new-opt deprecation")
-def get_extendable_i(n: Network, c: str) -> pd.Index:
-    """
-    Getter function.
-
-    Get the index of extendable elements of a given component.
-
-    Deprecated: Use n.components[c].get_extendable_i() instead.
-    """
-    return n.components[c].extendables
-
-
-@deprecated(details="#TODO new-opt deprecation")
-=======
 @deprecated_in_next_major(details="Use `n.components[c].extendables` instead.")
 def get_extendable_i(n: Network, c: str) -> pd.Index:
     """Get the index of extendable elements of a given component."""
@@ -189,7 +167,6 @@
 
 
 @deprecated_in_next_major(details="Use `n.components[c].fixed` instead.")
->>>>>>> 992e5e21
 def get_non_extendable_i(n: Network, c: str) -> pd.Index:
     """Getter function.
 
@@ -200,11 +177,7 @@
     return n.components[c].fixed
 
 
-<<<<<<< HEAD
-@deprecated(details="#TODO new-opt deprecation")
-=======
 @deprecated_in_next_major(details="Use `n.components[c].committables` instead.")
->>>>>>> 992e5e21
 def get_committable_i(n: Network, c: str) -> pd.Index:
     """Getter function.
 
@@ -269,10 +242,6 @@
     index : pd.Index, default None
         Subset of the component elements. If None (default) all components are returned.
 
-<<<<<<< HEAD
-    Deprecated: Use n.components[c].get_activity_mask(sns, index) instead.
-=======
->>>>>>> 992e5e21
     """
     return n.components[c].get_activity_mask(sns, index)
 
@@ -306,36 +275,9 @@
         elements are returned.
     attr : string, default None
         attribute name for the bounds, e.g. "p", "s", "p_store"
-<<<<<<< HEAD
-
-    Deprecated: Use n.components[c].get_bounds_pu(sns, index, attr) instead.
+
     """
     return n.components[c].get_bounds_pu(sns, index, attr)
-=======
-
-    """
-    min_pu_str = nominal_attrs[c].replace("nom", "min_pu")
-    max_pu_str = nominal_attrs[c].replace("nom", "max_pu")
-
-    max_pu = get_switchable_as_dense(n, c, max_pu_str, sns)
-    if c in n.passive_branch_components:
-        min_pu = -max_pu
-    elif c == "StorageUnit":
-        min_pu = pd.DataFrame(0, max_pu.index, max_pu.columns)
-        if attr == "p_store":
-            max_pu = -get_switchable_as_dense(n, c, min_pu_str, sns)
-        if attr == "state_of_charge":
-            from pypsa.common import expand_series
-
-            max_pu = expand_series(n.static(c).max_hours, sns).T
-            min_pu = pd.DataFrame(0, *max_pu.axes)
-    else:
-        min_pu = get_switchable_as_dense(n, c, min_pu_str, sns)
-
-    if index is None:
-        return min_pu, max_pu
-    return min_pu.reindex(columns=index), max_pu.reindex(columns=index)
->>>>>>> 992e5e21
 
 
 def _update_linkports_doc_changes(s: Any, i: int, j: str) -> Any:
