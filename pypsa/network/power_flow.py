"""Power flow functionality."""

from __future__ import annotations

import logging
from collections.abc import Sequence
from operator import itemgetter
from typing import TYPE_CHECKING, Any

import networkx as nx
import numpy as np
import pandas as pd
from numpy import ones, r_
from numpy.linalg import norm
from scipy.sparse import csc_matrix, csr_matrix, dok_matrix, issparse
from scipy.sparse import hstack as shstack
from scipy.sparse import vstack as svstack
from scipy.sparse.linalg import spsolve

from pypsa.common import as_index, deprecated_common_kwargs
from pypsa.definitions.structures import Dict
from pypsa.descriptors import _update_linkports_component_attrs
from pypsa.descriptors import get_switchable_as_dense as get_as_dense
from pypsa.network.abstract import _NetworkABC

if TYPE_CHECKING:
    from collections.abc import Callable

    from components import Network, SubNetwork
    from scipy.sparse import spmatrix


def zsum(s: pd.Series, *args: Any, **kwargs: Any) -> Any:
    """Define a custom zsum function.

    Pandas 0.21.0 changes sum() behavior so that the result of applying sum
    over an empty DataFrame is NaN.

    Meant to be set as pd.Series.zsum = zsum.
    """
    # TODO Remove
    return 0 if s.empty else s.sum(*args, **kwargs)


pd.Series.zsum = zsum
logger = logging.getLogger(__name__)


def normed(s: pd.Series) -> pd.Series:
    """Normalize a series by its sum."""
    return s / s.sum()


def real(X: pd.Series) -> pd.Series:
    """Return the real part of a series."""
    return np.real(X.to_numpy())


def imag(X: pd.Series) -> pd.Series:
    """Return the imaginary part of a series."""
    return np.imag(X.to_numpy())


def _allocate_pf_outputs(n: Network, linear: bool = False) -> None:
    to_allocate = {
        "Generator": ["p"],
        "Load": ["p"],
        "StorageUnit": ["p"],
        "Store": ["p"],
        "ShuntImpedance": ["p"],
        "Bus": ["p", "v_ang", "v_mag_pu"],
        "Line": ["p0", "p1"],
        "Transformer": ["p0", "p1"],
        "Link": ["p" + col[3:] for col in n.links.columns if col[:3] == "bus"],
    }

    if not linear:
        for component, attrs in to_allocate.items():
            if "p" in attrs:
                attrs.append("q")
            if "p0" in attrs and component != "Link":
                attrs.extend(["q0", "q1"])

    allocate_series_dataframes(n, to_allocate)


def _calculate_controllable_nodal_power_balance(
    sub_network: SubNetwork,
    network: Network,
    snapshots: Sequence,
    buses_o: Sequence,
) -> None:
    for power in ("q", "p"):
        # allow all one ports to dispatch as set
        for c in sub_network.iterate_components(
            network.controllable_one_port_components
        ):
            c_n_set = get_as_dense(
                network,
                c.name,
                power + "_set",
                snapshots,
                c.static.query("active").index,
            )
            network.dynamic(c.name)[power].loc[
                snapshots, c.static.query("active").index
            ] = c_n_set

        # set the power injection at each node from controllable components
        network.buses_t[power].loc[snapshots, buses_o] = sum(
            (
                (
                    c.dynamic[power].loc[snapshots, c.static.query("active").index]
                    * c.static.loc[c.static.query("active").index, "sign"]
                )
                .T.groupby(c.static.loc[c.static.query("active").index, "bus"])
                .sum()
                .T.reindex(columns=buses_o, fill_value=0.0)
            )
            for c in sub_network.iterate_components(
                network.controllable_one_port_components
            )
        )

        if power == "p":
            network.buses_t[power].loc[snapshots, buses_o] += sum(
                -c.dynamic[power + str(i)]
                .loc[snapshots]
                .T.groupby(c.static[f"bus{str(i)}"])
                .sum()
                .T.reindex(columns=buses_o, fill_value=0)
                for c in network.iterate_components(
                    network.controllable_branch_components
                )
                for i in [int(col[3:]) for col in c.static.columns if col[:3] == "bus"]
            )


def _network_prepare_and_run_pf(
    n: Network,
    snapshots: Sequence | None,
    skip_pre: bool,
    linear: bool = False,
    distribute_slack: bool = False,
    slack_weights: str = "p_set",
    **kwargs: Any,
) -> Dict | None:
    # TODO this needs to be refactored
    if linear:
        sub_network_pf_fun: Callable = SubNetworkPowerFlowMixin.lpf
        sub_network_prepare_fun: Callable = SubNetworkPowerFlowMixin.calculate_B_H
    else:
        sub_network_pf_fun: Callable = SubNetworkPowerFlowMixin.pf  # type: ignore
        sub_network_prepare_fun: Callable = SubNetworkPowerFlowMixin.calculate_Y  # type: ignore

    if not skip_pre:
        n.determine_network_topology()
        n.calculate_dependent_values()
        _allocate_pf_outputs(n, linear)

    sns = as_index(n, snapshots, "snapshots")

    # deal with links
    if not n.links.empty:
        p_set = get_as_dense(n, "Link", "p_set", sns)
        n.links_t.p0.loc[sns] = p_set.loc[sns]
        for i in ["1"] + n.c.links.additional_ports:
            eff_name = "efficiency" if i == "1" else f"efficiency{i}"
            efficiency = get_as_dense(n, "Link", eff_name, sns)
            links = n.links.index[n.links[f"bus{i}"] != ""]
            n.links_t[f"p{i}"].loc[sns, links] = (
                -n.links_t.p0.loc[sns, links] * efficiency.loc[sns, links]
            )

    itdf = pd.DataFrame(index=sns, columns=n.sub_networks.index, dtype=int)
    difdf = pd.DataFrame(index=sns, columns=n.sub_networks.index)
    cnvdf = pd.DataFrame(index=sns, columns=n.sub_networks.index, dtype=bool)
    for sub_network in n.sub_networks.obj:
        if not skip_pre:
            sub_network.find_bus_controls()

            branches_i = sub_network.branches_i(active_only=True)
            if len(branches_i) > 0:
                sub_network_prepare_fun(sub_network, skip_pre=True)

        if isinstance(slack_weights, dict):
            sn_slack_weights = slack_weights[sub_network.name]
        else:
            sn_slack_weights = slack_weights

        if isinstance(sn_slack_weights, dict):
            sn_slack_weights = pd.Series(sn_slack_weights)

        if linear:
            sub_network_pf_fun(sub_network, snapshots=sns, skip_pre=True, **kwargs)

        elif len(sub_network.buses()) <= 1:
            (
                itdf[sub_network.name],
                difdf[sub_network.name],
                cnvdf[sub_network.name],
            ) = sub_network_pf_singlebus(
                sub_network,
                snapshots=sns,
                skip_pre=True,
                distribute_slack=distribute_slack,
                slack_weights=sn_slack_weights,
            )
        else:
            (
                itdf[sub_network.name],
                difdf[sub_network.name],
                cnvdf[sub_network.name],
            ) = sub_network_pf_fun(
                sub_network,
                snapshots=sns,
                skip_pre=True,
                distribute_slack=distribute_slack,
                slack_weights=sn_slack_weights,
                **kwargs,
            )
    if not linear:
        return Dict({"n_iter": itdf, "error": difdf, "converged": cnvdf})
    return None


def allocate_series_dataframes(n: Network, series: dict) -> None:
    """Populate time-varying outputs with default values.

    Parameters
    ----------
    n : pypsa.Network
        Network instance.
    series : dict
        Dictionary of components and their attributes to populate (see example)

    Examples
    --------
    >>> allocate_series_dataframes(n, {'Generator': ['p'], 'Load': ['p']})

    """
    for component, attributes in series.items():
        static = n.static(component)
        dynamic = n.dynamic(component)

        for attr in attributes:
            dynamic[attr] = dynamic[attr].reindex(
                columns=static.index,
                fill_value=n.components[component]["attrs"].at[attr, "default"],
            )


def newton_raphson_sparse(
    f: Callable,
    guess: np.ndarray,
    dfdx: Callable,
    x_tol: float = 1e-10,
    lim_iter: int = 100,
    distribute_slack: bool = False,
    slack_weights: np.ndarray | None = None,
) -> tuple[np.ndarray, int, Any, bool]:
    """Solve f(x) = 0 with initial guess for x and dfdx(x).

    dfdx(x) should return a sparse Jacobian.  Terminate if error on norm
    of f(x) is < x_tol or there were more than lim_iter iterations.
    """
    slack_args = {"distribute_slack": distribute_slack, "slack_weights": slack_weights}
    converged = False
    n_iter = 0
    F = f(guess, **slack_args)
    diff = norm(F, np.inf)

    logger.debug("Error at iteration %d: %f", n_iter, diff)

    while diff > x_tol and n_iter < lim_iter:
        n_iter += 1

        guess = guess - spsolve(dfdx(guess, **slack_args), F)

        F = f(guess, **slack_args)
        diff = norm(F, np.inf)

        logger.debug("Error at iteration %d: %f", n_iter, diff)

    if diff > x_tol:
        logger.warning(
            'Warning, we didn\'t reach the required tolerance within %d iterations, error is at %f. See the section "Troubleshooting" in the documentation for tips to fix this. ',
            n_iter,
            diff,
        )
    elif not np.isnan(diff):
        converged = True

    return guess, n_iter, diff, converged


def sub_network_pf_singlebus(
    sub_network: SubNetwork,
    snapshots: Sequence | None = None,
    skip_pre: float = False,
    distribute_slack: bool = False,
    slack_weights: str | pd.Series = "p_set",
    linear: bool = False,
) -> tuple[int, float, bool]:
    """Non-linear power flow for a sub-network consiting of a single bus.

    Parameters
    ----------
    sub_network : pypsa.SubNetwork
        The sub-network to run the power flow on.
    snapshots : list-like|single snapshot
        A subset or an elements of n.snapshots on which to run
        the power flow, defaults to n.snapshots
    skip_pre: bool, default False
        Skip the preliminary steps of computing topology, calculating dependent values and finding bus controls.
    distribute_slack : bool, default False
        If ``True``, distribute the slack power across generators proportional to generator dispatch by default
        or according to the distribution scheme provided in ``slack_weights``.
        If ``False`` only the slack generator takes up the slack.
    slack_weights : pandas.Series|str, default 'p_set'
        Distribution scheme describing how to determine the fraction of the total slack power
        a bus of the sub-network takes up. Default is to distribute proportional to generator dispatch
        ('p_set'). Another option is to distribute proportional to (optimised) nominal capacity ('p_nom' or 'p_nom_opt').
        Custom weights can be provided via a pandas.Series/dict
        that has the generators of the single bus as index/keys.
    linear : bool, default False
        If ``True``, use linear power flow instead of non-linear power flow.

    """
    sns = as_index(sub_network.n, snapshots, "snapshots")
    n = sub_network.n
    logger.info(
        "Balancing power on single-bus sub-network %s for snapshots %s",
        sub_network,
        snapshots,
    )

    if not skip_pre:
        sub_network.find_bus_controls()
        _allocate_pf_outputs(n, linear=False)

    if isinstance(slack_weights, dict):
        slack_weights = pd.Series(slack_weights)

    buses_o = sub_network.buses_o

    _calculate_controllable_nodal_power_balance(sub_network, n, sns, buses_o)

    v_mag_pu_set = get_as_dense(n, "Bus", "v_mag_pu_set", sns)
    n.buses_t.v_mag_pu.loc[sns, sub_network.slack_bus] = v_mag_pu_set.loc[
        :, sub_network.slack_bus
    ]
    n.buses_t.v_ang.loc[sns, sub_network.slack_bus] = 0.0

    if distribute_slack:
        for bus, group in sub_network.generators().groupby("bus"):
            if slack_weights in ["p_nom", "p_nom_opt"]:
                if all(n.generators[slack_weights] == 0):
                    msg = f"Invalid slack weights! Generator attribute {slack_weights} is always zero."
                    raise ValueError(msg)
                bus_generator_shares = (
                    n.generators[slack_weights].loc[group.index].pipe(normed).fillna(0)
                )
            elif slack_weights == "p_set":
                generators_t_p_choice = get_as_dense(n, "Generator", slack_weights, sns)
                if generators_t_p_choice.isna().all().all():
                    msg = (
                        f"Invalid slack weights! Generator attribute {slack_weights}"
                        f" is always NaN."
                    )
                    raise ValueError(msg)
                if (generators_t_p_choice == 0).all().all():
                    msg = (
                        f"Invalid slack weights! Generator attribute {slack_weights}"
                        f" is always zero."
                    )
                    raise ValueError(msg)

                bus_generator_shares = (
                    generators_t_p_choice.loc[sns, group.index]
                    .apply(normed, axis=1)
                    .fillna(0)
                )
            else:
                bus_generator_shares = slack_weights.pipe(normed).fillna(0)  # type: ignore
            n.generators_t.p.loc[sns, group.index] += (
                bus_generator_shares.multiply(
                    -n.buses_t.p.loc[sns, bus], axis=0
                )
            )  # fmt: skip
    else:
        n.generators_t.p.loc[sns, sub_network.slack_generator] -= (
            n.buses_t.p.loc[sns, sub_network.slack_bus]
        )  # fmt: skip

    n.generators_t.q.loc[sns, sub_network.slack_generator] -= (
        n.buses_t.q.loc[sns, sub_network.slack_bus]
    )  # fmt: skip

    n.buses_t.p.loc[sns, sub_network.slack_bus] = 0.0
    n.buses_t.q.loc[sns, sub_network.slack_bus] = 0.0

    return 0, 0.0, True  # dummy substitute for newton raphson output


def apply_line_types(n: Network) -> None:
    """Calculate line electrical parameters x, r, b, g from standard types."""
    lines_with_types_b = n.lines.type != ""
    if lines_with_types_b.zsum() == 0:
        return

    missing_types = pd.Index(
        n.lines.loc[lines_with_types_b, "type"].unique()
    ).difference(n.line_types.index)
    if not missing_types.empty:
        msg = f"The type(s) {', '.join(missing_types)} do(es) not exist in n.line_types"
        raise ValueError(msg)

    # Get a copy of the lines data
    lines = n.lines.loc[lines_with_types_b, ["type", "length", "num_parallel"]].join(
        n.line_types, on="type"
    )

    for attr in ["r", "x"]:
        lines[attr] = (
            lines[attr + "_per_length"] * lines["length"] / lines["num_parallel"]
        )
    lines["b"] = (
        2
        * np.pi
        * 1e-9
        * lines["f_nom"]
        * lines["c_per_length"]
        * lines["length"]
        * lines["num_parallel"]
    )

    # now set calculated values on live lines
    for attr in ["r", "x", "b"]:
        n.lines.loc[lines_with_types_b, attr] = lines[attr]


def apply_transformer_types(n: Network) -> None:
    """Calculate transformer electrical parameters x, r, b, g from standard types."""
    trafos_with_types_b = n.transformers.type != ""
    if trafos_with_types_b.zsum() == 0:
        return

    missing_types = pd.Index(
        n.transformers.loc[trafos_with_types_b, "type"].unique()
    ).difference(n.transformer_types.index)
    if not missing_types.empty:
        msg = (
            f"The type(s) {', '.join(missing_types)} do(es) not exist in "
            f"n.transformer_types"
        )
        raise ValueError(msg)

    # Get a copy of the transformers data
    # (joining pulls in "phase_shift", "s_nom", "tap_side" from TransformerType)
    t = n.transformers.loc[
        trafos_with_types_b, ["type", "tap_position", "num_parallel"]
    ].join(n.transformer_types, on="type")

    t["r"] = t["vscr"] / 100.0
    t["x"] = np.sqrt((t["vsc"] / 100.0) ** 2 - t["r"] ** 2)

    # NB: b and g are per unit of s_nom
    t["g"] = t["pfe"] / (1000.0 * t["s_nom"])

    # for some bizarre reason, some of the standard types in pandapower have i0^2 < g^2
    t["b"] = -np.sqrt(((t["i0"] / 100.0) ** 2 - t["g"] ** 2).clip(lower=0))

    for attr in ["r", "x"]:
        t[attr] /= t["num_parallel"]

    for attr in ["b", "g"]:
        t[attr] *= t["num_parallel"]

    # deal with tap positions

    t["tap_ratio"] = 1.0 + (t["tap_position"] - t["tap_neutral"]) * (
        t["tap_step"] / 100.0
    )

    # now set calculated values on live transformers
    attrs = ["r", "x", "g", "b", "phase_shift", "s_nom", "tap_side", "tap_ratio"]
    n.transformers.loc[trafos_with_types_b, attrs] = t[attrs].astype(
        n.transformers[attrs].dtypes
    )

    # TODO: status, rate_A


def wye_to_delta(
    z1: float,
    z2: float,
    z3: float,
) -> tuple[float, float, float]:
    """Follows http://home.earthlink.net/~w6rmk/math/wyedelta.html.

    Parameters
    ----------
    z1 : float
        First impedance value
    z2 : float
        Second impedance value
    z3 : float
        Third impedance value

    Returns
    -------
    tuple[float, float, float]:
        A tuple containing the three transformed impedance values

    """
    summand = z1 * z2 + z2 * z3 + z3 * z1
    return (summand / z2, summand / z1, summand / z3)


def apply_transformer_t_model(n: Network) -> None:
    """Convert given T-model parameters to PI-model parameters.

    Notes
    -----
    Uses wye-delta transformation.

    """
    z_series = n.transformers.r_pu + 1j * n.transformers.x_pu
    y_shunt = n.transformers.g_pu + 1j * n.transformers.b_pu

    ts_b = (n.transformers.model == "t") & (y_shunt != 0.0)

    if ts_b.zsum() == 0:
        return

    za, zb, zc = wye_to_delta(
        z_series.loc[ts_b] / 2, z_series.loc[ts_b] / 2, 1 / y_shunt.loc[ts_b]
    )

    n.transformers.loc[ts_b, "r_pu"] = real(zc)
    n.transformers.loc[ts_b, "x_pu"] = imag(zc)
    n.transformers.loc[ts_b, "g_pu"] = real(2 / za)
    n.transformers.loc[ts_b, "b_pu"] = imag(2 / za)


def aggregate_multi_graph(sub_network: SubNetwork) -> None:
    """Aggregate branches between same buses.

    Instead a single branch with aggregated properties (e.g. s_nom is
    summed, length is averaged) is created.
    """
    n = sub_network.n

    count = 0
    seen = []
    graph = sub_network.graph()
    for u, v in graph.edges():
        if (u, v) in seen:
            continue
        line_objs = list(graph.adj[u][v].keys())
        if len(line_objs) > 1:
            lines = n.lines.loc[[line[1] for line in line_objs]]
            attr_inv = ["x", "r"]
            attr_sum = ["s_nom", "b", "g", "s_nom_max", "s_nom_min"]
            attr_mean = ["capital_cost", "length", "terrain_factor"]

            aggregated = {attr: 1.0 / (1.0 / lines[attr]).sum() for attr in attr_inv}
            for attr in attr_sum:
                aggregated[attr] = lines[attr].sum()

            for attr in attr_mean:
                aggregated[attr] = lines[attr].mean()

            count += len(line_objs) - 1

            # remove all but first line
            for line in line_objs[1:]:
                n.remove("Line", line[1])

            rep = line_objs[0]

            for key, value in aggregated.items():
                setattr(rep, key, value)

            seen.append((u, v))

    logger.info(
        "Removed %d excess lines from sub-network %s and replaced with aggregated lines",
        count,
        sub_network.name,
    )


def find_tree(sub_network: SubNetwork, weight: str = "x_pu") -> None:
    """Get the spanning tree of the graph.

    Choose the node with the highest degree as a central "tree slack" and then see for
    each branch which paths from the slack to each node go through the branch.
    """
    branches_bus0 = sub_network.branches()["bus0"]
    branches_i = branches_bus0.index
    buses_i = sub_network.buses_i()

    graph = sub_network.graph(weight=weight, inf_weight=1.0)
    sub_network.tree = nx.minimum_spanning_tree(graph)

    # find bus with highest degree to use as slack
    tree_slack_bus, slack_degree = max(sub_network.tree.degree(), key=itemgetter(1))
    logger.debug("Tree slack bus is %s with degree %d.", tree_slack_bus, slack_degree)

    # determine which buses are supplied in tree through branch from slack

    # matrix to store tree structure
    sub_network.T = dok_matrix((len(branches_i), len(buses_i)))

    for j, bus in enumerate(buses_i):
        path = nx.shortest_path(sub_network.tree, bus, tree_slack_bus)
        for i in range(len(path) - 1):
            branch = next(iter(graph[path[i]][path[i + 1]].keys()))
            branch_i = branches_i.get_loc(branch)
            sign = +1 if branches_bus0.iat[branch_i] == path[i] else -1
            sub_network.T[branch_i, j] = sign


def find_cycles(sub_network: SubNetwork, weight: str = "x_pu") -> None:
    """Find all cycles in the sub_network and record them in sub_network.C.

    networkx collects the cycles with more than 2 edges; then the 2-edge
    cycles from the MultiGraph must be collected separately (for cases
    where there are multiple lines between the same pairs of buses).

    Cycles with infinite impedance are skipped.
    """
    branches_bus0 = sub_network.branches()["bus0"]
    branches_i = branches_bus0.index

    # reduce to a non-multi-graph for cycles with > 2 edges
    mgraph = sub_network.graph(weight=weight, inf_weight=False)
    graph = nx.Graph(mgraph)

    cycles = nx.cycle_basis(graph)

    # number of 2-edge cycles
    num_multi = len(mgraph.edges()) - len(graph.edges())

    sub_network.C = dok_matrix((len(branches_bus0), len(cycles) + num_multi))

    for j, cycle in enumerate(cycles):
        for i in range(len(cycle)):
            branch = next(iter(mgraph[cycle[i]][cycle[(i + 1) % len(cycle)]].keys()))
            branch_i = branches_i.get_loc(branch)
            sign = +1 if branches_bus0.iat[branch_i] == cycle[i] else -1
            sub_network.C[branch_i, j] += sign

    # counter for multis
    c = len(cycles)

    # add multi-graph 2-edge cycles for multiple branches between same pairs of buses
    for u, v in graph.edges():
        bs = list(mgraph[u][v].keys())
        if len(bs) > 1:
            first = bs[0]
            first_i = branches_i.get_loc(first)
            for b in bs[1:]:
                b_i = branches_i.get_loc(b)
                sign = (
                    -1 if branches_bus0.iat[b_i] == branches_bus0.iat[first_i] else +1
                )
                sub_network.C[first_i, c] = 1
                sub_network.C[b_i, c] = sign
                c += 1


def find_system_splitting_contingencies(sub_network: sn) -> pd.Index:
    """
    Find system splitting contingencies in a sub-network.
    """
    bridges = list(nx.bridges(sn.graph()))
    # convert back to lines/transformers
    bus0_bus1 = pd.concat([
        pd.DataFrame(data=bridges, columns=['bus0', 'bus1']),
        pd.DataFrame(data=bridges, columns=['bus1', 'bus0'])
    ]).set_index(['bus0', 'bus1']).index
    sn_branches = sn.branches().reset_index().set_index(['bus0', 'bus1'])
    return sn_branches.loc[bus0_bus1.intersection(sn_branches.index), ['component', 'name']].set_index(['component', 'name']).index


@deprecated_common_kwargs
def network_batch_lpf(n: Network, snapshots: Sequence | None = None) -> None:
    """Batched linear power flow with numpy.dot for several snapshots."""
    msg = "Batch linear power flow not supported yet."
    raise NotImplementedError(msg)


class NetworkPowerFlowMixin(_NetworkABC):
    """Mixin class for network power flow methods.

    Class only inherits to [pypsa.Network][] and should not be used directly.
    All attributes and methods can be used within any Network instance.
    """

    def calculate_dependent_values(self) -> None:
        """Calculate per unit impedances and append voltages to lines and shunt impedances."""
        apply_line_types(self)

        apply_transformer_types(self)

        self.lines["v_nom"] = self.lines.bus0.map(self.buses.v_nom)
        self.lines.loc[self.lines.carrier == "", "carrier"] = self.lines.bus0.map(
            self.buses.carrier
        )

        self.lines["x_pu"] = self.lines.x / (self.lines.v_nom**2)
        self.lines["r_pu"] = self.lines.r / (self.lines.v_nom**2)
        self.lines["b_pu"] = self.lines.b * self.lines.v_nom**2
        self.lines["g_pu"] = self.lines.g * self.lines.v_nom**2
        self.lines["x_pu_eff"] = self.lines["x_pu"]
        self.lines["r_pu_eff"] = self.lines["r_pu"]

        # convert transformer impedances from base power s_nom to base = 1 MVA
        self.transformers["x_pu"] = self.transformers.x / self.transformers.s_nom
        self.transformers["r_pu"] = self.transformers.r / self.transformers.s_nom
        self.transformers["b_pu"] = self.transformers.b * self.transformers.s_nom
        self.transformers["g_pu"] = self.transformers.g * self.transformers.s_nom
        self.transformers["x_pu_eff"] = (
            self.transformers["x_pu"] * self.transformers["tap_ratio"]
        )
        self.transformers["r_pu_eff"] = (
            self.transformers["r_pu"] * self.transformers["tap_ratio"]
        )

        apply_transformer_t_model(self)

        self.shunt_impedances["v_nom"] = self.shunt_impedances["bus"].map(
            self.buses.v_nom
        )
        self.shunt_impedances["b_pu"] = (
            self.shunt_impedances.b * self.shunt_impedances.v_nom**2
        )
        self.shunt_impedances["g_pu"] = (
            self.shunt_impedances.g * self.shunt_impedances.v_nom**2
        )

        self.links.loc[self.links.carrier == "", "carrier"] = self.links.bus0.map(
            self.buses.carrier
        )

        self.stores.loc[self.stores.carrier == "", "carrier"] = self.stores.bus.map(
            self.buses.carrier
        )

        _update_linkports_component_attrs(self)

    def lpf(
        n: Network, snapshots: Sequence | None = None, skip_pre: bool = False
    ) -> None:
        """Linear power flow for generic network.

        Parameters
        ----------
        n : pypsa.Network
            The network to run the power flow on.
        snapshots : list-like|single snapshot
            A subset or an elements of n.snapshots on which to run
            the power flow, defaults to n.snapshots
        skip_pre : bool, default False
            Skip the preliminary steps of computing topology, calculating
            dependent values and finding bus controls.

        """
        sns = as_index(n, snapshots, "snapshots")
        _network_prepare_and_run_pf(n, sns, skip_pre, linear=True)

    def pf(
        n: Network,
        snapshots: Sequence | None = None,
        skip_pre: bool = False,
        x_tol: float = 1e-6,
        use_seed: bool = False,
        distribute_slack: bool = False,
        slack_weights: str = "p_set",
    ) -> Dict:
        """Full non-linear power flow for generic network.

        Parameters
        ----------
        n : pypsa.Network
            The network to run the power flow on.
        snapshots : list-like|single snapshot
            A subset or an elements of n.snapshots on which to run
            the power flow, defaults to n.snapshots
        skip_pre : bool, default False
            Skip the preliminary steps of computing topology, calculating dependent values and finding bus controls.
        x_tol: float
            Tolerance for Newton-Raphson power flow.
        use_seed : bool, default False
            Use a seed for the initial guess for the Newton-Raphson algorithm.
        distribute_slack : bool, default False
            If ``True``, distribute the slack power across generators proportional to generator dispatch by default
            or according to the distribution scheme provided in ``slack_weights``.
            If ``False`` only the slack generator takes up the slack.
        slack_weights : dict|str, default 'p_set'
            Distribution scheme describing how to determine the fraction of the total slack power
            (of each sub network individually) a bus of the sub-network takes up.
            Default is to distribute proportional to generator dispatch ('p_set').
            Another option is to distribute proportional to (optimised) nominal capacity ('p_nom' or 'p_nom_opt').
            Custom weights can be specified via a dictionary that has a key for each
            sub-network index (``n.sub_networks.index``) and a
            pandas.Series/dict with buses or generators of the
            corresponding sub-network as index/keys.
            When specifying custom weights with buses as index/keys the slack power of a bus is distributed
            among its generators in proportion to their nominal capacity (``p_nom``) if given, otherwise evenly.

        Returns
        -------
        dict
            Dictionary with keys 'n_iter', 'converged', 'error' and dataframe
            values indicating number of iterations, convergence status, and
            iteration error for each snapshot (rows) and sub_network (columns)

        """
        return _network_prepare_and_run_pf(
            n,
            snapshots,
            skip_pre,
            linear=False,
            x_tol=x_tol,
            use_seed=use_seed,
            distribute_slack=distribute_slack,
            slack_weights=slack_weights,
        )  # type: ignore

    def lpf_contingency(
        self,
        snapshots: Sequence | str | int | pd.Timestamp | None = None,
        branch_outages: Sequence | None = None,
    ) -> pd.DataFrame:
        """Compute linear power flow for a selection of branch outages.

        Parameters
        ----------
        n : Network
            Network instance.
        snapshots : list-like|single snapshot
            A subset or an elements of n.snapshots on which to run
            the power flow, defaults to n.snapshots
            NB: currently this only works for a single snapshot
        branch_outages : list-like
            A list of passive branches which are to be tested for outages.
            If None, it's take as all n.passive_branches_i()

        Returns
        -------
        p0 : pandas.DataFrame
            num_passive_branch x num_branch_outages DataFrame of new power flows

        """
        if snapshots is None:
            snapshots = self.snapshots

        if isinstance(snapshots, Sequence):
            logger.warning(
                "Apologies LPF contingency, this only works for single snapshots at the moment, taking the first snapshot."
            )
            snapshot = snapshots[0]
        else:
            snapshot = snapshots

        self.lpf(snapshot)

        # Store the flows from the base case

        passive_branches = self.passive_branches()

        if branch_outages is None:
            branch_outages = passive_branches.index

        p0_base = pd.concat(
            {
                c: self.dynamic(c).p0.loc[snapshot]
                for c in self.passive_branch_components
            }
        )
        p0 = p0_base.to_frame("base")

        for sub_network in self.sub_networks.obj:
            sub_network._branches = sub_network.branches()
            sub_network.calculate_BODF()

        for branch in branch_outages:
            if not isinstance(branch, tuple):
                logger.warning("No type given for %s, assuming it is a line", branch)
                branch = ("Line", branch)

            sub_network = self.sub_networks.obj[passive_branches.sub_network[branch]]

            branch_i = sub_network._branches.index.get_loc(branch)
            p0_new = p0_base + pd.Series(
                sub_network.BODF[:, branch_i] * p0_base[branch],
                sub_network._branches.index,
            )
            p0_new.name = branch

            p0 = pd.concat([p0, p0_new], axis=1)

        return p0


class SubNetworkPowerFlowMixin:
    """Mixin class for sub-network power flow methods.

    Class only inherits to [pypsa.SubNetwork][] and should not be used directly.
    All attributes and methods can be used within any SubNetwork instance.
    """

    # Type Hints
    n: Network
    name: str

    buses_o: pd.Index
    pvpqs: pd.Index
    pqs: pd.Index
    pvs: pd.Index
    slack_bus: str
    B: spmatrix
    K: spmatrix
    C: spmatrix
    PTDF: spmatrix
    BODF: spmatrix

    iterate_components: Callable
    branches_i: Callable

    incidence_matrix: Callable
    branches: Callable

    generators: pd.DataFrame
    buses: pd.DataFrame
    buses_i: pd.Index
    shunt_impedances_i: pd.Index

<<<<<<< HEAD

=======
    def find_system_splitting_contingencies(sn):
        """Find system splitting contingencies in a sub-network."""
        bridges = list(nx.bridges(sn.graph()))
        # convert back to lines/transformers
        bus0_bus1 = (
            pd.concat(
                [
                    pd.DataFrame(data=bridges, columns=["bus0", "bus1"]),
                    pd.DataFrame(data=bridges, columns=["bus1", "bus0"]),
                ]
            )
            .set_index(["bus0", "bus1"])
            .index
        )
        sn_branches = sn.branches().reset_index().set_index(["bus0", "bus1"])
        return (
            sn_branches.loc[
                bus0_bus1.intersection(sn_branches.index), ["component", "name"]
            ]
            .set_index(["component", "name"])
            .index
        )
>>>>>>> 84381eb9

    def calculate_BODF(self, skip_pre: bool = False) -> None:
        """Calculate the Branch Outage Distribution Factor (BODF) for sub_network.

        Sets sub_network.BODF as a (dense) numpy array.

        The BODF is a num_branch x num_branch 2d array.

        For the outage of branch l, the new flow on branch k is
        given in terms of the flow before the outage

        f_k^after = f_k^before + BODF_{kl} f_l^before

        Note that BODF_{ll} = -1.

        Parameters
        ----------
        sub_network : pypsa.SubNetwork
            Sub-network instance.
        skip_pre : bool, default False
            Skip the preliminary step of computing the PTDF.


        """
        if not skip_pre:
            self.calculate_PTDF()

        num_branches = self.PTDF.shape[0]

        # build LxL version of PTDF
        branch_PTDF = self.PTDF * self.K

        with np.errstate(divide="ignore"):
            denominator = csr_matrix(
                (1 / (1 - np.diag(branch_PTDF)), (r_[:num_branches], r_[:num_branches]))
            )

        self.BODF = branch_PTDF * denominator

        # make sure the flow on the branch itself is zero
        np.fill_diagonal(self.BODF, -1)

    def calculate_PTDF(self, skip_pre: bool = False) -> None:
        """Calculate the Power Transfer Distribution Factor (PTDF) for sub_network.

        Sets sub_network.PTDF as a (dense) numpy array.

        Parameters
        ----------
        sub_network : pypsa.SubNetwork
            The sub-network to calculate the PTDF for.
        skip_pre : bool, default False
            Skip the preliminary steps of computing topology, calculating dependent values,
            finding bus controls and computing B and H.

        """
        if not skip_pre:
            self.calculate_B_H()

        # calculate inverse of B with slack removed

        n_pvpq = len(self.pvpqs)
        index = np.r_[:n_pvpq]

        identity = csc_matrix((np.ones(n_pvpq), (index, index)))

        B_inverse = spsolve(csc_matrix(self.B[1:, 1:]), identity)

        # exception for two-node networks, where B_inverse is a 1d array
        if issparse(B_inverse):
            B_inverse = B_inverse.toarray()
        elif B_inverse.shape == (1,):
            B_inverse = B_inverse.reshape((1, 1))

        # add back in zeroes for slack
        B_inverse = np.hstack((np.zeros((n_pvpq, 1)), B_inverse))
        B_inverse = np.vstack((np.zeros(n_pvpq + 1), B_inverse))

        self.PTDF = self.H * B_inverse

    def calculate_B_H(self, skip_pre: bool = False) -> None:
        """Calculate B and H matrices for AC or DC sub-networks."""
        n = self.n

        if not skip_pre:
            n.calculate_dependent_values()
            self.find_bus_controls()

        if self.n.sub_networks.at[self.name, "carrier"] == "DC":
            attribute = "r_pu_eff"
        else:
            attribute = "x_pu_eff"

        # following leans heavily on pypower.makeBdc

        z = np.concatenate(
            [
                (c.static.loc[c.static.query("active").index, attribute]).values
                for c in self.iterate_components(n.passive_branch_components)
            ]
        )
        # susceptances
        b = np.divide(1.0, z, out=np.full_like(z, np.inf), where=z != 0)

        if np.isnan(b).any():
            logger.warning(
                "Warning! Some series impedances are zero - this will cause a singularity in LPF!"
            )
        b_diag = csr_matrix((b, (r_[: len(b)], r_[: len(b)])))

        # incidence matrix
        self.K = self.incidence_matrix(busorder=self.buses_o)

        self.H = b_diag * self.K.T

        # weighted Laplacian
        self.B = self.K * self.H

        phase_shift = np.concatenate(
            [
                (
                    (c.static.loc[c.static.query("active").index, "phase_shift"]).values
                    * np.pi
                    / 180.0
                    if c.name == "Transformer"
                    else np.zeros((len(c.static.query("active").index),))
                )
                for c in self.iterate_components(n.passive_branch_components)
            ]
        )
        self.p_branch_shift = np.multiply(-b, phase_shift, where=b != np.inf)

        self.p_bus_shift = self.K * self.p_branch_shift

    def calculate_Y(
        self,
        skip_pre: bool = False,
        active_branches_only: bool = True,
    ) -> None:
        """Calculate bus admittance matrices for AC sub-networks."""
        if not skip_pre:
            self.n.calculate_dependent_values()

        if self.n.sub_networks.at[self.name, "carrier"] != "AC":
            logger.warning("Non-AC networks not supported for Y!")
            return

        branches = self.branches()
        buses_o = self.buses_o

        if active_branches_only:
            branches = branches[branches.active]

        n = self.n

        # following leans heavily on pypower.makeYbus
        # Copyright Richard Lincoln, Ray Zimmerman, BSD-style licence

        num_branches = len(branches)
        num_buses = len(buses_o)

        y_se = 1 / (branches["r_pu"] + 1.0j * branches["x_pu"])

        y_sh = branches["g_pu"] + 1.0j * branches["b_pu"]

        tau = branches["tap_ratio"].fillna(1.0)

        # catch some transformers falsely set with tau = 0 by pypower
        tau[tau == 0] = 1.0

        # define the HV tap ratios
        tau_hv = pd.Series(1.0, branches.index)
        tau_hv[branches.tap_side == 0] = tau[branches.tap_side == 0]

        # define the LV tap ratios
        tau_lv = pd.Series(1.0, branches.index)
        tau_lv[branches.tap_side == 1] = tau[branches.tap_side == 1]

        phase_shift = np.exp(1.0j * branches["phase_shift"].fillna(0.0) * np.pi / 180.0)

        # build the admittance matrix elements for each branch
        Y11 = (y_se + 0.5 * y_sh) / tau_lv**2
        Y10 = -y_se / tau_lv / tau_hv / phase_shift
        Y01 = -y_se / tau_lv / tau_hv / np.conj(phase_shift)
        Y00 = (y_se + 0.5 * y_sh) / tau_hv**2

        # bus shunt impedances
        b_sh = (
            n.shunt_impedances.b_pu.groupby(n.shunt_impedances.bus)
            .sum()
            .reindex(buses_o, fill_value=0.0)
        )
        g_sh = (
            n.shunt_impedances.g_pu.groupby(n.shunt_impedances.bus)
            .sum()
            .reindex(buses_o, fill_value=0.0)
        )
        Y_sh = g_sh + 1.0j * b_sh

        # get bus indices
        bus0 = buses_o.get_indexer(branches.bus0)
        bus1 = buses_o.get_indexer(branches.bus1)

        # connection matrices
        C0 = csr_matrix(
            (ones(num_branches), (np.arange(num_branches), bus0)),
            (num_branches, num_buses),
        )
        C1 = csr_matrix(
            (ones(num_branches), (np.arange(num_branches), bus1)),
            (num_branches, num_buses),
        )

        # build Y{0, 1} such that Y{0, 1} * V is the vector complex branch currents

        i = r_[np.arange(num_branches), np.arange(num_branches)]
        self.Y0 = csr_matrix(
            (r_[Y00, Y01], (i, r_[bus0, bus1])), (num_branches, num_buses)
        )
        self.Y1 = csr_matrix(
            (r_[Y10, Y11], (i, r_[bus0, bus1])), (num_branches, num_buses)
        )

        # now build bus admittance matrix
        self.Y = (
            C0.T * self.Y0
            + C1.T * self.Y1
            + csr_matrix((Y_sh, (np.arange(num_buses), np.arange(num_buses))))
        )

    def find_slack_bus(self) -> None:
        """Find the slack bus in a connected sub-network."""
        gens = self.generators()

        if len(gens) == 0:
            self.slack_generator = None
            self.slack_bus = self.buses_i()[0]

        else:
            slacks = gens[gens.control == "Slack"].index

            if len(slacks) == 0:
                self.slack_generator = gens.index[0]
                self.n.generators.loc[self.slack_generator, "control"] = "Slack"
                logger.debug(
                    "No slack generator found in sub-network %s, using %s as the slack generator",
                    self.name,
                    self.slack_generator,
                )

            elif len(slacks) == 1:
                self.slack_generator = slacks[0]
            else:
                self.slack_generator = slacks[0]
                self.n.generators.loc[slacks[1:], "control"] = "PV"
                logger.debug(
                    "More than one slack generator found in sub-network %s, using %s as the slack generator",
                    self.name,
                    self.slack_generator,
                )

            self.slack_bus = gens.bus[self.slack_generator]

        # also put it into the dataframe
        self.n.sub_networks.at[self.name, "slack_bus"] = self.slack_bus

        logger.debug(
            "Slack bus for sub-network %s is %s",
            self.name,
            self.slack_bus,
        )

    def find_bus_controls(self) -> None:
        """Find slack and all PV and PQ buses for a sub_network.

        This function also fixes sub_network.buses_o, a DataFrame ordered by
        control type.
        """
        n = self.n

        self.find_slack_bus()

        gens = self.generators()
        buses_i = self.buses_i()

        # default bus control is PQ
        n.buses.loc[buses_i, "control"] = "PQ"

        # find all buses with one or more gens with PV
        pvs = gens[gens.control == "PV"].index.to_series()
        if len(pvs) > 0:
            pvs = pvs.groupby(gens.bus).first()
            n.buses.loc[pvs.index, "control"] = "PV"
            n.buses.loc[pvs.index, "generator"] = pvs

        n.buses.loc[self.slack_bus, "control"] = "Slack"
        n.buses.loc[self.slack_bus, "generator"] = self.slack_generator

        buses_control = n.buses.loc[buses_i, "control"]
        self.pvs = buses_control.index[buses_control == "PV"]
        self.pqs = buses_control.index[buses_control == "PQ"]

        self.pvpqs = self.pvs.append(self.pqs)

        # order buses
        self.buses_o = self.pvpqs.insert(0, self.slack_bus)

    def pf(
        self,
        snapshots: Sequence | None = None,
        skip_pre: bool = False,
        x_tol: float = 1e-6,
        use_seed: bool = False,
        distribute_slack: bool = False,
        slack_weights: pd.Series | dict | str = "p_set",
    ) -> tuple[pd.Series, pd.Series, pd.Series]:
        """Non-linear power flow for connected sub-network.

        Parameters
        ----------
        sub_network : pypsa.SubNetwork
            The sub-network to run the power flow on.
        snapshots : list-like|single snapshot
            A subset or an elements of n.snapshots on which to run
            the power flow, defaults to n.snapshots
        skip_pre: bool, default False
            Skip the preliminary steps of computing topology, calculating dependent values and finding bus controls.
        x_tol: float
            Tolerance for Newton-Raphson power flow.
        use_seed : bool, default False
            Use a seed for the initial guess for the Newton-Raphson algorithm.
        distribute_slack : bool, default False
            If ``True``, distribute the slack power across generators proportional to generator dispatch by default
            or according to the distribution scheme provided in ``slack_weights``.
            If ``False`` only the slack generator takes up the slack.
        slack_weights : pandas.Series|str, default 'p_set'
            Distribution scheme describing how to determine the fraction of the total slack power
            a bus of the sub-network takes up. Default is to distribute proportional to generator dispatch
            ('p_set'). Another option is to distribute proportional to (optimised) nominal capacity ('p_nom' or 'p_nom_opt').
            Custom weights can be provided via a pandas.Series/dict
            that has the buses or the generators of the sub-network as index/keys.
            When using custom weights with buses as index/keys the slack power of a bus is distributed
            among its generators in proportion to their nominal capacity (``p_nom``) if given, otherwise evenly.

        Returns
        -------
        Tuple of three pandas.Series indicating number of iterations,
        remaining error, and convergence status for each snapshot

        """
        if not isinstance(slack_weights, (str | pd.Series | dict)):
            msg = (
                f"Type of 'slack_weights' must be string, pd.Series or dict. Got "
                f"{type(slack_weights)}."
            )
            raise TypeError(msg)

        if isinstance(slack_weights, dict):
            slack_weights = pd.Series(slack_weights)
        elif isinstance(slack_weights, str):
            valid_strings = ["p_nom", "p_nom_opt", "p_set"]
            if slack_weights not in valid_strings:
                msg = (
                    f"String value for 'slack_weights' must be one of {valid_strings}. "
                    f"Is {slack_weights}."
                )
                raise ValueError(msg)

        sns = as_index(self.n, snapshots, "snapshots")
        logger.info(
            "Performing non-linear load-flow on %s sub-network %s for snapshots %s",
            self.n.sub_networks.at[self.name, "carrier"],
            self,
            sns,
        )

        n = self.n

        if not skip_pre:
            n.calculate_dependent_values()
            self.find_bus_controls()
            _allocate_pf_outputs(n, linear=False)

        # get indices for the components on this sub-network
        branches_i = self.branches_i(active_only=True)
        buses_o = self.buses_o
        sn_buses = self.buses().index
        sn_generators = self.generators().index

        generator_slack_weights_b = False
        bus_slack_weights_b = False
        if isinstance(slack_weights, pd.Series):
            if all(i in sn_generators for i in slack_weights.index):
                generator_slack_weights_b = True
            elif all(i in sn_buses for i in slack_weights.index):
                bus_slack_weights_b = True
            else:
                msg = "Custom slack weights pd.Series/dict must only have the"
                raise ValueError(
                    msg,
                    "generators or buses of the sub-network as index/keys.",
                )

        if not skip_pre and len(branches_i) > 0:
            self.calculate_Y(skip_pre=True)

        _calculate_controllable_nodal_power_balance(self, n, sns, buses_o)

        def f(
            guess: np.ndarray,
            distribute_slack: bool = False,
            slack_weights: np.ndarray | None = None,
        ) -> np.ndarray:
            last_pq = -1 if distribute_slack else None
            n.buses_t.v_ang.loc[now, self.pvpqs] = guess[: len(self.pvpqs)]
            n.buses_t.v_mag_pu.loc[now, self.pqs] = guess[len(self.pvpqs) : last_pq]

            v_mag_pu = n.buses_t.v_mag_pu.loc[now, buses_o]
            v_ang = n.buses_t.v_ang.loc[now, buses_o]
            V = v_mag_pu * np.exp(1j * v_ang)

            if distribute_slack:
                slack_power = slack_weights * guess[-1]
                mismatch = V * np.conj(self.Y * V) - s + slack_power
            else:
                mismatch = V * np.conj(self.Y * V) - s

            if distribute_slack:
                F = r_[real(mismatch)[:], imag(mismatch)[1 + len(self.pvs) :]]
            else:
                F = r_[real(mismatch)[1:], imag(mismatch)[1 + len(self.pvs) :]]

            return F

        def dfdx(
            guess: np.ndarray,
            distribute_slack: bool = False,
            slack_weights: np.ndarray | None = None,
        ) -> csr_matrix:
            last_pq = -1 if distribute_slack else None
            n.buses_t.v_ang.loc[now, self.pvpqs] = guess[: len(self.pvpqs)]
            n.buses_t.v_mag_pu.loc[now, self.pqs] = guess[len(self.pvpqs) : last_pq]

            v_mag_pu = n.buses_t.v_mag_pu.loc[now, buses_o]
            v_ang = n.buses_t.v_ang.loc[now, buses_o]

            V = v_mag_pu * np.exp(1j * v_ang)

            index = r_[: len(buses_o)]

            # make sparse diagonal matrices
            V_diag = csr_matrix((V, (index, index)))
            V_norm_diag = csr_matrix((V / abs(V), (index, index)))
            I_diag = csr_matrix((self.Y * V, (index, index)))

            dS_dVa = 1j * V_diag * np.conj(I_diag - self.Y * V_diag)

            dS_dVm = V_norm_diag * np.conj(I_diag) + V_diag * np.conj(
                self.Y * V_norm_diag
            )

            J10 = dS_dVa[1 + len(self.pvs) :, 1:].imag
            J11 = dS_dVm[1 + len(self.pvs) :, 1 + len(self.pvs) :].imag

            if distribute_slack:
                J00 = dS_dVa[:, 1:].real
                J01 = dS_dVm[:, 1 + len(self.pvs) :].real
                J02 = csr_matrix(slack_weights, (1, 1 + len(self.pvpqs))).T
                J12 = csr_matrix((1, len(self.pqs))).T
                J_P_blocks = [J00, J01, J02]
                J_Q_blocks = [J10, J11, J12]
            else:
                J00 = dS_dVa[1:, 1:].real
                J01 = dS_dVm[1:, 1 + len(self.pvs) :].real
                J_P_blocks = [J00, J01]
                J_Q_blocks = [J10, J11]

            J = svstack([shstack(J_P_blocks), shstack(J_Q_blocks)], format="csr")

            return J

        # Set what we know: slack V and v_mag_pu for PV buses
        v_mag_pu_set = get_as_dense(n, "Bus", "v_mag_pu_set", sns)
        n.buses_t.v_mag_pu.loc[sns, self.pvs] = v_mag_pu_set.loc[:, self.pvs]
        n.buses_t.v_mag_pu.loc[sns, self.slack_bus] = v_mag_pu_set.loc[
            :, self.slack_bus
        ]
        n.buses_t.v_ang.loc[sns, self.slack_bus] = 0.0

        if not use_seed:
            n.buses_t.v_mag_pu.loc[sns, self.pqs] = 1.0
            n.buses_t.v_ang.loc[sns, self.pvpqs] = 0.0

        slack_args = {"distribute_slack": distribute_slack}
        slack_variable_b = 1 if distribute_slack else 0

        if distribute_slack:
            if isinstance(slack_weights, str) and slack_weights == "p_set":
                generators_t_p_choice = get_as_dense(n, "Generator", slack_weights, sns)
                bus_generation = generators_t_p_choice.rename(columns=n.generators.bus)
                slack_weights_calc = (
                    pd.DataFrame(
                        bus_generation.T.groupby(bus_generation.columns).sum().T,
                        columns=buses_o,
                    )
                    .apply(normed, axis=1)
                    .fillna(0)
                )

            elif isinstance(slack_weights, str) and slack_weights in [
                "p_nom",
                "p_nom_opt",
            ]:
                if all(n.generators[slack_weights] == 0):
                    msg = (
                        f"Invalid slack weights! Generator attribute {slack_weights} is "
                        f"always zero."
                    )
                    raise ValueError(msg)

                slack_weights_calc = (
                    n.generators.groupby("bus")[slack_weights]
                    .sum()
                    .reindex(buses_o)
                    .pipe(normed)
                    .fillna(0)
                )

            elif generator_slack_weights_b:
                # convert generator-based slack weights to bus-based slack weights
                slack_weights_calc = (
                    slack_weights.rename(n.generators.bus)  # type: ignore
                    .groupby(slack_weights.index.name)  # type: ignore
                    .sum()
                    .reindex(buses_o)
                    .pipe(normed)
                    .fillna(0)
                )

            elif bus_slack_weights_b:
                # take bus-based slack weights
                slack_weights_calc = (
                    slack_weights.reindex(buses_o).pipe(normed).fillna(0)  # type: ignore
                )

        ss = np.empty((len(sns), len(buses_o)), dtype=complex)
        roots = np.empty(
            (
                len(sns),
                len(self.pvpqs) + len(self.pqs) + slack_variable_b,
            )
        )
        iters = pd.Series(0, index=sns)
        diffs = pd.Series(index=sns, dtype=float)
        convs = pd.Series(False, index=sns)
        for i, now in enumerate(sns):
            p = n.buses_t.p.loc[now, buses_o]
            q = n.buses_t.q.loc[now, buses_o]
            ss[i] = s = p + 1j * q

            # Make a guess for what we don't know: V_ang for PV and PQs and v_mag_pu for PQ buses
            guess = r_[
                n.buses_t.v_ang.loc[now, self.pvpqs],
                n.buses_t.v_mag_pu.loc[now, self.pqs],
            ]

            if distribute_slack:
                guess = np.append(guess, [0])  # for total slack power
                if isinstance(slack_weights, str) and slack_weights == "p_set":
                    # snapshot-dependent slack weights
                    slack_args["slack_weights"] = slack_weights_calc.loc[now]
                else:
                    slack_args["slack_weights"] = slack_weights_calc

            # Now try and solve
            roots[i], n_iter, diff, converged = newton_raphson_sparse(
                f,
                guess,
                dfdx,
                x_tol=x_tol,
                **slack_args,  # type: ignore
            )
            iters[now] = n_iter
            diffs[now] = diff
            convs[now] = converged
        if not convs.all():
            not_converged = sns[~convs]
            logger.warning("Power flow did not converge for %s.", list(not_converged))

        # now set everything
        if distribute_slack:
            last_pq = -1
        else:
            last_pq = None
        n.buses_t.v_ang.loc[sns, self.pvpqs] = roots[:, : len(self.pvpqs)]
        n.buses_t.v_mag_pu.loc[sns, self.pqs] = roots[:, len(self.pvpqs) : last_pq]

        v_mag_pu = n.buses_t.v_mag_pu.loc[sns, buses_o].values
        v_ang = n.buses_t.v_ang.loc[sns, buses_o].values

        V = v_mag_pu * np.exp(1j * v_ang)

        # add voltages to branches
        buses_indexer = buses_o.get_indexer
        branch_bus0 = []
        branch_bus1 = []
        for c in self.iterate_components(n.passive_branch_components):
            branch_bus0 += list(c.static.query("active").bus0)
            branch_bus1 += list(c.static.query("active").bus1)
        v0 = V[:, buses_indexer(branch_bus0)]
        v1 = V[:, buses_indexer(branch_bus1)]

        i0 = np.empty((len(sns), self.Y0.shape[0]), dtype=complex)
        i1 = np.empty((len(sns), self.Y1.shape[0]), dtype=complex)
        for i, _ in enumerate(sns):
            i0[i] = self.Y0 * V[i]
            i1[i] = self.Y1 * V[i]

        s0 = pd.DataFrame(v0 * np.conj(i0), columns=branches_i, index=sns)
        s1 = pd.DataFrame(v1 * np.conj(i1), columns=branches_i, index=sns)
        for c in self.iterate_components(n.passive_branch_components):
            s0t = s0.loc[:, c.name]
            s1t = s1.loc[:, c.name]
            n.dynamic(c.name).p0.loc[sns, s0t.columns] = s0t.values.real
            n.dynamic(c.name).q0.loc[sns, s0t.columns] = s0t.values.imag
            n.dynamic(c.name).p1.loc[sns, s1t.columns] = s1t.values.real
            n.dynamic(c.name).q1.loc[sns, s1t.columns] = s1t.values.imag

        s_calc = np.empty((len(sns), len(buses_o)), dtype=complex)
        for i in range(len(sns)):
            s_calc[i] = V[i] * np.conj(self.Y * V[i])
        slack_index = int(buses_o.get_loc(self.slack_bus))
        if distribute_slack:
            n.buses_t.p.loc[sns, sn_buses] = s_calc.real[:, buses_indexer(sn_buses)]
        else:
            n.buses_t.p.loc[sns, self.slack_bus] = s_calc[:, slack_index].real
        n.buses_t.q.loc[sns, self.slack_bus] = s_calc[:, slack_index].imag
        n.buses_t.q.loc[sns, self.pvs] = s_calc[:, buses_indexer(self.pvs)].imag

        # set shunt impedance powers
        shunt_impedances_i = self.shunt_impedances_i()
        if len(shunt_impedances_i):
            # add voltages
            shunt_impedances_v_mag_pu = v_mag_pu[
                :, buses_indexer(n.shunt_impedances.loc[shunt_impedances_i, "bus"])
            ]
            n.shunt_impedances_t.p.loc[sns, shunt_impedances_i] = (
                shunt_impedances_v_mag_pu**2
            ) * n.shunt_impedances.loc[shunt_impedances_i, "g_pu"].values
            n.shunt_impedances_t.q.loc[sns, shunt_impedances_i] = (
                shunt_impedances_v_mag_pu**2
            ) * n.shunt_impedances.loc[shunt_impedances_i, "b_pu"].values

        # let slack generator take up the slack
        if distribute_slack:
            distributed_slack_power = (
                n.buses_t.p.loc[sns, sn_buses] - ss[:, buses_indexer(sn_buses)].real
            )
            for bus, group in self.generators().groupby("bus"):
                if isinstance(slack_weights, str) and slack_weights == "p_set":
                    generators_t_p_choice = get_as_dense(
                        n, "Generator", slack_weights, sns
                    )
                    bus_generator_shares = (
                        generators_t_p_choice.loc[sns, group.index]
                        .apply(normed, axis=1)
                        .fillna(0)
                    )
                    n.generators_t.p.loc[sns, group.index] += (
                        bus_generator_shares.multiply(
                            distributed_slack_power.loc[sns, bus], axis=0
                        )
                    )  # fmt: skip
                else:
                    if generator_slack_weights_b:
                        bus_generator_shares = (
                            slack_weights.loc[group.index].pipe(normed).fillna(0)  # type: ignore
                        )
                    else:
                        bus_generators_p_nom = n.generators.p_nom.loc[group.index]
                        # distribute evenly if no p_nom given
                        if all(bus_generators_p_nom) == 0:
                            bus_generators_p_nom = 1
                        bus_generator_shares = bus_generators_p_nom.pipe(normed).fillna(
                            0
                        )
                    n.generators_t.p.loc[sns, group.index] += (
                        distributed_slack_power.loc[sns, bus].apply(
                            lambda row, shares=bus_generator_shares: row * shares
                        )
                    )
        else:
            n.generators_t.p.loc[sns, self.slack_generator] += (
                n.buses_t.p.loc[sns, self.slack_bus] - ss[:, slack_index].real
            )

        # set the Q of the slack and PV generators
        n.generators_t.q.loc[sns, self.slack_generator] += (
            n.buses_t.q.loc[sns, self.slack_bus] - ss[:, slack_index].imag
        )

        n.generators_t.q.loc[sns, n.buses.loc[self.pvs, "generator"]] += np.asarray(
            n.buses_t.q.loc[sns, self.pvs] - ss[:, buses_indexer(self.pvs)].imag
        )

        return iters, diffs, convs

    def lpf(
        self,
        snapshots: Sequence | None = None,
        skip_pre: bool = False,
    ) -> None:
        """Linear power flow for connected sub-network.

        Parameters
        ----------
        sub_network : pypsa.SubNetwork
            The sub-network to perform the power flow on.
        snapshots : list-like|single snapshot
            A subset or an elements of n.snapshots on which to run
            the power flow, defaults to n.snapshots
        skip_pre : bool, default False
            Skip the preliminary steps of computing topology, calculating
            dependent values and finding bus controls.

        """
        sns = as_index(self.n, snapshots, "snapshots")
        logger.info(
            "Performing linear load-flow on %s sub-network %s for snapshot(s) %s",
            self.n.sub_networks.at[self.name, "carrier"],
            self,
            snapshots,
        )

        n = self.n

        if not skip_pre:
            n.calculate_dependent_values()
            self.find_bus_controls()
            n._allocate_pf_outputs(linear=True)

        # get indices for the components on this sub-network
        buses_o = self.buses_o
        branches_i = self.branches_i(active_only=True)

        # allow all shunt impedances to dispatch as set
        shunt_impedances_i = self.shunt_impedances_i()
        n.shunt_impedances_t.p.loc[sns, shunt_impedances_i] = (
            n.shunt_impedances.g_pu.loc[shunt_impedances_i].values
        )

        # allow all one ports to dispatch as set
        for c in self.iterate_components(n.controllable_one_port_components):
            c_p_set = get_as_dense(
                n, c.name, "p_set", sns, c.static.query("active").index
            )
            n.dynamic(c.name).p.loc[sns, c.static.query("active").index] = c_p_set

        # set the power injection at each node
        n.buses_t.p.loc[sns, buses_o] = sum(
            [
                (
                    (
                        c.dynamic.p.loc[sns, c.static.query("active").index]
                        * c.static.loc[c.static.query("active").index, "sign"]
                    )
                    .T.groupby(c.static.loc[c.static.query("active").index, "bus"])
                    .sum()
                    .T.reindex(columns=buses_o, fill_value=0.0)
                )
                for c in self.iterate_components(n.one_port_components)
            ]
            + [
                -c.dynamic[f"p{str(i)}"]
                .loc[sns]
                .T.groupby(c.static[f"bus{str(i)}"])
                .sum()
                .T.reindex(columns=buses_o, fill_value=0)
                for c in n.iterate_components(n.controllable_branch_components)
                for i in [int(col[3:]) for col in c.static.columns if col[:3] == "bus"]
            ]
        )

        if not skip_pre and len(branches_i) > 0:
            self.calculate_B_H(skip_pre=True)

        v_diff = np.zeros((len(sns), len(buses_o)))
        if len(branches_i) > 0:
            p = n.buses_t["p"].loc[sns, buses_o].values - self.p_bus_shift
            v_diff[:, 1:] = spsolve(self.B[1:, 1:], p[:, 1:].T).T
            flows = (
                pd.DataFrame(v_diff * self.H.T, columns=branches_i, index=sns)
                + self.p_branch_shift
            )

            for c in self.iterate_components(n.passive_branch_components):
                f = flows.loc[:, c.name]
                n.dynamic(c.name).p0.loc[sns, f.columns] = f
                n.dynamic(c.name).p1.loc[sns, f.columns] = -f

        if n.sub_networks.at[self.name, "carrier"] == "DC":
            n.buses_t.v_mag_pu.loc[sns, buses_o] = 1 + v_diff
            n.buses_t.v_ang.loc[sns, buses_o] = 0.0
        else:
            n.buses_t.v_ang.loc[sns, buses_o] = v_diff
            n.buses_t.v_mag_pu.loc[sns, buses_o] = 1.0

        # set slack bus power to pick up remained
        slack_adjustment = (
            -n.buses_t.p.loc[sns, buses_o[1:]].sum(axis=1).fillna(0.0)
            - n.buses_t.p.loc[sns, buses_o[0]]
        )
        n.buses_t.p.loc[sns, buses_o[0]] += slack_adjustment

        # let slack generator take up the slack
        if self.slack_generator is not None:
            n.generators_t.p.loc[sns, self.slack_generator] += (
                slack_adjustment
            )  # fmt: skip<|MERGE_RESOLUTION|>--- conflicted
+++ resolved
@@ -940,9 +940,6 @@
     buses_i: pd.Index
     shunt_impedances_i: pd.Index
 
-<<<<<<< HEAD
-
-=======
     def find_system_splitting_contingencies(sn):
         """Find system splitting contingencies in a sub-network."""
         bridges = list(nx.bridges(sn.graph()))
@@ -965,7 +962,6 @@
             .set_index(["component", "name"])
             .index
         )
->>>>>>> 84381eb9
 
     def calculate_BODF(self, skip_pre: bool = False) -> None:
         """Calculate the Branch Outage Distribution Factor (BODF) for sub_network.
