--- conflicted
+++ resolved
@@ -103,12 +103,8 @@
             NetworkX graph
 
         """
-<<<<<<< HEAD
         n = self
-        from pypsa import Network, SubNetwork
-=======
         from pypsa import Network, SubNetwork  # noqa: PLC0415
->>>>>>> c5346226
 
         if isinstance(n, Network):
             if branch_components is None:
@@ -192,11 +188,7 @@
             sparse matrix (if return_dataframe=False) with bus indices
 
         """
-<<<<<<< HEAD
-        from pypsa import Network, SubNetwork
-=======
         from pypsa.networks import Network, SubNetwork  # noqa: PLC0415
->>>>>>> c5346226
 
         n = self
         if isinstance(n, Network):
