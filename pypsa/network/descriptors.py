"""Network descriptors module.

Contains single mixin class which is used to inherit to [pypsa.Networks] class.
Should not be used directly.

Descriptor functions only describe data and do not modify it.

"""

from __future__ import annotations

import logging
from itertools import repeat
from typing import TYPE_CHECKING

import pandas as pd

from pypsa.common import as_index, deprecated_in_next_major
from pypsa.network.abstract import _NetworkABC

if TYPE_CHECKING:
    from collections.abc import Sequence


logger = logging.getLogger(__name__)


class NetworkDescriptorsMixin(_NetworkABC):
    """Mixin class for network descriptor methods.

    Class only inherits to [pypsa.Network][] and should not be used directly.
    All attributes and methods can be used within any Network instance.
    """

    @deprecated_in_next_major(
        details="Use `n.components[c].extendables` instead.",
    )
    def get_extendable_i(self, c: str) -> pd.Index:
        """Getter function.

        Get the index of extendable elements of a given component.

        Deprecated: Use n.components[c].get_extendable_i() instead.
        """
        return self.components[c].extendables

    @deprecated_in_next_major(details="Use `n.components[c].fixed` instead.")
    def get_non_extendable_i(self, c: str) -> pd.Index:
        """Getter function.

        Get the index of non-extendable elements of a given component.

        Deprecated: Use n.components[c].self.fixed instead.
        """
        return self.components[c].fixed

    @deprecated_in_next_major(details="Use `n.components[c].committables` instead.")
    def get_committable_i(self, c: str) -> pd.Index:
        """Getter function.

        Get the index of commitable elements of a given component.

        Deprecated: Use n.components[c].get_committable_i() instead.
        """
        return self.components[c].committables

    @deprecated_in_next_major(
        details="Use `n.components[c].get_active_assets` instead."
    )
    def get_active_assets(
        self,
        c: str,
        investment_period: int | str | Sequence | None = None,
    ) -> pd.Series:
        """Get active components mask of component type in investment period(s).

        See the :py:meth:`pypsa.descriptors.components.Component.get_active_assets`.

        Parameters
        ----------
        c : string
            Component name
        investment_period : int, str, Sequence
            Investment period(s) to check

        Returns
        -------
        pd.Series
            Boolean mask for active components

        """
        return self.components[c].get_active_assets(investment_period=investment_period)

    def get_switchable_as_dense(
        self,
        component: str,
        attr: str,
        snapshots: Sequence | None = None,
        inds: pd.Index | None = None,
    ) -> pd.DataFrame:
        """Return a Dataframe for a time-varying component attribute .

        Values for all non-time-varying components are filled in with the default
        values for the attribute.

        Parameters
        ----------
        component : string
            Component object name, e.g. 'Generator' or 'Link'
        attr : string
            Attribute name
        snapshots : pandas.Index
            Restrict to these snapshots rather than n.snapshots.
        inds : pandas.Index
            Restrict to these components rather than n.components.index

        Returns
        -------
        pandas.DataFrame

        Examples
        --------
        >>> n.get_switchable_as_dense('Generator', 'p_max_pu', n.snapshots[:2]) # doctest: +SKIP
        Generator            Manchester Wind  Manchester Gas  Norway Wind  Norway Gas  Frankfurt Wind  Frankfurt Gas
        snapshot
        2015-01-01 00:00:00         0.930020             1.0     0.974583         1.0        0.559078            1.0
        2015-01-01 01:00:00         0.485748             1.0     0.481290         1.0        0.752910            1.0

        """
        sns = as_index(self, snapshots, "snapshots")

        static = self.static(component)[attr]
        empty = pd.DataFrame(index=sns)
        dynamic = self.dynamic(component).get(attr, empty).loc[sns]

        index = static.index
        if inds is not None:
            index = index.intersection(inds)

        diff = index.difference(dynamic.columns)
        static_to_dynamic = pd.DataFrame({**static[diff]}, index=sns)
        res = pd.concat([dynamic, static_to_dynamic], axis=1, names=sns.names)[index]
        res.index.name = sns.name
        res.columns.name = component
        return res

    def get_switchable_as_iter(
        self,
        component: str,
        attr: str,
        snapshots: Sequence,
        inds: pd.Index | None = None,
    ) -> pd.DataFrame:
        """Return an iterator over snapshots for a time-varying component attribute.

        Values for all non-time-varying components are filled in with the default
        values for the attribute.

        Parameters
        ----------
        component : string
            Component object name, e.g. 'Generator' or 'Link'
        attr : string
            Attribute name
        snapshots : pandas.Index
            Restrict to these snapshots rather than n.snapshots.
        inds : pandas.Index
            Restrict to these items rather than all of n.{generators, ..}.index

        Returns
        -------
        pandas.DataFrame

        Examples
        --------
        >>> gen = n.get_switchable_as_iter('Generator', 'p_max_pu', n.snapshots[:2])
        >>> next(gen)  # doctest: +ELLIPSIS
        Generator
        Manchester Wind    0.930020
        Manchester Gas     1.000000
        Norway Wind        0.974583
        Norway Gas         1.000000
        Frankfurt Wind     0.559078
        Frankfurt Gas      1.000000
        dtype: float64

        """
        static = self.static(component)
        dynamic = self.dynamic(component)

        index = static.index
        varying_i = dynamic[attr].columns
        fixed_i = static.index.difference(varying_i)

        if inds is not None:
            inds = pd.Index(inds)
            index = inds.intersection(index)
            varying_i = inds.intersection(varying_i)
            fixed_i = inds.intersection(fixed_i)

        # Short-circuit only fixed
        if len(varying_i) == 0:
            return repeat(static.loc[fixed_i, attr], len(snapshots))

        def is_same_indices(i1: pd.Index, i2: pd.Index) -> bool:
            return len(i1) == len(i2) and (i1 == i2).all()

        if is_same_indices(fixed_i.append(varying_i), index):

            def reindex_maybe(s: pd.Series | pd.DataFrame) -> pd.Series | pd.DataFrame:
                return s

        else:

            def reindex_maybe(s: pd.Series | pd.DataFrame) -> pd.Series | pd.DataFrame:
                return s.reindex(index)

        return (
            reindex_maybe(
                pd.concat(
                    [static.loc[fixed_i, attr], dynamic[attr].loc[sn, varying_i]],
                    axis=0,
                )
            )
            for sn in snapshots
        )

    def bus_carrier_unit(self, bus_carrier: str | Sequence[str] | None) -> str:
        """Determine the unit associated with a specific bus carrier in the network.

        Parameters
        ----------
        bus_carrier : str | Sequence[str] | None
            The carrier type of the bus to query.

        Returns
        -------
        str:
            The unit associated with the specified bus carrier. If no bus carrier is
            provided, returns `"carrier dependent"`.

        Raises
        ------
        ValueError:
            If the specified bus carrier is not found in the network or if multiple
            units are found for the specified bus carrier.
<<<<<<< HEAD

        Examples
        --------
        >>> n.bus_carrier_unit('AC')
        ''
=======
>>>>>>> b4f0b835

        """
        if bus_carrier is None:
            return "carrier dependent"

        if isinstance(bus_carrier, str):
            bus_carrier = [bus_carrier]

        not_included = set(bus_carrier) - set(self.c.buses.static.carrier.unique())
        if not_included:
            msg = f"Bus carriers {not_included} not in network"
            raise ValueError(msg)
        unit = self.c.buses.static[
            self.c.buses.static.carrier.isin(bus_carrier)
        ].unit.unique()
        if len(unit) > 1:
            logger.warning("Multiple units found for carrier %s: %s", bus_carrier, unit)
            return "carrier dependent"
        return unit.item()<|MERGE_RESOLUTION|>--- conflicted
+++ resolved
@@ -244,14 +244,6 @@
         ValueError:
             If the specified bus carrier is not found in the network or if multiple
             units are found for the specified bus carrier.
-<<<<<<< HEAD
-
-        Examples
-        --------
-        >>> n.bus_carrier_unit('AC')
-        ''
-=======
->>>>>>> b4f0b835
 
         """
         if bus_carrier is None:
