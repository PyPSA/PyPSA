"""Power system components."""

import copy
import logging
import os
import warnings
from collections import namedtuple
from collections.abc import Sequence
from pathlib import Path
from typing import Optional, Union
from weakref import ref

import geopandas as gpd
import numpy as np
import pandas as pd
import pyproj
import validators
from deprecation import deprecated
from pyproj import CRS, Transformer
from scipy.sparse import csgraph

from pypsa.clustering import ClusteringAccessor
from pypsa.consistency import (
    check_assets,
    check_dtypes_,
    check_for_disconnected_buses,
    check_for_unknown_buses,
    check_for_unknown_carriers,
    check_for_zero_impedances,
    check_for_zero_s_nom,
    check_generators,
    check_investment_periods,
    check_nans_for_component_default_attrs,
    check_shapes,
    check_static_power_attributes,
    check_time_series,
    check_time_series_power_attributes,
)
from pypsa.contingency import calculate_BODF, network_lpf_contingency
from pypsa.descriptors import (
    Dict,
    get_active_assets,
    get_committable_i,
    get_extendable_i,
    get_non_extendable_i,
    get_switchable_as_dense,
)
from pypsa.graph import adjacency_matrix, graph, incidence_matrix
from pypsa.io import (
    _import_components_from_dataframe,
    _import_series_from_dataframe,
    export_to_csv_folder,
    export_to_hdf5,
    export_to_netcdf,
    import_components_from_dataframe,
    import_from_csv_folder,
    import_from_hdf5,
    import_from_netcdf,
    import_from_pandapower_net,
    import_from_pypower_ppc,
    import_series_from_dataframe,
    merge,
)
from pypsa.optimization.optimize import OptimizationAccessor
from pypsa.pf import (
    calculate_B_H,
    calculate_dependent_values,
    calculate_PTDF,
    calculate_Y,
    find_bus_controls,
    find_cycles,
    find_slack_bus,
    network_lpf,
    network_pf,
    sub_network_lpf,
    sub_network_pf,
)
from pypsa.plot import iplot, plot
from pypsa.statistics import StatisticsAccessor

logger = logging.getLogger(__name__)
warnings.simplefilter("always", DeprecationWarning)


dir_name = os.path.dirname(__file__)
component_attrs_dir_name = "component_attrs"

standard_types_dir_name = "standard_types"


inf = float("inf")


components = pd.read_csv(os.path.join(dir_name, "components.csv"), index_col=0)

component_attrs = Dict()

for component in components.index:
    file_name = os.path.join(
        dir_name,
        component_attrs_dir_name,
        components.at[component, "list_name"] + ".csv",
    )
    component_attrs[component] = pd.read_csv(file_name, index_col=0, na_values="n/a")

del component


class Basic:
    """Common to every object."""

    name = ""

    def __init__(self, name=""):
        self.name = name

    def __repr__(self):
        return f"{self.__class__.__name__} {self.name}"


class Common(Basic):
    """Common to all objects inside Network object."""

    def __init__(self, network, name=""):
        Basic.__init__(self, name)
        self._network = ref(network)

    @property
    def network(self):
        return self._network()


Component = namedtuple("Component", ["name", "list_name", "attrs", "df", "pnl", "ind"])


class Network(Basic):
    """
    Network container for all buses, one-ports and branches.

    Parameters
    ----------
    import_name : string, Path
        Path to netCDF file, HDF5 .h5 store or folder of CSV files from which to
        import network data. The string could be a URL.
    name : string, default ""
        Network name.
    ignore_standard_types : boolean, default False
        If True, do not read in PyPSA standard types into standard types
        DataFrames.
    override_components : pandas.DataFrame
        If you want to override the standard PyPSA components in
        pypsa.components.components, pass it a DataFrame with index of component
        name and columns of list_name and description, following the format of
        pypsa.components.components. See git repository examples/new_components/.
    override_component_attrs : pypsa.descriptors.Dict of pandas.DataFrame
        If you want to override pypsa.component_attrs, follow its format.
        See git repository examples/new_components/.
    kwargs
        Any remaining attributes to set

    Returns
    -------
    None

    Examples
    --------
    >>> nw1 = pypsa.Network("my_store.h5")
    >>> nw2 = pypsa.Network("/my/folder")
    >>> nw3 = pypsa.Network("https://github.com/PyPSA/PyPSA/raw/master/examples/scigrid-de/scigrid-with-load-gen-trafos.nc")

    """

    _crs = CRS.from_epsg(4326)

    # Methods from pypsa.io
    import_from_csv_folder = import_from_csv_folder
    export_to_csv_folder = export_to_csv_folder
    import_from_hdf5 = import_from_hdf5
    export_to_hdf5 = export_to_hdf5
    import_from_netcdf = import_from_netcdf
    export_to_netcdf = export_to_netcdf
    import_from_pypower_ppc = import_from_pypower_ppc
    import_from_pandapower_net = import_from_pandapower_net
<<<<<<< HEAD

    merge = merge

    _import_components_from_dataframe = _import_components_from_dataframe
    import_components_from_dataframe = import_components_from_dataframe  # Deprecated

    _import_series_from_dataframe = _import_series_from_dataframe
    import_series_from_dataframe = import_series_from_dataframe  # Deprecated
=======
    import_components_from_dataframe = import_components_from_dataframe
    merge = merge
    import_series_from_dataframe = import_series_from_dataframe
>>>>>>> 038498e8

    # Methods from pypsa.pf
    calculate_dependent_values = calculate_dependent_values
    lpf = network_lpf
    pf = network_pf

    # Methods from pypsa.plot
    plot = plot
    iplot = iplot

    # Methods from pypsa.contingency
    lpf_contingency = network_lpf_contingency

    # Methods from pypsa.graph
    graph = graph
    incidence_matrix = incidence_matrix
    adjacency_matrix = adjacency_matrix

    # Methods from pypsa.descriptors
    get_committable_i = get_committable_i
    get_extendable_i = get_extendable_i
    get_switchable_as_dense = get_switchable_as_dense
    get_non_extendable_i = get_non_extendable_i
    get_active_assets = get_active_assets

    def __init__(
        self,
        import_name=None,
        name="",
        ignore_standard_types=False,
        override_components=None,
        override_component_attrs=None,
        **kwargs,
    ):
        # Initialise root logger and set its level, if this has not been done before
        logging.basicConfig(level=logging.INFO)

        from pypsa import release_version as pypsa_version

        Basic.__init__(self, name)

        # this will be saved on export
        self.pypsa_version = pypsa_version

        self._meta = {}

        self._snapshots = pd.Index(["now"])

        cols = ["objective", "stores", "generators"]
        self._snapshot_weightings = pd.DataFrame(1, index=self.snapshots, columns=cols)

        self._investment_periods = pd.Index([])

        cols = ["objective", "years"]
        self._investment_period_weightings = pd.DataFrame(columns=cols)

        self.optimize = OptimizationAccessor(self)

        self.cluster = ClusteringAccessor(self)

        if override_components is None:
            self.components = components
        else:
            self.components = override_components

        if override_component_attrs is None:
            self.component_attrs = component_attrs
        else:
            self.component_attrs = override_component_attrs

        for c_type in set(self.components.type.unique()):
            if not isinstance(c_type, float):
                setattr(
                    self,
                    c_type + "_components",
                    set(self.components.index[self.components.type == c_type]),
                )

        self.one_port_components = (
            self.passive_one_port_components | self.controllable_one_port_components
        )

        self.branch_components = (
            self.passive_branch_components | self.controllable_branch_components
        )

        self.all_components = set(self.components.index) - {"Network"}

        self.components = Dict(self.components.T.to_dict())

        self.statistics = StatisticsAccessor(self)

        for component in self.components:
            # make copies to prevent unexpected sharing of variables
            attrs = self.component_attrs[component].copy()

            attrs["default"] = attrs.default.astype(object)
            attrs["static"] = attrs["type"] != "series"
            attrs["varying"] = attrs["type"].isin({"series", "static or series"})
            attrs["typ"] = (
                attrs["type"]
                .map(
                    {"boolean": bool, "int": int, "string": str, "geometry": "geometry"}
                )
                .fillna(float)
            )
            attrs["dtype"] = (
                attrs["type"]
                .map(
                    {
                        "boolean": np.dtype(bool),
                        "int": np.dtype(int),
                        "string": np.dtype("O"),
                    }
                )
                .fillna(np.dtype(float))
            )

            bool_b = attrs.type == "boolean"
            if bool_b.any():
                attrs.loc[bool_b, "default"] = attrs.loc[bool_b, "default"].isin(
                    {True, "True"}
                )

            # exclude Network because it's not in a DF and has non-typical attributes
            if component != "Network":
                str_b = attrs.typ.apply(lambda x: x is str)
                attrs.loc[str_b, "default"] = attrs.loc[str_b, "default"].fillna("")
                for typ in (str, float, int):
                    typ_b = attrs.typ == typ
                    attrs.loc[typ_b, "default"] = attrs.loc[typ_b, "default"].astype(
                        typ
                    )

            self.component_attrs[component] = attrs
            self.components[component]["attrs"] = attrs

        self._build_dataframes()

        if not ignore_standard_types:
            self.read_in_default_standard_types()

        if import_name:
            if not validators.url(str(import_name)):
                import_name = Path(import_name)
            if str(import_name).endswith(".h5"):
                self.import_from_hdf5(import_name)
            elif str(import_name).endswith(".nc"):
                self.import_from_netcdf(import_name)
            elif import_name.is_dir():
                self.import_from_csv_folder(import_name)
            else:
                raise ValueError(
                    f"import_name '{import_name}' is not a valid .h5 file, .nc file or directory."
                )

        for key, value in kwargs.items():
            setattr(self, key, value)

    def __repr__(self):
        header = "PyPSA Network" + (f" '{self.name}'" if self.name else "")
        comps = {
            c.name: f" - {c.name}: {len(c.df)}"
            for c in self.iterate_components()
            if "Type" not in c.name and len(c.df)
        }
        content = "\nComponents:"
        if comps:
            content += "\n" + "\n".join(comps[c] for c in sorted(comps))
        else:
            header = "Empty " + header
            content += " none"
        content += "\n"
        content += f"Snapshots: {len(self.snapshots)}"

        return header + content

    def __add__(self, other):
        """Merge all components of two networks."""
        self.merge(other)

    def __eq__(self, other):
        """Check for equality of two networks."""

        def equals(a, b):
            assert isinstance(a, type(b)), f"Type mismatch: {type(a)} != {type(b)}"
            # Classes with equality methods
            if isinstance(a, np.ndarray):
                if not np.array_equal(a, b):
                    return False
            elif isinstance(a, (pd.DataFrame, pd.Series, pd.Index)):
                if not a.equals(b):
                    return False
            # Iterators
            elif isinstance(a, (dict, Dict)):
                for k, v in a.items():
                    if not equals(v, b[k]):
                        return False
            elif isinstance(a, (list, tuple)):
                for i, v in enumerate(a):
                    if not equals(v, b[i]):
                        return False
            # Ignore for now
            elif isinstance(
                value, (OptimizationAccessor, ClusteringAccessor, StatisticsAccessor)
            ):
                pass
            # Nans
            elif pd.isna(a) and pd.isna(b):
                pass
            else:
                if a != b:
                    return False

            return True

        if isinstance(other, self.__class__):
            for key, value in self.__dict__.items():
                if not equals(value, other.__dict__[key]):
                    return False
        else:
            logger.warning(
                "Can only compare two pypsa.Network objects with each other. Got %s.",
                type(other),
            )

            return False
        return True

    def _build_dataframes(self):
        """
        Function called when network is created to build component
        pandas.DataFrames.
        """
        for component in self.all_components:
            attrs = self.components[component]["attrs"]

            static_dtypes = attrs.loc[attrs.static, "dtype"].drop(["name"])

            if component == "Shape":
                df = gpd.GeoDataFrame(
                    {k: gpd.GeoSeries(dtype=d) for k, d in static_dtypes.items()},
                    columns=static_dtypes.index,
                    crs=self.srid,
                )
            else:
                df = pd.DataFrame(
                    {k: pd.Series(dtype=d) for k, d in static_dtypes.items()},
                    columns=static_dtypes.index,
                )

            df.index.name = component
            setattr(self, self.components[component]["list_name"], df)

            # it's currently hard to imagine non-float series,
            # but this could be generalised
            pnl = Dict()
            for k in attrs.index[attrs.varying]:
                df = pd.DataFrame(index=self.snapshots, columns=[], dtype=float)
                df.index.name = "snapshot"
                df.columns.name = component
                pnl[k] = df

            setattr(self, self.components[component]["list_name"] + "_t", pnl)

    def read_in_default_standard_types(self):
        for std_type in self.standard_type_components:
            list_name = self.components[std_type]["list_name"]

            file_name = os.path.join(
                dir_name, standard_types_dir_name, list_name + ".csv"
            )

            self.components[std_type]["standard_types"] = pd.read_csv(
                file_name, index_col=0
            )

            self._import_components_from_dataframe(
                self.components[std_type]["standard_types"], std_type
            )

    def df(self, component_name):
        """
        Return the DataFrame of static components for component_name, i.e.
        network.component_names.

        Parameters
        ----------
        component_name : string

        Returns
        -------
        pandas.DataFrame

        """
        return getattr(self, self.components[component_name]["list_name"])

    def pnl(self, component_name):
        """
        Return the dictionary of DataFrames of varying components for
        component_name, i.e. network.component_names_t.

        Parameters
        ----------
        component_name : string

        Returns
        -------
        dict of pandas.DataFrame

        """
        return getattr(self, self.components[component_name]["list_name"] + "_t")

    @property
    def meta(self):
        """Dictionary of the network meta data."""
        return self._meta

    @meta.setter
    def meta(self, new):
        if not isinstance(new, (dict, Dict)):
            raise TypeError(f"Meta must be a dictionary, received a {type(new)}")
        self._meta = new

    @property
    def crs(self):
        """Coordinate reference system of the network's geometries (n.shapes)."""
        return self._crs

    @crs.setter
    def crs(self, new):
        """
        Set the coordinate reference system of the network's geometries
        (n.shapes).
        """
        self.shapes.set_crs(new)
        self._crs = self.shapes.crs

    def to_crs(self, new):
        """
        Convert the network's geometries and bus coordinates to a new
        coordinate reference system.
        """
        current = self.crs
        self.shapes.to_crs(new, inplace=True)
        self._crs = self.shapes.crs
        transformer = Transformer.from_crs(current, self.crs)
        self.buses["x"], self.buses["y"] = transformer.transform(
            self.buses["x"], self.buses["y"]
        )

    @property
    def srid(self):
        """
        Spatial reference system identifier of the network's geometries
        (n.shapes).
        """
        return self.crs.to_epsg()

    @srid.setter
    def srid(self, new):
        """
        Set the spatial reference system identifier of the network's geometries
        (n.shapes).
        """
        self.crs = pyproj.CRS.from_epsg(new)

    def set_snapshots(
        self,
        snapshots: Union[list, pd.Index, pd.MultiIndex, pd.DatetimeIndex],
        default_snapshot_weightings: float = 1.0,
        weightings_from_timedelta: bool = False,
    ) -> None:
        """
        Set the snapshots/time steps and reindex all time-dependent data.

        Snapshot weightings, typically representing the hourly length of each snapshot,
        is filled with the `default_snapshot_weighintgs` value, or uses the timedelta
        of the snapshots if `weightings_from_timedelta` flag is True, and snapshots are
        of type `pd.DatetimeIndex`.

        This will reindex all components time-dependent DataFrames
        (:role:`Network.pnl`). NaNs are filled with the default value for that quantity.

        Parameters
        ----------
        snapshots : list, pandas.Index, pd.MultiIndex or pd.DatetimeIndex
            All time steps.
        default_snapshot_weightings: float
            The default weight for each snapshot. Defaults to 1.0.
        weightings_from_timedelta: bool
            Wheter to use the timedelta of `snapshots` as `snapshot_weightings` if `snapshots` is of type `pd.DatetimeIndex`.  Defaults to False.

        Returns
        -------
        None

        """
        if isinstance(snapshots, pd.MultiIndex):
            if snapshots.nlevels != 2:
                msg = "Maximally two levels of MultiIndex supported"
                raise ValueError(msg)
            snapshots = snapshots.rename(["period", "timestep"])
            snapshots.name = "snapshot"
            self._snapshots = snapshots
        else:
            self._snapshots = pd.Index(snapshots, name="snapshot")

        if len(self._snapshots) == 0:
            raise ValueError("Snapshots must not be empty.")

        self.snapshot_weightings = self.snapshot_weightings.reindex(
            self._snapshots, fill_value=default_snapshot_weightings
        )

        if isinstance(snapshots, pd.DatetimeIndex) and weightings_from_timedelta:
            hours_per_step = (
                snapshots.to_series()
                .diff(periods=1)
                .shift(-1)
                .ffill()  # fill last value by assuming same as the one before
                .apply(lambda x: x.total_seconds() / 3600)
            )
            self._snapshot_weightings = pd.DataFrame(
                {c: hours_per_step for c in self._snapshot_weightings.columns}
            )
        elif not isinstance(snapshots, pd.DatetimeIndex) and weightings_from_timedelta:
            logger.info(
                "Skipping `weightings_from_timedelta` as `snapshots`is not of type `pd.DatetimeIndex`."
            )

        for component in self.all_components:
            pnl = self.pnl(component)
            attrs = self.components[component]["attrs"]

            for k in pnl.keys():
                if pnl[k].empty:  # avoid expensive reindex operation
                    pnl[k].index = self._snapshots
                elif k in attrs.default[attrs.varying]:
                    pnl[k] = pnl[k].reindex(
                        self._snapshots, fill_value=attrs.default[attrs.varying][k]
                    )
                else:
                    pnl[k] = pnl[k].reindex(self._snapshots)

        # NB: No need to rebind pnl to self, since haven't changed it

    snapshots = property(
        lambda self: self._snapshots, set_snapshots, doc="Time steps of the network"
    )

    @property
    def snapshot_weightings(self):
        """
        Weightings applied to each snapshots during the optimization (LOPF).

        * Objective weightings multiply the operational cost in the
          objective function.

        * Generator weightings multiply the impact of all generators
          in global constraints, e.g. multiplier of GHG emmissions.

        * Store weightings define the elapsed hours for the charge, discharge
          standing loss and spillage of storage units and stores in order to
          determine the state of charge.
        """
        return self._snapshot_weightings

    @snapshot_weightings.setter
    def snapshot_weightings(self, df):
        assert df.index.equals(
            self.snapshots
        ), "Weightings not defined for all snapshots."
        if isinstance(df, pd.Series):
            logger.info("Applying weightings to all columns of `snapshot_weightings`")
            df = pd.DataFrame({c: df for c in self._snapshot_weightings.columns})
        self._snapshot_weightings = df

    def set_investment_periods(self, periods):
        """
        Set the investment periods of the network.

        If the network snapshots are a pandas.MultiIndex, the investment periods
        have to be a subset of the first level. If snapshots are a single index,
        they and all time-series are repeated for all periods. This changes
        the network snapshots to be a MultiIndex (inplace operation) with the first
        level being the investment periods and the second level the snapshots.

        Parameters
        ----------
        n : pypsa.Network
        periods : list
            List of periods to be selected/initialized.

        Returns
        -------
        None.

        """
        periods = pd.Index(periods)
        if not (
            pd.api.types.is_integer_dtype(periods)
            and periods.is_unique
            and periods.is_monotonic_increasing
        ):
            raise ValueError(
                "Investment periods are not strictly increasing integers, "
                "which is required for multi-period investment optimisation."
            )
        if isinstance(self.snapshots, pd.MultiIndex):
            if not periods.isin(self.snapshots.unique("period")).all():
                raise ValueError(
                    "Not all investment periods are in level `period` " "of snapshots."
                )
            if len(periods) < len(self.snapshots.unique(level="period")):
                raise NotImplementedError(
                    "Investment periods do not equal first level "
                    "values of snapshots."
                )
        else:
            # Convenience case:
            logger.info(
                "Repeating time-series for each investment period and "
                "converting snapshots to a pandas.MultiIndex."
            )
            names = ["period", "timestep"]
            for component in self.all_components:
                pnl = self.pnl(component)

                for k in pnl.keys():
                    pnl[k] = pd.concat({p: pnl[k] for p in periods}, names=names)
                    pnl[k].index.name = "snapshot"

            self._snapshots = pd.MultiIndex.from_product(
                [periods, self.snapshots], names=names
            )
            self._snapshots.name = "snapshot"
            self._snapshot_weightings = pd.concat(
                {p: self.snapshot_weightings for p in periods}, names=names
            )
            self._snapshot_weightings.index.name = "snapshot"

        self._investment_periods = periods
        self.investment_period_weightings = self.investment_period_weightings.reindex(
            periods, fill_value=1.0
        ).astype(float)

    investment_periods = property(
        lambda self: self._investment_periods,
        set_investment_periods,
        doc="Investment steps during the optimization.",
    )

    @property
    def investment_period_weightings(self):
        """
        Weightings applied to each investment period during the optimization
        (LOPF).

        * Objective weightings are multiplied with all cost coefficients in the
          objective function of the respective investment period
          (e.g. to include a social discount rate).

        * Years weightings denote the elapsed time until the subsequent investment period
          (e.g. used for global constraints CO2 emissions).
        """
        return self._investment_period_weightings

    @investment_period_weightings.setter
    def investment_period_weightings(self, df):
        assert df.index.equals(
            self.investment_periods
        ), "Weightings not defined for all investment periods."
        if isinstance(df, pd.Series):
            logger.info(
                "Applying weightings to all columns of `investment_period_weightings`"
            )
            df = pd.DataFrame(
                {c: df for c in self._investment_period_weightings.columns}
            )
        self._investment_period_weightings = df

    def add(
        self,
        class_name: str,
        name: Union[str, int, Sequence[Union[int, str]]],
        suffix: str = "",
        **kwargs,
    ):
        """
        Add components to the network.

        Handles addition of single and multiple components along with their attributes.
        Pass a list of names to add multiple components at once or pass a single name
        to add a single component.

        When a single component is added, all non-scalar attributes are assumed to be
        time-varying and indexed by snapshots. When multiple components are added, all
        non-scalar attributes are assumed to be static and indexed by names. If you want
        to add time-varying attributes to multiple components, you can pass a 2D array/
        DataFrame where the first dimension is snapshots and the second dimension is
        names.

        Any attributes which are not specified will be given the default
        value from :doc:`/user-guide/components`.

        Parameters
        ----------
        class_name : string
            Component class name in ("Bus", "Generator", "Load", "StorageUnit",
            "Store", "ShuntImpedance", "Line", "Transformer", "Link").
        names : string or 1D array-like
            Component name(s)
        suffix : string, default ''
            All components are named after names with this added suffix. It
            is assumed that all Series and DataFrames are indexed by the original names.
        kwargs : Any or 1D array-like or 2D array-like
            Component attributes, e.g. x=[0.1, 0.2], can be list, pandas.Series
            of pandas.DataFrame for time-varying

        Returns
        -------
        new_names : pandas.index
            Names of new components (including suffix)

        Examples
        --------
        >>> network.add("Bus", "my_bus_0")
        >>> network.add("Bus", "my_bus_1", v_nom=380)
        >>> network.add("Line", "my_line_name", bus0="my_bus_0", bus1="my_bus_1", length=34, r=2, x=4)
        """
        if class_name not in self.components:
            msg = f"Component class {class_name} not found"
            raise ValueError(msg)

        # Process name/names to pandas.Index of strings and add suffix
        single_component = np.isscalar(name)
        names = pd.Index([name]) if single_component else pd.Index(name)
        names = names.astype(str) + suffix

        # Read kwargs into static and time-varying attributes
        series = {}
        static = {}

        for k, v in kwargs.items():
            # Sanity check if passed index/ columns align (if any)
            if isinstance(v, pd.Series):
                if single_component and not v.index.equals(self.snapshots):
                    msg = (
                        f"Series {k} has an index which does not align with the "
                        "network snapshots. "
                    )
                    raise ValueError(msg)
                if not single_component and not v.index.equals(names):
                    msg = (
                        f"Series {k} has an index which does not align with the "
                        "passed names. "
                    )
                    raise ValueError(msg)
            if isinstance(v, pd.DataFrame):
                if not v.index.equals(self.snapshots):
                    msg = (
                        f"DataFrame {k} has an index which does not align with the "
                        "network snapshots. "
                    )
                    raise ValueError(msg)
                if not v.columns.equals(names):
                    msg = (
                        f"DataFrame {k} has columns which do not align with the "
                        "passed names. "
                    )
                    raise ValueError(msg)

            # Convert list-like and 1-dim array to pandas.Series
            if isinstance(v, (list, tuple)) or (
                isinstance(v, np.ndarray) and v.ndim == 1
            ):
                try:
                    if single_component:
                        v = pd.Series(v, index=self.snapshots)
                    else:
                        v = pd.Series(v, index=names)
                except ValueError:
                    msg = (
                        f"Data {k} has length {len(v)} but expected "
                        f"{len(self.snapshots)} for each snapshot or "
                        f"{len(names)} for each component name."
                    )
            # Convert 2-dim array to pandas.DataFrame
            if isinstance(v, np.ndarray):
                if v.shape == (len(self.snapshots), len(names)):
                    v = pd.DataFrame(v, index=self.snapshots, columns=names)
                else:
                    msg = (
                        f"Array {k} has shape {v.shape} but expected "
                        f"({len(self.snapshots)}, {len(names)})."
                    )
                    raise ValueError(msg)

            # Handle addition of single component
            if single_component:
                # Read 1-dim data as time-varying attribute
                if isinstance(v, pd.Series):
                    series[k] = pd.DataFrame(
                        v.values, index=self.snapshots, columns=names
                    )
                # Read 0-dim data as static attribute
                else:
                    static[k] = v

            # Handle addition of multiple components
            elif not single_component:
                # Read 2-dim data as time-varying attribute
                if isinstance(v, pd.DataFrame):
                    series[k] = v.rename(columns=lambda i: str(i) + suffix)
                # Read 1-dim data as static attribute
                elif isinstance(v, pd.Series):
                    static[k] = v.values
                # Read 0-dim data as static attribute
                else:
                    static[k] = v

        # Load static attributes as components
        if static:
            static_df = pd.DataFrame(static, index=names)
        else:
            static_df = pd.DataFrame(index=names)
        self._import_components_from_dataframe(static_df, class_name)

        # Load time-varying attributes as components
        for k, v in series.items():
            self._import_series_from_dataframe(v, class_name, k)

        return names

    def remove(
        self,
        class_name: str,
        name: Union[str, int, Sequence[Union[int, str]]],
        suffix: str = "",
    ):
        """
        Removes a single component or a list of components from the network.

        Removes it from component DataFrames.

        Parameters
        ----------
        class_name : str
            Component class name
        name : str, int, list-like or pandas.Index
            Component name(s)
        suffix : str, default ''


        Examples
        --------
        >>> n.remove("Line", "my_line 12345")
        >>> n.remove("Line", ["line x", "line y"])
        """
        if class_name not in self.components:
            msg = f"Component class {class_name} not found"
            raise ValueError(msg)

        # Process name/names to pandas.Index of strings and add suffix
        names = pd.Index([name]) if np.isscalar(name) else pd.Index(name)
        names = names.astype(str) + suffix

        # Drop from static components
        cls_df = self.df(class_name)
        cls_df.drop(names, inplace=True)

        # Drop from time-varying components
        pnl = self.pnl(class_name)
        for df in pnl.values():
            df.drop(df.columns.intersection(names), axis=1, inplace=True)

    @deprecated(
        deprecated_in="0.29",
        removed_in="1.0",
        details="Use `network.add` as a drop-in replacement instead.",
    )
    def madd(self, class_name, names, suffix="", **kwargs):
        """
        Add multiple components to the network, along with their attributes.

        `network.madd` is deprecated and will be removed in version 1.0. Use
        `network.add` instead. It can handle both single and multiple addition of
        components.

        Make sure when adding static attributes as pandas Series that they are indexed
        by names. Make sure when adding time-varying attributes as pandas DataFrames that
        their index is a superset of network.snapshots and their columns are a
        subset of names.

        Any attributes which are not specified will be given the default
        value from :doc:`/user-guide/components`.

        Parameters
        ----------
        class_name : string
            Component class name in ("Bus", "Generator", "Load", "StorageUnit",
            "Store", "ShuntImpedance", "Line", "Transformer", "Link").
        names : list-like or pandas.Index
            Component names
        suffix : string, default ''
            All components are named after names with this added suffix. It
            is assumed that all Series and DataFrames are indexed by the original names.
        kwargs
            Component attributes, e.g. x=[0.1, 0.2], can be list, pandas.Series
            of pandas.DataFrame for time-varying

        Returns
        -------
        new_names : pandas.index
            Names of new components (including suffix)

        Examples
        --------
        Short Example:

        >>> network.madd("Load", ["load 1", "load 2"],
        ...        bus=["1", "2"],
        ...        p_set=np.random.rand(len(network.snapshots), 2))

        Long Example:

        >>> import pandas as pd, numpy as np
        >>> buses = range(13)
        >>> snapshots = range(7)
        >>> n = pypsa.Network()
        >>> n.set_snapshots(snapshots)
        >>> n.madd("Bus", buses)
        >>> # add load as numpy array
        >>> n.madd("Load",
        ...        n.buses.index + " load",
        ...        bus=buses,
        ...        p_set=np.random.rand(len(snapshots), len(buses)))
        >>> # add wind availability as pandas DataFrame
        >>> wind = pd.DataFrame(np.random.rand(len(snapshots), len(buses)),
        ...        index=n.snapshots,
        ...        columns=buses)
        >>> #use a suffix to avoid boilerplate to rename everything
        >>> n.madd("Generator",
        ...        buses,
        ...        suffix=' wind',
        ...        bus=buses,
        ...        p_nom_extendable=True,
        ...        capital_cost=1e5,
        ...        p_max_pu=wind)

        """
        return self.add(class_name=class_name, name=names, suffix=suffix, **kwargs)

    @deprecated(
        deprecated_in="0.29",
        removed_in="1.0",
        details="Use `network.remove` as a drop-in replacement instead.",
    )
    def mremove(self, class_name, names):
        """
        Removes multiple components from the network.

        `network.mremove` is deprecated and will be removed in version 1.0. Use
        `network.remove` instead. It can handle both single and multiple removal of
        components.

        Removes them from component DataFrames.

        Parameters
        ----------
        class_name : string
            Component class name
        name : list-like
            Component names

        Examples
        --------
        >>> network.mremove("Line", ["line x", "line y"])

        """
        self.remove(class_name=class_name, name=names)

    def _retrieve_overridden_components(self):
        components_index = list(self.components.keys())

        cols = ["list_name", "description", "type"]

        override_components = pd.DataFrame(
            [[self.components[i][c] for c in cols] for i in components_index],
            columns=cols,
            index=components_index,
        )

        override_component_attrs = Dict(
            {i: self.component_attrs[i].copy() for i in components_index}
        )

        return override_components, override_component_attrs

    def copy(
        self,
        snapshots: Optional[Sequence] = None,
        investment_periods: Optional[Sequence] = None,
        ignore_standard_types: bool = False,
        with_time: Optional[bool] = None,
    ):
        """
        Returns a deep copy of Network object.

        If only default arguments are passed, the copy will be created via
        :func:`copy.deepcopy` and will contain all components and time-varying data.
        For most networks this is the fastest way. However, if the network is very
        large, it might be better to filter snapshots and investment periods to reduce
        the size of the copy. In this case :func:`copy.deepcopy` is not used and only
        the selected snapshots and investment periods are copied to a new object.


        Parameters
        ----------
        snapshots : list or index slice , default self.snapshots
            A list of snapshots to copy, must be a subset of network.snapshots. Pass
            an empty list ignore all snapshots.
        investment_periods : list or index slice, default self.investment_period_weightings.index
            A list of investment periods to copy, must be a subset of network.investment_periods. Pass
        ignore_standard_types : boolean, default False
            Ignore the PyPSA standard types.
        with_time : boolean, default True
            Copy snapshots and time-varying network.component_names_t data too.

            .. deprecated:: 0.29.0
              Will be removed in a future version. Pass an empty list to 'snapshots'
              instead.

        Returns
        -------
        network : pypsa.Network
            The copied network object.

        Examples
        --------
        >>> network_copy = network.copy()

        """

        # Use copy.deepcopy if no arguments are passed
        args = [snapshots, investment_periods, ignore_standard_types, with_time]
        if all(arg is None or arg is False for arg in args):
            return copy.deepcopy(self)

        # Set default arguments
        if snapshots is None:
            snapshots = self.snapshots
        if investment_periods is None:
            investment_periods = self.investment_period_weightings.index

        # Deprecation warnings
        if with_time is not None:
            warnings.warn(
                "Argument 'with_time' is deprecated in 0.29 and will be "
                "removed in a future version. Pass an empty list to 'snapshots' instead.",
                DeprecationWarning,
                stacklevel=2,
            )
            snapshots = []

        if not isinstance(snapshots, (Sequence)):
            warnings.warn(
                f"Argument 'snapshots' should be a collection, got {type(snapshots)}"
                f"instead. This will raise an error in a future version.",
                UserWarning,
                stacklevel=2,
            )

        # Setup new network
        (
            override_components,
            override_component_attrs,
        ) = self._retrieve_overridden_components()

        network = self.__class__(
            ignore_standard_types=ignore_standard_types,
            override_components=override_components,
            override_component_attrs=override_component_attrs,
        )

        # Copy components
        other_comps = sorted(self.all_components - {"Bus", "Carrier"})
        # Needs to copy buses and carriers first, since there are dependencies on them
        for component in self.iterate_components(["Bus", "Carrier"] + other_comps):
            # Drop the standard types to avoid them being read in twice
            if (
                not ignore_standard_types
                and component.name in self.standard_type_components
            ):
                df = component.df.drop(
                    network.components[component.name]["standard_types"].index
                )
            else:
                df = component.df

            _import_components_from_dataframe(network, df, component.name)

        # Copy time-varying data, if given

        if len(snapshots) > 0:
            network.set_snapshots(snapshots)
            # Apply time-varying data
            for component in self.iterate_components():
                pnl = getattr(network, component.list_name + "_t")
                for k in component.pnl.keys():
                    try:
                        pnl[k] = component.pnl[k].loc[snapshots].copy()
                    except KeyError:
                        pnl[k] = component.pnl[k].reindex(snapshots).copy()

            # Apply investment periods
            if not investment_periods.empty:
                network.set_investment_periods(investment_periods)

            # Add weightings
            network.snapshot_weightings = self.snapshot_weightings.loc[snapshots].copy()
            network.investment_period_weightings = (
                self.investment_period_weightings.loc[investment_periods].copy()
            )

        # Catch all remaining attributes of network
        for attr in [
            "name",
            "srid",
            "_meta",
            "_linearized_uc",
            "_multi_invest",
            "objective",
            "objective_constant",
            "now",
        ]:
            try:
                setattr(network, attr, getattr(self, attr))
            except AttributeError:
                pass

        return network

    def __getitem__(self, key):
        """
        Returns a shallow slice of the Network object containing only the
        selected buses and all the connected components.

        Parameters
        ----------
        key : indexer or tuple of indexer
            If only one indexer is provided it is used in the .loc
            indexer of the buses dataframe (refer also to the help for
            pd.DataFrame.loc). If a tuple of two indexers are provided,
            the first one is used to slice snapshots and the second
            one buses.

        Returns
        -------
        network : pypsa.Network

        Examples
        --------
        >>> sub_network_0 = network[network.buses.sub_network = "0"]

        >>> sub_network_0_with_only_10_snapshots = network[:10, network.buses.sub_network = "0"]

        """
        if isinstance(key, tuple):
            time_i, key = key
        else:
            time_i = slice(None)

        (
            override_components,
            override_component_attrs,
        ) = self._retrieve_overridden_components()
        n = self.__class__(
            override_components=override_components,
            override_component_attrs=override_component_attrs,
        )
        n._import_components_from_dataframe(
            pd.DataFrame(self.buses.loc[key]).assign(sub_network=""), "Bus"
        )
        buses_i = n.buses.index

        rest_components = (
            self.all_components
            - self.standard_type_components
            - self.one_port_components
            - self.branch_components
        )
        for c in rest_components - {"Bus", "SubNetwork"}:
            n._import_components_from_dataframe(pd.DataFrame(self.df(c)), c)

        for c in self.standard_type_components:
            df = self.df(c).drop(self.components[c]["standard_types"].index)
            n._import_components_from_dataframe(pd.DataFrame(df), c)

        for c in self.one_port_components:
            df = self.df(c).loc[lambda df: df.bus.isin(buses_i)]
            n._import_components_from_dataframe(pd.DataFrame(df), c)

        for c in self.branch_components:
            df = self.df(c).loc[
                lambda df: df.bus0.isin(buses_i) & df.bus1.isin(buses_i)
            ]
            n._import_components_from_dataframe(pd.DataFrame(df), c)

        n.set_snapshots(self.snapshots[time_i])
        for c in self.all_components:
            i = n.df(c).index
            try:
                npnl = n.pnl(c)
                pnl = self.pnl(c)

                for k in pnl:
                    npnl[k] = pnl[k].loc[time_i, i.intersection(pnl[k].columns)]
            except AttributeError:
                pass

        # catch all remaining attributes of network
        for attr in ["name", "_crs"]:
            setattr(n, attr, getattr(self, attr))

        n.snapshot_weightings = self.snapshot_weightings.loc[time_i]

        return n

    # beware, this turns bools like s_nom_extendable into objects because of
    # presence of links without s_nom_extendable
    def branches(self):
        return pd.concat(
            (self.df(c) for c in self.branch_components),
            keys=self.branch_components,
            sort=True,
            names=["component", "name"],
        )

    def passive_branches(self):
        return pd.concat(
            (self.df(c) for c in self.passive_branch_components),
            keys=self.passive_branch_components,
            sort=True,
        )

    def controllable_branches(self):
        return pd.concat(
            (self.df(c) for c in self.controllable_branch_components),
            keys=self.controllable_branch_components,
            sort=True,
        )

    def determine_network_topology(
        self, investment_period=None, skip_isolated_buses=False
    ):
        """
        Build sub_networks from topology.

        For the default case investment_period=None, it is not taken
        into account whether the branch components are active (based on
        build_year and lifetime). If the investment_period is specified,
        the network topology is determined on the basis of the active
        branches.
        """
        adjacency_matrix = self.adjacency_matrix(
            branch_components=self.passive_branch_components,
            investment_period=investment_period,
        )
        n_components, labels = csgraph.connected_components(
            adjacency_matrix, directed=False
        )

        # remove all old sub_networks
        for sub_network in self.sub_networks.index:
            obj = self.sub_networks.at[sub_network, "obj"]
            self.remove("SubNetwork", sub_network)
            del obj

        for i in np.arange(n_components):
            # index of first bus
            buses_i = (labels == i).nonzero()[0]

            if skip_isolated_buses and (len(buses_i) == 1):
                continue

            carrier = self.buses.carrier.iat[buses_i[0]]

            if carrier not in ["AC", "DC"] and len(buses_i) > 1:
                logger.warning(
                    f"Warning, sub network {i} is not electric but "
                    "contains multiple buses\nand branches. Passive "
                    "flows are not allowed for non-electric networks!"
                )

            if (self.buses.carrier.iloc[buses_i] != carrier).any():
                logger.warning(
                    f"Warning, sub network {i} contains buses with "
                    "mixed carriers! Value counts:"
                    f"\n{self.buses.carrier.iloc[buses_i].value_counts()}"
                )

            self.add("SubNetwork", i, carrier=carrier)

        # add objects
        self.sub_networks["obj"] = [
            SubNetwork(self, name) for name in self.sub_networks.index
        ]

        self.buses.loc[:, "sub_network"] = labels.astype(str)

        for c in self.iterate_components(self.passive_branch_components):
            c.df["sub_network"] = c.df.bus0.map(self.buses["sub_network"])

            if investment_period is not None:
                active = get_active_assets(self, c.name, investment_period)
                # set non active assets to NaN
                c.df.loc[~active, "sub_network"] = np.nan

        for sub in self.sub_networks.obj:
            find_cycles(sub)
            sub.find_bus_controls()

    def iterate_components(self, components=None, skip_empty=True):
        if components is None:
            components = self.all_components

        return (
            Component(
                name=c,
                list_name=self.components[c]["list_name"],
                attrs=self.components[c]["attrs"],
                df=self.df(c),
                pnl=self.pnl(c),
                ind=None,
            )
            for c in components
            if not (skip_empty and self.df(c).empty)
        )

    def consistency_check(self, check_dtypes: bool = False) -> None:
        """
        Checks the network for consistency; e.g. that all components are
        connected to existing buses and that no impedances are singular.

        Prints warnings if anything is potentially inconsistent.

        Examples
        --------
        >>> network.consistency_check()

        """
        self.calculate_dependent_values()

        # TODO: Check for bidirectional links with efficiency < 1.
        # TODO: Warn if any ramp limits are 0.

        # Per component checks
        for c in self.iterate_components():
            # Checks all components
            check_for_unknown_buses(self, c)
            check_for_unknown_carriers(self, c)
            check_time_series(self, c)
            check_static_power_attributes(self, c)
            check_time_series_power_attributes(self, c)
            check_nans_for_component_default_attrs(self, c)
            # Checks passive_branch_components
            check_for_zero_impedances(self, c)
            # Checks transformers
            check_for_zero_s_nom(c)
            # Checks generators and links
            check_assets(self, c)
            # Checks generators
            check_generators(c)

            if check_dtypes:
                check_dtypes_(c)

        # Combined checks
        check_for_disconnected_buses(self)
        check_investment_periods(self)
        check_shapes(self)


class SubNetwork(Common):
    """
    Connected network of electric buses (AC or DC) with passive flows or
    isolated non-electric buses.

    Generated by network.determine_network_topology().
    """

    list_name = "sub_networks"

    # Methods from pypsa.pf
    lpf = sub_network_lpf
    pf = sub_network_pf
    find_bus_controls = find_bus_controls
    find_slack_bus = find_slack_bus
    calculate_Y = calculate_Y
    calculate_PTDF = calculate_PTDF
    calculate_B_H = calculate_B_H

    # Methods from pypsa.contingency
    calculate_BODF = calculate_BODF

    # Methods from pypsa.graph
    graph = graph
    incidence_matrix = incidence_matrix
    adjacency_matrix = adjacency_matrix

    def buses_i(self):
        return self.network.buses.index[self.network.buses.sub_network == self.name]

    def lines_i(self):
        return self.network.lines.index[self.network.lines.sub_network == self.name]

    def transformers_i(self):
        return self.network.transformers.index[
            self.network.transformers.sub_network == self.name
        ]

    def branches_i(self):
        types = []
        names = []
        for c in self.iterate_components(self.network.passive_branch_components):
            types += len(c.ind) * [c.name]
            names += list(c.ind)
        return pd.MultiIndex.from_arrays([types, names], names=("type", "name"))

    def branches(self):
        branches = self.network.passive_branches()
        return branches[branches.sub_network == self.name]

    def generators_i(self):
        sub_networks = self.network.generators.bus.map(self.network.buses.sub_network)
        return self.network.generators.index[sub_networks == self.name]

    def loads_i(self):
        sub_networks = self.network.loads.bus.map(self.network.buses.sub_network)
        return self.network.loads.index[sub_networks == self.name]

    def shunt_impedances_i(self):
        sub_networks = self.network.shunt_impedances.bus.map(
            self.network.buses.sub_network
        )
        return self.network.shunt_impedances.index[sub_networks == self.name]

    def storage_units_i(self):
        sub_networks = self.network.storage_units.bus.map(
            self.network.buses.sub_network
        )
        return self.network.storage_units.index[sub_networks == self.name]

    def stores_i(self):
        sub_networks = self.network.stores.bus.map(self.network.buses.sub_network)
        return self.network.stores.index[sub_networks == self.name]

    def buses(self):
        return self.network.buses.loc[self.buses_i()]

    def generators(self):
        return self.network.generators.loc[self.generators_i()]

    def loads(self):
        return self.network.loads.loc[self.loads_i()]

    def shunt_impedances(self):
        return self.network.shunt_impedances.loc[self.shunt_impedances_i()]

    def storage_units(self):
        return self.network.storage_units.loc[self.storage_units_i()]

    def iterate_components(self, components=None, skip_empty=True):
        """
        Iterate over components of the subnetwork and extract corresponding
        data.

        Parameters
        ----------
        components : list-like, optional
            List of components ('Generator', 'Line', etc.) to iterate over,
            by default None
        skip_empty : bool, optional
            Whether to skip a components with no assigned assets,
            by default True

        Yields
        ------
        Component
            Container for component data. See Component class for details.

        """
        for c in self.network.iterate_components(
            components=components, skip_empty=False
        ):
            ind = getattr(self, c.list_name + "_i")()
            pnl = Dict()
            for k, v in c.pnl.items():
                pnl[k] = v[ind.intersection(v.columns)]
            c = Component(c.name, c.list_name, c.attrs, c.df.loc[ind], pnl, ind)
            if not (skip_empty and len(ind) == 0):
                yield c<|MERGE_RESOLUTION|>--- conflicted
+++ resolved
@@ -181,20 +181,11 @@
     export_to_netcdf = export_to_netcdf
     import_from_pypower_ppc = import_from_pypower_ppc
     import_from_pandapower_net = import_from_pandapower_net
-<<<<<<< HEAD
-
     merge = merge
-
     _import_components_from_dataframe = _import_components_from_dataframe
     import_components_from_dataframe = import_components_from_dataframe  # Deprecated
-
     _import_series_from_dataframe = _import_series_from_dataframe
     import_series_from_dataframe = import_series_from_dataframe  # Deprecated
-=======
-    import_components_from_dataframe = import_components_from_dataframe
-    merge = merge
-    import_series_from_dataframe = import_series_from_dataframe
->>>>>>> 038498e8
 
     # Methods from pypsa.pf
     calculate_dependent_values = calculate_dependent_values
