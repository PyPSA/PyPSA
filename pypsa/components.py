--- conflicted
+++ resolved
@@ -1781,21 +1781,6 @@
             Container for component data. See Component class for details.
 
         """
-<<<<<<< HEAD
-        for c in self.network.iterate_components(
-            components=components, skip_empty=False
-        ):
-            ind = getattr(self, c.list_name + "_i")()
-            pnl = Dict()
-            for k, v in c.pnl.items():
-                pnl[k] = v[ind.intersection(v.columns)]
-            c = Component(c.name, c.list_name, c.attrs, c.df.loc[ind], pnl, ind)
-            if not (skip_empty and len(ind) == 0):
-                yield c
-
-
-""
-=======
         if components is None:
             components = self.network.all_components
 
@@ -1803,5 +1788,4 @@
             self.component(c_name)
             for c_name in components
             if not (skip_empty and self.df(c_name).empty)
-        )
->>>>>>> 42ceb787
+        )