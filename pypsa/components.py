"""Power system components."""

from __future__ import annotations

import copy
import logging
import os
import warnings
from collections import namedtuple
<<<<<<< HEAD
from collections.abc import Sequence
from pathlib import Path
from typing import Optional, Union
=======
from collections.abc import Collection, Iterator, Sequence
from pathlib import Path
from typing import TYPE_CHECKING, Any
>>>>>>> 5f2e4d3f
from weakref import ref

import geopandas as gpd
import numpy as np
import pandas as pd
import pyproj
import validators
from deprecation import deprecated
from pyproj import CRS, Transformer
from scipy.sparse import csgraph

from pypsa.clustering import ClusteringAccessor
from pypsa.consistency import (
    check_assets,
    check_dtypes_,
    check_for_disconnected_buses,
    check_for_unknown_buses,
    check_for_unknown_carriers,
    check_for_zero_impedances,
    check_for_zero_s_nom,
    check_generators,
    check_investment_periods,
    check_nans_for_component_default_attrs,
    check_shapes,
    check_static_power_attributes,
    check_time_series,
    check_time_series_power_attributes,
)
from pypsa.contingency import calculate_BODF, network_lpf_contingency
from pypsa.descriptors import (
    Dict,
    get_active_assets,
    get_committable_i,
    get_extendable_i,
    get_non_extendable_i,
    get_switchable_as_dense,
)
from pypsa.graph import adjacency_matrix, graph, incidence_matrix
from pypsa.io import (
    _import_components_from_dataframe,
    _import_series_from_dataframe,
    export_to_csv_folder,
    export_to_hdf5,
    export_to_netcdf,
    import_components_from_dataframe,
    import_from_csv_folder,
    import_from_hdf5,
    import_from_netcdf,
    import_from_pandapower_net,
    import_from_pypower_ppc,
    import_series_from_dataframe,
    merge,
)
from pypsa.optimization.optimize import OptimizationAccessor
from pypsa.pf import (
    calculate_B_H,
    calculate_dependent_values,
    calculate_PTDF,
    calculate_Y,
    find_bus_controls,
    find_cycles,
    find_slack_bus,
    network_lpf,
    network_pf,
    sub_network_lpf,
    sub_network_pf,
)
from pypsa.plot import explore, iplot, plot  # type: ignore
from pypsa.statistics import StatisticsAccessor
from pypsa.utils import as_index

if TYPE_CHECKING:
    import linopy
    from scipy.sparese import spmatrix

logger = logging.getLogger(__name__)
warnings.simplefilter("always", DeprecationWarning)


dir_name = os.path.dirname(__file__)
component_attrs_dir_name = "component_attrs"

standard_types_dir_name = "standard_types"


inf = float("inf")


components = pd.read_csv(os.path.join(dir_name, "components.csv"), index_col=0)

component_attrs = Dict()

for component in components.index:
    file_name = os.path.join(
        dir_name,
        component_attrs_dir_name,
        components.at[component, "list_name"] + ".csv",
    )
    component_attrs[component] = pd.read_csv(file_name, index_col=0, na_values="n/a")

del component


class Basic:
    """Common to every object."""

    name = ""

    def __init__(self, name: str = ""):
        self.name = name

    def __repr__(self) -> str:
        return f"{self.__class__.__name__} {self.name}"


class Common(Basic):
    """Common to all objects inside Network object."""

    def __init__(self, network: Network, name: str = ""):
        Basic.__init__(self, name)
        self._network = ref(network)

    @property
    def network(self) -> Network:
        return self._network()  # type: ignore


Component = namedtuple("Component", ["name", "list_name", "attrs", "df", "pnl", "ind"])


class Network(Basic):
    """
    Network container for all buses, one-ports and branches.

    Parameters
    ----------
    import_name : string, Path
        Path to netCDF file, HDF5 .h5 store or folder of CSV files from which to
        import network data. The string could be a URL.
    name : string, default ""
        Network name.
    ignore_standard_types : boolean, default False
        If True, do not read in PyPSA standard types into standard types
        DataFrames.
    override_components : pandas.DataFrame
        If you want to override the standard PyPSA components in
        pypsa.components.components, pass it a DataFrame with index of component
        name and columns of list_name and description, following the format of
        pypsa.components.components. See git repository examples/new_components/.
    override_component_attrs : pypsa.descriptors.Dict of pandas.DataFrame
        If you want to override pypsa.component_attrs, follow its format.
        See :doc:`/user-guide/components` for more information.
    kwargs
        Any remaining attributes to set

    Returns
    -------
    None

    Examples
    --------
    >>> nw1 = pypsa.Network("my_store.h5")
    >>> nw2 = pypsa.Network("/my/folder")
    >>> nw3 = pypsa.Network("https://github.com/PyPSA/PyPSA/raw/master/examples/scigrid-de/scigrid-with-load-gen-trafos.nc")

    """

    # Type hints
    # ----------------

    # Core attributes
    snapshots: pd.Index | pd.MultiIndex
    components: Dict
    component_attrs: Dict
    sub_networks: pd.DataFrame

    # Component sets
    all_components: set[str]
    branch_components: set[str]
    passive_branch_components: set[str]
    passive_one_port_components: set[str]
    standard_type_components: set[str]
    controllable_branch_components: set[str]
    controllable_one_port_components: set[str]
    one_port_components: set[str]

    # Components
    buses: pd.DataFrame
    carriers: pd.DataFrame
    global_constraints: pd.DataFrame
    lines: pd.DataFrame
    line_types: pd.DataFrame
    transformers: pd.DataFrame
    transformer_types: pd.DataFrame
    links: pd.DataFrame
    loads: pd.DataFrame
    generators: pd.DataFrame
    storage_units: pd.DataFrame
    stores: pd.DataFrame
    shunt_impedances: pd.DataFrame
    shapes: pd.DataFrame

    # Components (time-dependent data)
    buses_t: Dict
    generators_t: Dict
    loads_t: Dict
    lines_t: Dict
    links_t: Dict
    transformers_t: Dict
    storage_units_t: Dict
    stores_t: Dict

    # Optimization
    model: linopy.Model
    _multi_invest: int
    _linearized_uc: int
    objective: float
    objective_constant: float
    iteration: int

    # Geospatial
    _crs = CRS.from_epsg(4326)

    # Methods
    # -------

    # from pypsa.io
    import_from_csv_folder = import_from_csv_folder
    export_to_csv_folder = export_to_csv_folder
    import_from_hdf5 = import_from_hdf5
    export_to_hdf5 = export_to_hdf5
    import_from_netcdf = import_from_netcdf
    export_to_netcdf = export_to_netcdf
    import_from_pypower_ppc = import_from_pypower_ppc
    import_from_pandapower_net = import_from_pandapower_net
    merge = merge
    _import_components_from_dataframe = _import_components_from_dataframe
    import_components_from_dataframe = import_components_from_dataframe  # Deprecated
    _import_series_from_dataframe = _import_series_from_dataframe
    import_series_from_dataframe = import_series_from_dataframe  # Deprecated

    # from pypsa.pf
    calculate_dependent_values = calculate_dependent_values
    lpf = network_lpf
    pf = network_pf

    # from pypsa.plot
    plot = plot
    iplot = iplot
    explore = explore

    # from pypsa.contingency
    lpf_contingency = network_lpf_contingency

    # from pypsa.graph
    graph = graph
    incidence_matrix = incidence_matrix
    adjacency_matrix = adjacency_matrix

    # from pypsa.descriptors
    get_committable_i = get_committable_i
    get_extendable_i = get_extendable_i
    get_switchable_as_dense = get_switchable_as_dense
    get_non_extendable_i = get_non_extendable_i
    get_active_assets = get_active_assets

    def __init__(
        self,
        import_name: str | Path = "",
        name: str = "",
        ignore_standard_types: bool = False,
        override_components: pd.DataFrame | None = None,
        override_component_attrs: Dict | None = None,
        **kwargs: Any,
    ):
        # Initialise root logger and set its level, if this has not been done before
        logging.basicConfig(level=logging.INFO)

        from pypsa import release_version as pypsa_version

        Basic.__init__(self, name)

        # this will be saved on export
        self.pypsa_version: str = pypsa_version

        self._meta: dict = {}

        self._snapshots = pd.Index(["now"])

        cols = ["objective", "stores", "generators"]
        self._snapshot_weightings = pd.DataFrame(1, index=self.snapshots, columns=cols)

        self._investment_periods: pd.Index = pd.Index([])

        cols = ["objective", "years"]
        self._investment_period_weightings: pd.DataFrame = pd.DataFrame(columns=cols)

        self.optimize: OptimizationAccessor = OptimizationAccessor(self)

        self.cluster: ClusteringAccessor = ClusteringAccessor(self)

        if override_components is None:
            self.components = components
        else:
            self.components = override_components

        if override_component_attrs is None:
            self.component_attrs = component_attrs
        else:
            self.component_attrs = override_component_attrs

        for c_type in set(self.components.type.unique()):
            if not isinstance(c_type, float):
                setattr(
                    self,
                    c_type + "_components",
                    set(self.components.index[self.components.type == c_type]),
                )

        self.one_port_components = (
            self.passive_one_port_components | self.controllable_one_port_components
        )

        self.branch_components = (
            self.passive_branch_components | self.controllable_branch_components
        )

        self.all_components = set(self.components.index) - {"Network"}

        self.components = Dict(self.components.T.to_dict())

        self.statistics: StatisticsAccessor = StatisticsAccessor(self)

        for component in self.components:
            # make copies to prevent unexpected sharing of variables
            attrs = self.component_attrs[component].copy()

            attrs["default"] = attrs.default.astype(object)
            attrs["static"] = attrs["type"] != "series"
            attrs["varying"] = attrs["type"].isin({"series", "static or series"})
            attrs["typ"] = (
                attrs["type"]
                .map(
                    {"boolean": bool, "int": int, "string": str, "geometry": "geometry"}
                )
                .fillna(float)
            )
            attrs["dtype"] = (
                attrs["type"]
                .map(
                    {
                        "boolean": np.dtype(bool),
                        "int": np.dtype(int),
                        "string": np.dtype("O"),
                    }
                )
                .fillna(np.dtype(float))
            )

            bool_b = attrs.type == "boolean"
            if bool_b.any():
                attrs.loc[bool_b, "default"] = attrs.loc[bool_b, "default"].isin(
                    {True, "True"}
                )

            # exclude Network because it's not in a DF and has non-typical attributes
            if component != "Network":
                str_b = attrs.typ.apply(lambda x: x is str)
                attrs.loc[str_b, "default"] = attrs.loc[str_b, "default"].fillna("")
                for typ in (str, float, int):
                    typ_b = attrs.typ == typ
                    attrs.loc[typ_b, "default"] = attrs.loc[typ_b, "default"].astype(
                        typ
                    )

            self.component_attrs[component] = attrs
            self.components[component]["attrs"] = attrs

        self._build_dataframes()

        if not ignore_standard_types:
            self.read_in_default_standard_types()

        if import_name:
            if not validators.url(str(import_name)):
                import_name = Path(import_name)
            if str(import_name).endswith(".h5"):
                self.import_from_hdf5(import_name)
            elif str(import_name).endswith(".nc"):
                self.import_from_netcdf(import_name)
            elif isinstance(import_name, Path) and import_name.is_dir():
                self.import_from_csv_folder(import_name)
            else:
                raise ValueError(
                    f"import_name '{import_name}' is not a valid .h5 file, .nc file or directory."
                )

        for key, value in kwargs.items():
            setattr(self, key, value)

    def __repr__(self) -> str:
        header = "PyPSA Network" + (f" '{self.name}'" if self.name else "")
        comps = {
            c.name: f" - {c.name}: {len(c.df)}"
            for c in self.iterate_components()
            if "Type" not in c.name and len(c.df)
        }
        content = "\nComponents:"
        if comps:
            content += "\n" + "\n".join(comps[c] for c in sorted(comps))
        else:
            header = "Empty " + header
            content += " none"
        content += "\n"
        content += f"Snapshots: {len(self.snapshots)}"

        return header + content

    # def __getattr__(self, name: str) -> Any:
    #     return self[name]

    def __add__(self, other: Network) -> None:
        """Merge all components of two networks."""
        self.merge(other)

    def __eq__(self, other: Any) -> bool:
        """Check for equality of two networks."""

        def equals(a: Any, b: Any) -> bool:
            assert isinstance(a, type(b)), f"Type mismatch: {type(a)} != {type(b)}"
            # Classes with equality methods
            if isinstance(a, np.ndarray):
                if not np.array_equal(a, b):
                    return False
            elif isinstance(a, (pd.DataFrame, pd.Series, pd.Index)):
                if not a.equals(b):
                    return False
            # Iterators
            elif isinstance(a, (dict, Dict)):
                for k, v in a.items():
                    if not equals(v, b[k]):
                        return False
            elif isinstance(a, (list, tuple)):
                for i, v in enumerate(a):
                    if not equals(v, b[i]):
                        return False
            # Ignore for now
            elif isinstance(
                value, (OptimizationAccessor, ClusteringAccessor, StatisticsAccessor)
            ):
                pass
            # Nans
            elif pd.isna(a) and pd.isna(b):
                pass
            else:
                if a != b:
                    return False

            return True

        if isinstance(other, self.__class__):
            for key, value in self.__dict__.items():
                if not equals(value, other.__dict__[key]):
                    return False
        else:
            logger.warning(
                "Can only compare two pypsa.Network objects with each other. Got %s.",
                type(other),
            )

            return False
        return True

    def _build_dataframes(self) -> None:
        """
        Function called when network is created to build component
        pandas.DataFrames.
        """
        for component in self.all_components:
            attrs = self.components[component]["attrs"]

            static_dtypes = attrs.loc[attrs.static, "dtype"].drop(["name"])

            if component == "Shape":
                df = gpd.GeoDataFrame(
                    {k: gpd.GeoSeries(dtype=d) for k, d in static_dtypes.items()},
                    columns=static_dtypes.index,
                    crs=self.srid,
                )
            else:
                df = pd.DataFrame(
                    {k: pd.Series(dtype=d) for k, d in static_dtypes.items()},
                    columns=static_dtypes.index,
                )

            df.index.name = component
            setattr(self, self.components[component]["list_name"], df)

            # it's currently hard to imagine non-float series,
            # but this could be generalised
            pnl = Dict()
            for k in attrs.index[attrs.varying]:
                df = pd.DataFrame(index=self.snapshots, columns=[], dtype=float)
                df.index.name = "snapshot"
                df.columns.name = component
                pnl[k] = df

            setattr(self, self.components[component]["list_name"] + "_t", pnl)

    def read_in_default_standard_types(self) -> None:
        for std_type in self.standard_type_components:
            list_name = self.components[std_type]["list_name"]

            file_name = os.path.join(
                dir_name, standard_types_dir_name, list_name + ".csv"
            )

            self.components[std_type]["standard_types"] = pd.read_csv(
                file_name, index_col=0
            )

            self._import_components_from_dataframe(
                self.components[std_type]["standard_types"], std_type
            )

    def df(self, component_name: str) -> pd.DataFrame:
        """
        Return the DataFrame of static components for component_name, i.e.
        network.component_names.

        Parameters
        ----------
        component_name : string

        Returns
        -------
        pandas.DataFrame

        """
        return getattr(self, self.components[component_name]["list_name"])

    def pnl(self, component_name: str) -> Dict:
        """
        Return the dictionary of DataFrames of varying components for
        component_name, i.e. network.component_names_t.

        Parameters
        ----------
        component_name : string

        Returns
        -------
        dict of pandas.DataFrame

        """
        return getattr(self, self.components[component_name]["list_name"] + "_t")

    @property
    def meta(self) -> dict:
        """Dictionary of the network meta data."""
        return self._meta

    @meta.setter
    def meta(self, new: dict) -> None:
        if not isinstance(new, (dict, Dict)):
            raise TypeError(f"Meta must be a dictionary, received a {type(new)}")
        self._meta = new

    @property
    def crs(self) -> Any:
        """Coordinate reference system of the network's geometries (n.shapes)."""
        return self._crs

    @crs.setter
    def crs(self, new: Any) -> None:
        """
        Set the coordinate reference system of the network's geometries
        (n.shapes).
        """
        self.shapes.set_crs(new)
        self._crs = self.shapes.crs

    def to_crs(self, new: int | str | pyproj.CRS) -> None:
        """
        Convert the network's geometries and bus coordinates to a new
        coordinate reference system.
        """
        current = self.crs
        self.shapes.to_crs(new, inplace=True)
        self._crs = self.shapes.crs
        transformer = Transformer.from_crs(current, self.crs)
        self.buses["x"], self.buses["y"] = transformer.transform(
            self.buses["x"], self.buses["y"]
        )

    @property
    def srid(self) -> int:
        """
        Spatial reference system identifier of the network's geometries
        (n.shapes).
        """
        return self.crs.to_epsg()

    @srid.setter
    def srid(self, new: str | int) -> None:
        """
        Set the spatial reference system identifier of the network's geometries
        (n.shapes).
        """
        self.crs = pyproj.CRS.from_epsg(new)

    def set_snapshots(
        self,
        snapshots: Sequence,
        default_snapshot_weightings: float = 1.0,
        weightings_from_timedelta: bool = False,
    ) -> None:
        """
        Set the snapshots/time steps and reindex all time-dependent data.

        Snapshot weightings, typically representing the hourly length of each snapshot,
        is filled with the `default_snapshot_weighintgs` value, or uses the timedelta
        of the snapshots if `weightings_from_timedelta` flag is True, and snapshots are
        of type `pd.DatetimeIndex`.

        This will reindex all components time-dependent DataFrames
        (:py:meth:`pypsa.network.pnl`). NaNs are filled with the default value for that quantity.

        Parameters
        ----------
        snapshots : list, pandas.Index or pd.MultiIndex
            All time steps.
        default_snapshot_weightings: float
            The default weight for each snapshot. Defaults to 1.0.
        weightings_from_timedelta: bool
            Wheter to use the timedelta of `snapshots` as `snapshot_weightings` if `snapshots` is of type `pd.DatetimeIndex`.  Defaults to False.

        Returns
        -------
        None

        """
        # Check if snapshots contain timezones
        if isinstance(snapshots, pd.DatetimeIndex) and snapshots.tz is not None:
            msg = (
                "Numpy datetime64[ns] objects with timezones are not supported and are "
                "thus not allowed in snapshots. Please pass timezone-naive timestamps "
                "(e.g. via ds.values)."
            )
            raise ValueError(msg)

        if isinstance(snapshots, pd.MultiIndex):
            if snapshots.nlevels != 2:
                msg = "Maximally two levels of MultiIndex supported"
                raise ValueError(msg)
            sns = snapshots.rename(["period", "timestep"])
            sns.name = "snapshot"
            self._snapshots = sns
        else:
            self._snapshots = pd.Index(snapshots, name="snapshot")

        if len(self._snapshots) == 0:
            raise ValueError("Snapshots must not be empty.")

        self.snapshot_weightings = self.snapshot_weightings.reindex(
            self._snapshots, fill_value=default_snapshot_weightings
        )

        if isinstance(snapshots, pd.DatetimeIndex) and weightings_from_timedelta:
            hours_per_step = (
                snapshots.to_series()
                .diff(periods=1)
                .shift(-1)
                .ffill()  # fill last value by assuming same as the one before
                .apply(lambda x: x.total_seconds() / 3600)
            )
            self._snapshot_weightings = pd.DataFrame(
                {c: hours_per_step for c in self._snapshot_weightings.columns}
            )
        elif not isinstance(snapshots, pd.DatetimeIndex) and weightings_from_timedelta:
            logger.info(
                "Skipping `weightings_from_timedelta` as `snapshots`is not of type `pd.DatetimeIndex`."
            )

        for component in self.all_components:
            pnl = self.pnl(component)
            attrs = self.components[component]["attrs"]

            for k in pnl.keys():
                if pnl[k].empty:  # avoid expensive reindex operation
                    pnl[k].index = self._snapshots
                elif k in attrs.default[attrs.varying]:
                    pnl[k] = pnl[k].reindex(
                        self._snapshots, fill_value=attrs.default[attrs.varying][k]
                    )
                else:
                    pnl[k] = pnl[k].reindex(self._snapshots)

        # NB: No need to rebind pnl to self, since haven't changed it

    snapshots = property(
        lambda self: self._snapshots, set_snapshots, doc="Time steps of the network"
    )

    @property
    def snapshot_weightings(self) -> pd.DataFrame:
        """
        Weightings applied to each snapshots during the optimization (LOPF).

        * Objective weightings multiply the operational cost in the
          objective function.

        * Generator weightings multiply the impact of all generators
          in global constraints, e.g. multiplier of GHG emmissions.

        * Store weightings define the elapsed hours for the charge, discharge
          standing loss and spillage of storage units and stores in order to
          determine the state of charge.
        """
        return self._snapshot_weightings

    @snapshot_weightings.setter
    def snapshot_weightings(self, df: pd.DataFrame) -> None:
        assert df.index.equals(
            self.snapshots
        ), "Weightings not defined for all snapshots."
        if isinstance(df, pd.Series):
            logger.info("Applying weightings to all columns of `snapshot_weightings`")
            df = pd.DataFrame({c: df for c in self._snapshot_weightings.columns})
        self._snapshot_weightings = df

    def set_investment_periods(self, periods: Sequence) -> None:
        """
        Set the investment periods of the network.

        If the network snapshots are a pandas.MultiIndex, the investment periods
        have to be a subset of the first level. If snapshots are a single index,
        they and all time-series are repeated for all periods. This changes
        the network snapshots to be a MultiIndex (inplace operation) with the first
        level being the investment periods and the second level the snapshots.

        Parameters
        ----------
        n : pypsa.Network
        periods : list
            List of periods to be selected/initialized.

        Returns
        -------
        None.

        """
        periods_ = pd.Index(periods)
        if not (
            pd.api.types.is_integer_dtype(periods_)
            and periods_.is_unique
            and periods_.is_monotonic_increasing
        ):
            raise ValueError(
                "Investment periods are not strictly increasing integers, "
                "which is required for multi-period investment optimisation."
            )
        if isinstance(self.snapshots, pd.MultiIndex):
            if not periods_.isin(self.snapshots.unique("period")).all():
                raise ValueError(
                    "Not all investment periods are in level `period` " "of snapshots."
                )
            if len(periods_) < len(self.snapshots.unique(level="period")):
                raise NotImplementedError(
                    "Investment periods do not equal first level "
                    "values of snapshots."
                )
        else:
            # Convenience case:
            logger.info(
                "Repeating time-series for each investment period and "
                "converting snapshots to a pandas.MultiIndex."
            )
            names = ["period", "timestep"]
            for component in self.all_components:
                pnl = self.pnl(component)

                for k in pnl.keys():
                    pnl[k] = pd.concat({p: pnl[k] for p in periods_}, names=names)
                    pnl[k].index.name = "snapshot"

            self._snapshots = pd.MultiIndex.from_product(
                [periods_, self.snapshots], names=names
            )
            self._snapshots.name = "snapshot"
            self._snapshot_weightings = pd.concat(
                {p: self.snapshot_weightings for p in periods_}, names=names
            )
            self._snapshot_weightings.index.name = "snapshot"

        self._investment_periods = periods_
        self.investment_period_weightings = self.investment_period_weightings.reindex(
            periods_, fill_value=1.0
        ).astype(float)

    investment_periods = property(
        lambda self: self._investment_periods,
        set_investment_periods,
        doc="Investment steps during the optimization.",
    )

    @property
    def investment_period_weightings(self) -> pd.DataFrame:
        """
        Weightings applied to each investment period during the optimization
        (LOPF).

        * Objective weightings are multiplied with all cost coefficients in the
          objective function of the respective investment period
          (e.g. to include a social discount rate).

        * Years weightings denote the elapsed time until the subsequent investment period
          (e.g. used for global constraints CO2 emissions).
        """
        return self._investment_period_weightings

    @investment_period_weightings.setter
    def investment_period_weightings(self, df: pd.DataFrame) -> None:
        assert df.index.equals(
            self.investment_periods
        ), "Weightings not defined for all investment periods."
        if isinstance(df, pd.Series):
            logger.info(
                "Applying weightings to all columns of `investment_period_weightings`"
            )
            df = pd.DataFrame(
                {c: df for c in self._investment_period_weightings.columns}
            )
        self._investment_period_weightings = df

<<<<<<< HEAD
    def add(
        self,
        class_name: str,
        name: Union[str, int, Sequence[Union[int, str]]],
        suffix: str = "",
        **kwargs,
    ):
=======
    def add(self, class_name: str, name: str, **kwargs: Any) -> None:
>>>>>>> 5f2e4d3f
        """
        Add components to the network.

        Handles addition of single and multiple components along with their attributes.
        Pass a list of names to add multiple components at once or pass a single name
        to add a single component.

        When a single component is added, all non-scalar attributes are assumed to be
        time-varying and indexed by snapshots. When multiple components are added, all
        non-scalar attributes are assumed to be static and indexed by names. If you want
        to add time-varying attributes to multiple components, you can pass a 2D array/
        DataFrame where the first dimension is snapshots and the second dimension is
        names.

        Any attributes which are not specified will be given the default
        value from :doc:`/user-guide/components`.

        Parameters
        ----------
        class_name : string
            Component class name in ("Bus", "Generator", "Load", "StorageUnit",
            "Store", "ShuntImpedance", "Line", "Transformer", "Link").
        names : string or 1D array-like
            Component name(s)
        suffix : string, default ''
            All components are named after names with this added suffix. It
            is assumed that all Series and DataFrames are indexed by the original names.
        kwargs : Any or 1D array-like or 2D array-like
            Component attributes, e.g. x=[0.1, 0.2], can be list, pandas.Series
            of pandas.DataFrame for time-varying

        Returns
        -------
        new_names : pandas.index
            Names of new components (including suffix)

        Examples
        --------
        >>> network.add("Bus", "my_bus_0")
        >>> network.add("Bus", "my_bus_1", v_nom=380)
        >>> network.add("Line", "my_line_name", bus0="my_bus_0", bus1="my_bus_1", length=34, r=2, x=4)
        """
        if class_name not in self.components:
            msg = f"Component class {class_name} not found"
            raise ValueError(msg)

        # Process name/names to pandas.Index of strings and add suffix
        single_component = np.isscalar(name)
        names = pd.Index([name]) if single_component else pd.Index(name)
        names = names.astype(str) + suffix

        # Read kwargs into static and time-varying attributes
        series = {}
        static = {}

        for k, v in kwargs.items():
            # Sanity check if passed index/ columns align (if any)
            if isinstance(v, pd.Series):
                if single_component and not v.index.equals(self.snapshots):
                    msg = (
                        f"Series {k} has an index which does not align with the "
                        "network snapshots. "
                    )
                    raise ValueError(msg)
                if not single_component and not v.index.equals(names):
                    msg = (
                        f"Series {k} has an index which does not align with the "
                        "passed names. "
                    )
                    raise ValueError(msg)
            if isinstance(v, pd.DataFrame):
                if not v.index.equals(self.snapshots):
                    msg = (
                        f"DataFrame {k} has an index which does not align with the "
                        "network snapshots. "
                    )
                    raise ValueError(msg)
                if not v.columns.equals(names):
                    msg = (
                        f"DataFrame {k} has columns which do not align with the "
                        "passed names. "
                    )
                    raise ValueError(msg)

            # Convert list-like and 1-dim array to pandas.Series
            if isinstance(v, (list, tuple)) or (
                isinstance(v, np.ndarray) and v.ndim == 1
            ):
                try:
                    if single_component:
                        v = pd.Series(v, index=self.snapshots)
                    else:
                        v = pd.Series(v, index=names)
                except ValueError:
                    msg = (
                        f"Data {k} has length {len(v)} but expected "
                        f"{len(self.snapshots)} for each snapshot or "
                        f"{len(names)} for each component name."
                    )
            # Convert 2-dim array to pandas.DataFrame
            if isinstance(v, np.ndarray):
                if v.shape == (len(self.snapshots), len(names)):
                    v = pd.DataFrame(v, index=self.snapshots, columns=names)
                else:
                    msg = (
                        f"Array {k} has shape {v.shape} but expected "
                        f"({len(self.snapshots)}, {len(names)})."
                    )
                    raise ValueError(msg)

            # Handle addition of single component
            if single_component:
                # Read 1-dim data as time-varying attribute
                if isinstance(v, pd.Series):
                    series[k] = pd.DataFrame(
                        v.values, index=self.snapshots, columns=names
                    )
                # Read 0-dim data as static attribute
                else:
                    static[k] = v

            # Handle addition of multiple components
            elif not single_component:
                # Read 2-dim data as time-varying attribute
                if isinstance(v, pd.DataFrame):
                    series[k] = v.rename(columns=lambda i: str(i) + suffix)
                # Read 1-dim data as static attribute
                elif isinstance(v, pd.Series):
                    static[k] = v.values
                # Read 0-dim data as static attribute
                else:
                    static[k] = v

        # Load static attributes as components
        if static:
            static_df = pd.DataFrame(static, index=names)
        else:
            static_df = pd.DataFrame(index=names)
        self._import_components_from_dataframe(static_df, class_name)

        # Load time-varying attributes as components
        for k, v in series.items():
            self._import_series_from_dataframe(v, class_name, k)

        return names

<<<<<<< HEAD
    def remove(
        self,
        class_name: str,
        name: Union[str, int, Sequence[Union[int, str]]],
        suffix: str = "",
    ):
=======
    def remove(self, class_name: str, name: str) -> None:
>>>>>>> 5f2e4d3f
        """
        Removes a single component or a list of components from the network.

        Removes it from component DataFrames.

        Parameters
        ----------
        class_name : str
            Component class name
        name : str, int, list-like or pandas.Index
            Component name(s)
        suffix : str, default ''


        Examples
        --------
        >>> n.remove("Line", "my_line 12345")
        >>> n.remove("Line", ["line x", "line y"])
        """
        if class_name not in self.components:
            msg = f"Component class {class_name} not found"
            raise ValueError(msg)

        # Process name/names to pandas.Index of strings and add suffix
        names = pd.Index([name]) if np.isscalar(name) else pd.Index(name)
        names = names.astype(str) + suffix

        # Drop from static components
        cls_df = self.df(class_name)
        cls_df.drop(names, inplace=True)

        # Drop from time-varying components
        pnl = self.pnl(class_name)
        for df in pnl.values():
            df.drop(df.columns.intersection(names), axis=1, inplace=True)

<<<<<<< HEAD
    @deprecated(
        deprecated_in="0.29",
        removed_in="1.0",
        details="Use `network.add` as a drop-in replacement instead.",
    )
    def madd(self, class_name, names, suffix="", **kwargs):
=======
    def madd(
        self,
        class_name: str,
        names: Sequence,
        suffix: str = "",
        **kwargs: Any,
    ) -> pd.Index:
>>>>>>> 5f2e4d3f
        """
        Add multiple components to the network, along with their attributes.

        `network.madd` is deprecated and will be removed in version 1.0. Use
        `network.add` instead. It can handle both single and multiple addition of
        components.

        Make sure when adding static attributes as pandas Series that they are indexed
        by names. Make sure when adding time-varying attributes as pandas DataFrames that
        their index is a superset of network.snapshots and their columns are a
        subset of names.

        Any attributes which are not specified will be given the default
        value from :doc:`/user-guide/components`.

        Parameters
        ----------
        class_name : string
            Component class name in ("Bus", "Generator", "Load", "StorageUnit",
            "Store", "ShuntImpedance", "Line", "Transformer", "Link").
        names : list-like or pandas.Index
            Component names
        suffix : string, default ''
            All components are named after names with this added suffix. It
            is assumed that all Series and DataFrames are indexed by the original names.
        kwargs
            Component attributes, e.g. x=[0.1, 0.2], can be list, pandas.Series
            of pandas.DataFrame for time-varying

        Returns
        -------
        new_names : pandas.index
            Names of new components (including suffix)

        Examples
        --------
        Short Example:

        >>> network.madd("Load", ["load 1", "load 2"],
        ...        bus=["1", "2"],
        ...        p_set=np.random.rand(len(network.snapshots), 2))

        Long Example:

        >>> import pandas as pd, numpy as np
        >>> buses = range(13)
        >>> snapshots = range(7)
        >>> n = pypsa.Network()
        >>> n.set_snapshots(snapshots)
        >>> n.madd("Bus", buses)
        >>> # add load as numpy array
        >>> n.madd("Load",
        ...        n.buses.index + " load",
        ...        bus=buses,
        ...        p_set=np.random.rand(len(snapshots), len(buses)))
        >>> # add wind availability as pandas DataFrame
        >>> wind = pd.DataFrame(np.random.rand(len(snapshots), len(buses)),
        ...        index=n.snapshots,
        ...        columns=buses)
        >>> #use a suffix to avoid boilerplate to rename everything
        >>> n.madd("Generator",
        ...        buses,
        ...        suffix=' wind',
        ...        bus=buses,
        ...        p_nom_extendable=True,
        ...        capital_cost=1e5,
        ...        p_max_pu=wind)

        """
        return self.add(class_name=class_name, name=names, suffix=suffix, **kwargs)

<<<<<<< HEAD
    @deprecated(
        deprecated_in="0.29",
        removed_in="1.0",
        details="Use `network.remove` as a drop-in replacement instead.",
    )
    def mremove(self, class_name, names):
=======
    def mremove(self, class_name: str, names: Sequence) -> None:
>>>>>>> 5f2e4d3f
        """
        Removes multiple components from the network.

        `network.mremove` is deprecated and will be removed in version 1.0. Use
        `network.remove` instead. It can handle both single and multiple removal of
        components.

        Removes them from component DataFrames.

        Parameters
        ----------
        class_name : string
            Component class name
        name : list-like
            Component names

        Examples
        --------
        >>> network.mremove("Line", ["line x", "line y"])

        """
        self.remove(class_name=class_name, name=names)

    def _retrieve_overridden_components(self) -> tuple[pd.DataFrame, Dict]:
        components_index = list(self.components.keys())

        cols = ["list_name", "description", "type"]

        override_components = pd.DataFrame(
            [[self.components[i][c] for c in cols] for i in components_index],
            columns=cols,
            index=components_index,
        )

        override_component_attrs = Dict(
            {i: self.component_attrs[i].copy() for i in components_index}
        )

        return override_components, override_component_attrs

    def copy(
        self,
<<<<<<< HEAD
        snapshots: Optional[Sequence] = None,
        investment_periods: Optional[Sequence] = None,
        ignore_standard_types: bool = False,
        with_time: Optional[bool] = None,
    ):
=======
        snapshots: Sequence | None = None,
        investment_periods: Sequence | None = None,
        ignore_standard_types: bool = False,
        with_time: bool | None = None,
    ) -> Network:
>>>>>>> 5f2e4d3f
        """
        Returns a deep copy of Network objec    t.

        If only default arguments are passed, the copy will be created via
        :func:`copy.deepcopy` and will contain all components and time-varying data.
        For most networks this is the fastest way. However, if the network is very
        large, it might be better to filter snapshots and investment periods to reduce
        the size of the copy. In this case :func:`copy.deepcopy` is not used and only
        the selected snapshots and investment periods are copied to a new object.


        Parameters
        ----------
        snapshots : list or tuple or pd.Index , default self.snapshots
            A list of snapshots to copy, must be a subset of network.snapshots. Pass
            an empty list ignore all snapshots.
        investment_periods : list or tuple or pd.Index, default self.investment_period_weightings.index
            A list of investment periods to copy, must be a subset of network.investment_periods. Pass
        ignore_standard_types : boolean, default False
            Ignore the PyPSA standard types.
        with_time : boolean, default True
            Copy snapshots and time-varying network.component_names_t data too.

            .. deprecated:: 0.29.0
              Will be removed in a future version. Pass an empty list to 'snapshots'
              instead.

        Returns
        -------
        network : pypsa.Network
            The copied network object.

        Examples
        --------
        >>> network_copy = network.copy()

        """

        # Use copy.deepcopy if no arguments are passed
        args = [snapshots, investment_periods, ignore_standard_types, with_time]
        if all(arg is None or arg is False for arg in args):
            return copy.deepcopy(self)

        # Convert to pandas.Index
        snapshots_ = as_index(self, snapshots, "snapshots", "snapshot")
        investment_periods_ = as_index(
            self, investment_periods, "investment_periods", None
        )

        # Deprecation warnings
        if with_time is not None:
            warnings.warn(
                "Argument 'with_time' is deprecated in 0.29 and will be "
                "removed in a future version. Pass an empty list to 'snapshots' instead.",
                DeprecationWarning,
                stacklevel=2,
            )
<<<<<<< HEAD
            snapshots = []

        if not isinstance(snapshots, (Sequence)):
            warnings.warn(
                f"Argument 'snapshots' should be a collection, got {type(snapshots)}"
                f"instead. This will raise an error in a future version.",
                UserWarning,
                stacklevel=2,
            )
=======
            snapshots_ = pd.Index([], name="snapshot")
>>>>>>> 5f2e4d3f

        # Setup new network
        (
            override_components,
            override_component_attrs,
        ) = self._retrieve_overridden_components()

        network = self.__class__(
            ignore_standard_types=ignore_standard_types,
            override_components=override_components,
            override_component_attrs=override_component_attrs,
        )

        # Copy components
        other_comps = sorted(self.all_components - {"Bus", "Carrier"})
        # Needs to copy buses and carriers first, since there are dependencies on them
        for component in self.iterate_components(["Bus", "Carrier"] + other_comps):
            # Drop the standard types to avoid them being read in twice
            if (
                not ignore_standard_types
                and component.name in self.standard_type_components
            ):
                df = component.df.drop(
                    network.components[component.name]["standard_types"].index
                )
            else:
                df = component.df

            _import_components_from_dataframe(network, df, component.name)

        # Copy time-varying data, if given

        if len(snapshots_) > 0:
            network.set_snapshots(snapshots_)
            # Apply time-varying data
            for component in self.iterate_components():
                pnl = getattr(network, component.list_name + "_t")
                for k in component.pnl.keys():
                    try:
                        pnl[k] = component.pnl[k].loc[snapshots_].copy()
                    except KeyError:
                        pnl[k] = component.pnl[k].reindex(snapshots_).copy()

            # Apply investment periods
            if not investment_periods_.empty:
                network.set_investment_periods(investment_periods_)

            # Add weightings
            network.snapshot_weightings = self.snapshot_weightings.loc[
                snapshots_
            ].copy()
            network.investment_period_weightings = (
                self.investment_period_weightings.loc[investment_periods_].copy()
            )

        # Catch all remaining attributes of network
        for attr in [
            "name",
            "srid",
            "_meta",
            "_linearized_uc",
            "_multi_invest",
            "objective",
            "objective_constant",
            "now",
        ]:
            try:
                setattr(network, attr, getattr(self, attr))
            except AttributeError:
                pass

        return network

    def __getitem__(self, key: str) -> Network:
        """
        Returns a shallow slice of the Network object containing only the
        selected buses and all the connected components.

        Parameters
        ----------
        key : indexer or tuple of indexer
            If only one indexer is provided it is used in the .loc
            indexer of the buses dataframe (refer also to the help for
            pd.DataFrame.loc). If a tuple of two indexers are provided,
            the first one is used to slice snapshots and the second
            one buses.

        Returns
        -------
        network : pypsa.Network

        Examples
        --------
        >>> sub_network_0 = network[network.buses.sub_network = "0"]

        >>> sub_network_0_with_only_10_snapshots = network[:10, network.buses.sub_network = "0"]

        """
        if isinstance(key, tuple):
            time_i, key = key
        else:
            time_i = slice(None)

        (
            override_components,
            override_component_attrs,
        ) = self._retrieve_overridden_components()
        n = self.__class__(
            override_components=override_components,
            override_component_attrs=override_component_attrs,
        )
        n._import_components_from_dataframe(
            pd.DataFrame(self.buses.loc[key]).assign(sub_network=""), "Bus"
        )
        buses_i = n.buses.index

        rest_components = (
            self.all_components
            - self.standard_type_components
            - self.one_port_components
            - self.branch_components
        )
        for c in rest_components - {"Bus", "SubNetwork"}:
            n._import_components_from_dataframe(pd.DataFrame(self.df(c)), c)

        for c in self.standard_type_components:
            df = self.df(c).drop(self.components[c]["standard_types"].index)
            n._import_components_from_dataframe(pd.DataFrame(df), c)

        for c in self.one_port_components:
            df = self.df(c).loc[lambda df: df.bus.isin(buses_i)]
            n._import_components_from_dataframe(pd.DataFrame(df), c)

        for c in self.branch_components:
            df = self.df(c).loc[
                lambda df: df.bus0.isin(buses_i) & df.bus1.isin(buses_i)
            ]
            n._import_components_from_dataframe(pd.DataFrame(df), c)

        n.set_snapshots(self.snapshots[time_i])
        for c in self.all_components:
            i = n.df(c).index
            try:
                npnl = n.pnl(c)
                pnl = self.pnl(c)

                for k in pnl:
                    npnl[k] = pnl[k].loc[time_i, i.intersection(pnl[k].columns)]
            except AttributeError:
                pass

        # catch all remaining attributes of network
        for attr in ["name", "_crs"]:
            setattr(n, attr, getattr(self, attr))

        n.snapshot_weightings = self.snapshot_weightings.loc[time_i]

        return n

    # beware, this turns bools like s_nom_extendable into objects because of
    # presence of links without s_nom_extendable
    def branches(self) -> pd.DataFrame:
        return pd.concat(
            (self.df(c) for c in self.branch_components),
            keys=self.branch_components,
            sort=True,
            names=["component", "name"],
        )

    def passive_branches(self) -> pd.DataFrame:
        return pd.concat(
            (self.df(c) for c in self.passive_branch_components),
            keys=self.passive_branch_components,
            sort=True,
        )

    def controllable_branches(self) -> pd.DataFrame:
        return pd.concat(
            (self.df(c) for c in self.controllable_branch_components),
            keys=self.controllable_branch_components,
            sort=True,
        )

    def determine_network_topology(
        self,
        investment_period: int | str | None = None,
        skip_isolated_buses: bool = False,
    ) -> None:
        """
        Build sub_networks from topology.

        For the default case investment_period=None, it is not taken
        into account whether the branch components are active (based on
        build_year and lifetime). If the investment_period is specified,
        the network topology is determined on the basis of the active
        branches.
        """
        adjacency_matrix = self.adjacency_matrix(
            branch_components=self.passive_branch_components,
            investment_period=investment_period,
        )
        n_components, labels = csgraph.connected_components(
            adjacency_matrix, directed=False
        )

        # remove all old sub_networks
        for sub_network in self.sub_networks.index:
            obj = self.sub_networks.at[sub_network, "obj"]
            self.remove("SubNetwork", sub_network)
            del obj

        for i in np.arange(n_components):
            # index of first bus
            buses_i = (labels == i).nonzero()[0]

            if skip_isolated_buses and (len(buses_i) == 1):
                continue

            carrier = self.buses.carrier.iat[buses_i[0]]

            if carrier not in ["AC", "DC"] and len(buses_i) > 1:
                logger.warning(
                    f"Warning, sub network {i} is not electric but "
                    "contains multiple buses\nand branches. Passive "
                    "flows are not allowed for non-electric networks!"
                )

            if (self.buses.carrier.iloc[buses_i] != carrier).any():
                logger.warning(
                    f"Warning, sub network {i} contains buses with "
                    "mixed carriers! Value counts:"
                    f"\n{self.buses.carrier.iloc[buses_i].value_counts()}"
                )

            self.add("SubNetwork", i, carrier=carrier)

        # add objects
        self.sub_networks["obj"] = [
            SubNetwork(self, name) for name in self.sub_networks.index
        ]

        self.buses.loc[:, "sub_network"] = labels.astype(str)

        for c in self.iterate_components(self.passive_branch_components):
            c.df["sub_network"] = c.df.bus0.map(self.buses["sub_network"])

            if investment_period is not None:
                active = get_active_assets(self, c.name, investment_period)
                # set non active assets to NaN
                c.df.loc[~active, "sub_network"] = np.nan

        for sub in self.sub_networks.obj:
            find_cycles(sub)
            sub.find_bus_controls()

    def iterate_components(
        self, components: Collection[str] | None = None, skip_empty: bool = True
    ) -> Iterator[Component]:
        if components is None:
            components = self.all_components

        return (
            Component(
                name=c,
                list_name=self.components[c]["list_name"],
                attrs=self.components[c]["attrs"],
                df=self.df(c),
                pnl=self.pnl(c),
                ind=None,
            )
            for c in components
            if not (skip_empty and self.df(c).empty)
        )

    def consistency_check(self, check_dtypes: bool = False) -> None:
        """
        Checks the network for consistency; e.g. that all components are
        connected to existing buses and that no impedances are singular.

        Prints warnings if anything is potentially inconsistent.

        Examples
        --------
        >>> network.consistency_check()

        """
        self.calculate_dependent_values()

        # TODO: Check for bidirectional links with efficiency < 1.
        # TODO: Warn if any ramp limits are 0.

        # Per component checks
        for c in self.iterate_components():
            # Checks all components
            check_for_unknown_buses(self, c)
            check_for_unknown_carriers(self, c)
            check_time_series(self, c)
            check_static_power_attributes(self, c)
            check_time_series_power_attributes(self, c)
            check_nans_for_component_default_attrs(self, c)
            # Checks passive_branch_components
            check_for_zero_impedances(self, c)
            # Checks transformers
            check_for_zero_s_nom(c)
            # Checks generators and links
            check_assets(self, c)
            # Checks generators
            check_generators(c)

            if check_dtypes:
                check_dtypes_(c)

        # Combined checks
        check_for_disconnected_buses(self)
        check_investment_periods(self)
        check_shapes(self)


class SubNetwork(Common):
    """
    Connected network of electric buses (AC or DC) with passive flows or
    isolated non-electric buses.

    Generated by network.determine_network_topology().
    """

    # Type hints
    # ----------------

    buses_o: pd.Index
    pvpqs: pd.Index
    pqs: pd.Index
    pvs: pd.Index
    slack_bus: str
    B: spmatrix
    K: spmatrix
    C: spmatrix
    PTDF: spmatrix
    BODF: spmatrix

    list_name = "sub_networks"

    # Methods
    # ------------------

    # from pypsa.pf
    lpf = sub_network_lpf
    pf = sub_network_pf
    find_bus_controls = find_bus_controls
    find_slack_bus = find_slack_bus
    calculate_Y = calculate_Y
    calculate_PTDF = calculate_PTDF
    calculate_B_H = calculate_B_H

    # from pypsa.contingency
    calculate_BODF = calculate_BODF

    # from pypsa.graph
    graph = graph
    incidence_matrix = incidence_matrix
    adjacency_matrix = adjacency_matrix

    def buses_i(self) -> pd.Index:
        return self.network.buses.index[self.network.buses.sub_network == self.name]

    def lines_i(self) -> pd.Index:
        return self.network.lines.index[self.network.lines.sub_network == self.name]

    def transformers_i(self) -> pd.Index:
        return self.network.transformers.index[
            self.network.transformers.sub_network == self.name
        ]

    def branches_i(self) -> pd.MultiIndex:
        types = []
        names = []
        for c in self.iterate_components(self.network.passive_branch_components):
            types += len(c.ind) * [c.name]
            names += list(c.ind)
        return pd.MultiIndex.from_arrays([types, names], names=("type", "name"))

    def branches(self) -> pd.DataFrame:
        branches = self.network.passive_branches()
        return branches[branches.sub_network == self.name]

    def generators_i(self) -> pd.Index:
        sub_networks = self.network.generators.bus.map(self.network.buses.sub_network)
        return self.network.generators.index[sub_networks == self.name]

    def loads_i(self) -> pd.Index:
        sub_networks = self.network.loads.bus.map(self.network.buses.sub_network)
        return self.network.loads.index[sub_networks == self.name]

    def shunt_impedances_i(self) -> pd.Index:
        sub_networks = self.network.shunt_impedances.bus.map(
            self.network.buses.sub_network
        )
        return self.network.shunt_impedances.index[sub_networks == self.name]

    def storage_units_i(self) -> pd.Index:
        sub_networks = self.network.storage_units.bus.map(
            self.network.buses.sub_network
        )
        return self.network.storage_units.index[sub_networks == self.name]

    def stores_i(self) -> pd.Index:
        sub_networks = self.network.stores.bus.map(self.network.buses.sub_network)
        return self.network.stores.index[sub_networks == self.name]

    def buses(self) -> pd.DataFrame:
        return self.network.buses.loc[self.buses_i()]

    def generators(self) -> pd.DataFrame:
        return self.network.generators.loc[self.generators_i()]

    def loads(self) -> pd.DataFrame:
        return self.network.loads.loc[self.loads_i()]

    def shunt_impedances(self) -> pd.DataFrame:
        return self.network.shunt_impedances.loc[self.shunt_impedances_i()]

    def storage_units(self) -> pd.DataFrame:
        return self.network.storage_units.loc[self.storage_units_i()]

    def iterate_components(
        self, components: Collection[str] | None = None, skip_empty: bool = True
    ) -> Iterator[Component]:
        """
        Iterate over components of the subnetwork and extract corresponding
        data.

        Parameters
        ----------
        components : list-like, optional
            List of components ('Generator', 'Line', etc.) to iterate over,
            by default None
        skip_empty : bool, optional
            Whether to skip a components with no assigned assets,
            by default True

        Yields
        ------
        Component
            Container for component data. See Component class for details.

        """
        for c in self.network.iterate_components(
            components=components, skip_empty=False
        ):
            ind = getattr(self, c.list_name + "_i")()
            pnl = Dict()
            for k, v in c.pnl.items():
                pnl[k] = v[ind.intersection(v.columns)]
            c = Component(c.name, c.list_name, c.attrs, c.df.loc[ind], pnl, ind)
            if not (skip_empty and len(ind) == 0):
                yield c<|MERGE_RESOLUTION|>--- conflicted
+++ resolved
@@ -7,15 +7,9 @@
 import os
 import warnings
 from collections import namedtuple
-<<<<<<< HEAD
-from collections.abc import Sequence
-from pathlib import Path
-from typing import Optional, Union
-=======
 from collections.abc import Collection, Iterator, Sequence
 from pathlib import Path
 from typing import TYPE_CHECKING, Any
->>>>>>> 5f2e4d3f
 from weakref import ref
 
 import geopandas as gpd
@@ -851,7 +845,6 @@
             )
         self._investment_period_weightings = df
 
-<<<<<<< HEAD
     def add(
         self,
         class_name: str,
@@ -859,9 +852,6 @@
         suffix: str = "",
         **kwargs,
     ):
-=======
-    def add(self, class_name: str, name: str, **kwargs: Any) -> None:
->>>>>>> 5f2e4d3f
         """
         Add components to the network.
 
@@ -1008,16 +998,12 @@
 
         return names
 
-<<<<<<< HEAD
     def remove(
         self,
         class_name: str,
         name: Union[str, int, Sequence[Union[int, str]]],
         suffix: str = "",
     ):
-=======
-    def remove(self, class_name: str, name: str) -> None:
->>>>>>> 5f2e4d3f
         """
         Removes a single component or a list of components from the network.
 
@@ -1054,14 +1040,11 @@
         for df in pnl.values():
             df.drop(df.columns.intersection(names), axis=1, inplace=True)
 
-<<<<<<< HEAD
     @deprecated(
         deprecated_in="0.29",
         removed_in="1.0",
         details="Use `network.add` as a drop-in replacement instead.",
     )
-    def madd(self, class_name, names, suffix="", **kwargs):
-=======
     def madd(
         self,
         class_name: str,
@@ -1069,7 +1052,6 @@
         suffix: str = "",
         **kwargs: Any,
     ) -> pd.Index:
->>>>>>> 5f2e4d3f
         """
         Add multiple components to the network, along with their attributes.
 
@@ -1141,16 +1123,12 @@
         """
         return self.add(class_name=class_name, name=names, suffix=suffix, **kwargs)
 
-<<<<<<< HEAD
     @deprecated(
         deprecated_in="0.29",
         removed_in="1.0",
         details="Use `network.remove` as a drop-in replacement instead.",
     )
-    def mremove(self, class_name, names):
-=======
     def mremove(self, class_name: str, names: Sequence) -> None:
->>>>>>> 5f2e4d3f
         """
         Removes multiple components from the network.
 
@@ -1193,19 +1171,11 @@
 
     def copy(
         self,
-<<<<<<< HEAD
-        snapshots: Optional[Sequence] = None,
-        investment_periods: Optional[Sequence] = None,
-        ignore_standard_types: bool = False,
-        with_time: Optional[bool] = None,
-    ):
-=======
         snapshots: Sequence | None = None,
         investment_periods: Sequence | None = None,
         ignore_standard_types: bool = False,
         with_time: bool | None = None,
     ) -> Network:
->>>>>>> 5f2e4d3f
         """
         Returns a deep copy of Network objec    t.
 
@@ -1263,19 +1233,7 @@
                 DeprecationWarning,
                 stacklevel=2,
             )
-<<<<<<< HEAD
-            snapshots = []
-
-        if not isinstance(snapshots, (Sequence)):
-            warnings.warn(
-                f"Argument 'snapshots' should be a collection, got {type(snapshots)}"
-                f"instead. This will raise an error in a future version.",
-                UserWarning,
-                stacklevel=2,
-            )
-=======
             snapshots_ = pd.Index([], name="snapshot")
->>>>>>> 5f2e4d3f
 
         # Setup new network
         (
