--- conflicted
+++ resolved
@@ -2,10 +2,6 @@
 
 from typing import Any
 
-<<<<<<< HEAD
-from pypsa.components.abstract import Components
-from pypsa.components.components import Component, Generators, GenericComponents, Lines
-=======
 from pypsa.components._types import (
     Buses,
     Carriers,
@@ -24,7 +20,6 @@
 )
 from pypsa.components.components import Components
 from pypsa.components.legacy import Component
->>>>>>> 3d1da93a
 
 
 def __getattr__(name: str) -> Any:
@@ -43,9 +38,6 @@
     "Buses",
     "Carriers",
     "Generators",
-<<<<<<< HEAD
-    "Lines",
-=======
     "GlobalConstraints",
     "LineTypes",
     "Lines",
@@ -57,5 +49,4 @@
     "Stores",
     "TransformerTypes",
     "Transformers",
->>>>>>> 3d1da93a
 ]