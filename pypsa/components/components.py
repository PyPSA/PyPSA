--- conflicted
+++ resolved
@@ -689,10 +689,6 @@
             Custom getter function to delegate attribute access to the wrapped data
             object and allow for custom attribute handling.
 
-<<<<<<< HEAD
-
-=======
->>>>>>> 76805738
         """
         self._wrapped_data = wrapped_data
         self._wrapper_func = wrapped_get
@@ -725,10 +721,6 @@
         value : Any
             Attribute value to set.
 
-<<<<<<< HEAD
-
-=======
->>>>>>> 76805738
         Raises
         ------
         AttributeError
@@ -750,11 +742,6 @@
         name : str
             Attribute name to delete.
 
-<<<<<<< HEAD
-
-
-=======
->>>>>>> 76805738
         Raises
         ------
         AttributeError
