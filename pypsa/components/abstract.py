"""
Abstract components module.

Contains classes and properties relevant to all component types in PyPSA. Also imports
logic from other modules:
- components.types
"""

from __future__ import annotations

from abc import ABC, abstractmethod
from typing import TYPE_CHECKING, Any

<<<<<<< HEAD
import geopandas as gpd
import pandas as pd
from pyproj import CRS

from pypsa.common import equals
from pypsa.components.descriptors import ComponentsDescriptors
from pypsa.constants import DEFAULT_EPSG, DEFAULT_TIMESTAMP
from pypsa.definitions.components import ComponentType
from pypsa.definitions.structures import Dict

logger = logging.getLogger(__name__)

=======
>>>>>>> 3d1da93a
if TYPE_CHECKING:
    import pandas as pd

    from pypsa import Network
    from pypsa.components.types import ComponentType
# logger = logging.getLogger(__name__)

# if TYPE_CHECKING:
#     from pypsa import Network


class _ComponentsABC(ABC):
    ctype: ComponentType
    n: Network | None
    static: pd.DataFrame
    dynamic: dict

<<<<<<< HEAD

class Components(ComponentsData, ABC, ComponentsDescriptors):
    """
    Components base class.

    Abstract base class for Container of energy system related assets, such as
    generators or transmission lines. Use the specific subclasses for concrete or
    a generic component type.
    All data is stored in dataclass :class:`pypsa.components.abstract.ComponentsData`.
    Components inherits from it, adds logic and methods, but does not store any data
    itself.

    !!! warning
        This class is under ongoing development and will be subject to changes.
        It is not recommended to use this class outside of PyPSA.

    """

    def __init__(
        self,
        ctype: ComponentType,
        n: Network | None = None,
        names: str | int | Sequence[int | str] | None = None,
        suffix: str = "",
    ) -> None:
        """
        Initialize Components object.

        Parameters
        ----------
        ctype : ComponentType
            Component type information.
        n : Network, optional
            Network object to attach to, by default None.
        names : str, int, Sequence[int | str], optional
            Names of components to attach to, by default None.
        suffix : str, optional
            Suffix to add to component names, by default "".

        """
        if names is not None:
            msg = "Adding components during initialisation is not yet supported."
            raise NotImplementedError(msg)
        if n is not None:
            msg = (
                "Attaching components to Network during initialisation is not yet "
                "supported."
            )
            raise NotImplementedError(msg)
        static, dynamic = self._get_data_containers(ctype)
        super().__init__(ctype, n=None, static=static, dynamic=dynamic)

    def __str__(self) -> str:
        """
        Get string representation of component.

        Returns
        -------
        str
            String representation of component.

        Examples
        --------
        >>> str(n.components.generators)
        "PyPSA 'Generator' Components"

        """
        return f"PyPSA '{self.ctype.name}' Components"

    def __repr__(self) -> str:
        """
        Get representation of component.

        Returns
        -------
        str
            Representation of component.

        Examples
        --------
        >>> c = n.components.generators
        >>> c
        PyPSA 'Generator' Components
        ----------------------------
        Attached to PyPSA Network 'AC-DC'
        Components: 6

        """
        num_components = len(self.static)
        if not num_components:
            return f"Empty {self}"
        text = f"{self}\n" + "-" * len(str(self)) + "\n"

        # Add attachment status
        if self.attached:
            text += f"Attached to {str(self.n)}\n"

        text += f"Components: {len(self.static)}"

        return text

    def __getitem__(self, key: str) -> Any:
        """
        Get attribute of component.

        Parameters
        ----------
        key : str
            Attribute name to get.

        Returns
        -------
        Any
            Attribute value of component.

        """
        return getattr(self, key)

    def __setitem__(self, key: str, value: Any) -> None:
        """
        Set attribute of component.

        Parameters
        ----------
        key : str
            Attribute name to set.
        value : Any
            Attribute value to set.

        Raises
        ------
        KeyError
            If the attribute is not found in component.

        """
        if key in self.__dict__:
            setattr(self, key, value)
        else:
            # TODO: Is this to strict?
            raise KeyError(f"'{key}' not found in Component")

    def __eq__(self, other: Any) -> bool:
        """
        Check if two Components are equal.

        Does not check the attached Network, but only component specific data. Therefore
        two components can be equal even if they are attached to different networks.

        Parameters
        ----------
        other : Any
            Other object to compare with.

        Returns
        -------
        bool
            True if components are equal, otherwise False.

        See Also
        --------
        pypsa.components.abstract.Components.equals :
            Check for equality of two networks.

        """
        return self.equals(other)

    def equals(self, other: Any, log_mode: str = "silent") -> bool:
        """
        Check if two Components are equal.

        Does not check the attached Network, but only component specific data. Therefore
        two components can be equal even if they are attached to different networks.

        Parameters
        ----------
        other : Any
            The other network to compare with.
        log_mode: str, default="silent"
            Controls how differences are reported:
            - 'silent': No logging, just returns True/False
            - 'verbose': Prints differences but doesn't raise errors
            - 'strict': Raises ValueError on first difference

        Raises
        ------
        ValueError
            If log_mode is 'strict' and components are not equal.

        Returns
        -------
        bool
            True if components are equal, otherwise False.

        Examples
        --------
        >>> n1 = pypsa.Network()
        >>> n2 = pypsa.Network()
        >>> n1.add("Bus", "bus1")
        Index(['bus1'], dtype='object')
        >>> n2.add("Bus", "bus1")
        Index(['bus1'], dtype='object')
        >>> n1.buses.equals(n2.buses)
        True

        """
        return (
            equals(self.ctype, other.ctype, log_mode=log_mode, path="c.ctype")
            and equals(self.static, other.static, log_mode=log_mode, path="c.static")
            and equals(self.dynamic, other.dynamic, log_mode=log_mode, path="c.dynamic")
        )

    @staticmethod
    def _get_data_containers(ct: ComponentType) -> tuple[pd.DataFrame, Dict]:
        static_dtypes = ct.defaults.loc[ct.defaults.static, "dtype"].drop(["name"])
        if ct.name == "Shape":
            crs = CRS.from_epsg(
                DEFAULT_EPSG
            )  # if n is None else n.crs #TODO attach mechanism
            static = gpd.GeoDataFrame(
                {k: gpd.GeoSeries(dtype=d) for k, d in static_dtypes.items()},
                columns=static_dtypes.index,
                crs=crs,
            )
        else:
            static = pd.DataFrame(
                {k: pd.Series(dtype=d) for k, d in static_dtypes.items()},
                columns=static_dtypes.index,
            )
        static.index.name = ct.name

        # # it's currently hard to imagine non-float series,
        # but this could be generalised
        dynamic = Dict()
        snapshots = pd.Index(
            [DEFAULT_TIMESTAMP]
        )  # if n is None else n.snapshots #TODO attach mechanism
        for k in ct.defaults.index[ct.defaults.varying]:
            df = pd.DataFrame(index=snapshots, columns=[], dtype=float)
            df.index.name = "snapshot"
            df.columns.name = ct.name
            dynamic[k] = df

        return static, dynamic

    @property
    def standard_types(self) -> pd.DataFrame | None:
        """
        Get standard types of component.

        It is an alias for the `standard_types` attribute of the underlying
        :class:`pypsa.definitions.ComponentType`.

        Returns
        -------
        pd.DataFrame
            DataFrame with standard types of component.

        """
        return self.ctype.standard_types

=======
>>>>>>> 3d1da93a
    @property
    @abstractmethod
    def name(self) -> str:
        pass

    @property
    @abstractmethod
    def category(self) -> str:
        pass

    @property
    @abstractmethod
    def n_save(self) -> pd.DataFrame:
        pass

    @property
    @abstractmethod
    def snapshots(self) -> pd.Index:
        pass

    @property
    @abstractmethod
    def has_investment_periods(self) -> bool:
        pass

    @property
<<<<<<< HEAD
    def nominal_attr(self) -> str:
        """
        Get nominal attribute of component.

        Returns
        -------
        str
            Name of the nominal attribute of the component.

        Examples
        --------
        >>> c = n.components.generators
        >>> c.nominal_attr
        'p_nom'

        """
        # TODO: move to Component Specific class
        nominal_attr = {
            "Generator": "p_nom",
            "Line": "s_nom",
            "Transformer": "s_nom",
            "Link": "p_nom",
            "Store": "e_nom",
            "StorageUnit": "p_nom",
        }
        try:
            return nominal_attr[self.ctype.name]
        except KeyError:
            msg = f"Component type '{self.ctype.name}' has no nominal attribute."
            raise AttributeError(msg)

    # Methods
    # -------

    # TODO move
    def rename_component_names(self, **kwargs: str) -> None:
        """
        Rename component names.

        Rename components and also update all cross-references of the component in
        the network.

        Parameters
        ----------
        **kwargs
            Mapping of old names to new names.

        Returns
        -------
        None

        Examples
        --------
        Define some network

        >>> n = pypsa.Network()
        >>> n.add("Bus", ["bus1"])
        Index(['bus1'], dtype='object')
        >>> n.add("Generator", ["gen1"], bus="bus1")
        Index(['gen1'], dtype='object')
        >>> c = n.c.buses

        Now rename the bus

        >>> c.rename_component_names(bus1="bus2")

        Which updates the bus components

        >>> c.static.index
        Index(['bus2'], dtype='object', name='Bus')

        and all references in the network

        >>> n.generators.bus
        Generator
        gen1    bus2
        Name: bus, dtype: object

        """
        if not all(isinstance(v, str) for v in kwargs.values()):
            msg = "New names must be strings."
            raise ValueError(msg)

        # Rename component name definitions
        self.static = self.static.rename(index=kwargs)
        for k, v in self.dynamic.items():  # Modify in place
            self.dynamic[k] = v.rename(columns=kwargs)

        # Rename cross references in network (if attached to one)
        if self.attached:
            for c in self.n_save.components.values():
                col_name = self.name.lower()  # TODO: Generalize
                cols = [f"{col_name}{port}" for port in c.ports]
                if cols and not c.static.empty:
                    c.static[cols] = c.static[cols].replace(kwargs)


class SubNetworkComponents:
    """
    Wrapper class to allow for custom attribute handling of components.

    SubNetworkComponents are read-only and delegate attribute access to it's wrapped
    Components object of the PyPSA Network. This allows for custom attribute handling
    and getter functions to be implemented, e.g. to filter sub-network specific
    components from the main network components.

    Also See
    --------
    pypsa.components.abstract.Components : Base class for all PyPSA components in the
    network.
    """

    def __init__(self, wrapped_data: Components, wrapped_get: Callable) -> None:
        """
        Initialize SubNetworkComponents.

        Parameters
        ----------
        wrapped_data : Components
            Components object to wrap around.
        wrapped_get : Callable
            Custom getter function to delegate attribute access to the wrapped data
            object and allow for custom attribute handling.

        Returns
        -------
        None

        """
        self._wrapped_data = wrapped_data
        self._wrapper_func = wrapped_get

    def __getattr__(self, item: str) -> Any:
        """
        Delegate attribute access to the wrapped data object.

        Parameters
        ----------
        item : str
            Attribute name to access.

        Returns
        -------
        Any
            Attribute value of the wrapped data object.

        """
        return self._wrapper_func(item, self._wrapped_data)

    def __setattr__(self, key: str, value: Any) -> None:
        """
        Prevent setting of attributes.

        Parameters
        ----------
        key : str
            Attribute name to set.
        value : Any
            Attribute value to set.

        Returns
        -------
        None

        Raises
        ------
        AttributeError
            If attribute setting is attempted.

        """
        if key in {"_wrapped_data", "_wrapper_func"}:
            super().__setattr__(key, value)
        else:
            raise AttributeError("SubNetworkComponents is read-only")

    def __delattr__(self, name: str) -> None:
        """
        Prevent deletion of attributes.

        Parameters
        ----------
        name : str
            Attribute name to delete.

        Returns
        -------
        None

        Raises
        ------
        AttributeError
            If attribute deletion is attempted.
=======
    @abstractmethod
    def investment_periods(self) -> pd.Index:
        pass
>>>>>>> 3d1da93a

    @abstractmethod
    def get_active_assets(self, *args: Any, **kwargs: Any) -> pd.DataFrame:
        pass<|MERGE_RESOLUTION|>--- conflicted
+++ resolved
@@ -11,21 +11,6 @@
 from abc import ABC, abstractmethod
 from typing import TYPE_CHECKING, Any
 
-<<<<<<< HEAD
-import geopandas as gpd
-import pandas as pd
-from pyproj import CRS
-
-from pypsa.common import equals
-from pypsa.components.descriptors import ComponentsDescriptors
-from pypsa.constants import DEFAULT_EPSG, DEFAULT_TIMESTAMP
-from pypsa.definitions.components import ComponentType
-from pypsa.definitions.structures import Dict
-
-logger = logging.getLogger(__name__)
-
-=======
->>>>>>> 3d1da93a
 if TYPE_CHECKING:
     import pandas as pd
 
@@ -43,269 +28,6 @@
     static: pd.DataFrame
     dynamic: dict
 
-<<<<<<< HEAD
-
-class Components(ComponentsData, ABC, ComponentsDescriptors):
-    """
-    Components base class.
-
-    Abstract base class for Container of energy system related assets, such as
-    generators or transmission lines. Use the specific subclasses for concrete or
-    a generic component type.
-    All data is stored in dataclass :class:`pypsa.components.abstract.ComponentsData`.
-    Components inherits from it, adds logic and methods, but does not store any data
-    itself.
-
-    !!! warning
-        This class is under ongoing development and will be subject to changes.
-        It is not recommended to use this class outside of PyPSA.
-
-    """
-
-    def __init__(
-        self,
-        ctype: ComponentType,
-        n: Network | None = None,
-        names: str | int | Sequence[int | str] | None = None,
-        suffix: str = "",
-    ) -> None:
-        """
-        Initialize Components object.
-
-        Parameters
-        ----------
-        ctype : ComponentType
-            Component type information.
-        n : Network, optional
-            Network object to attach to, by default None.
-        names : str, int, Sequence[int | str], optional
-            Names of components to attach to, by default None.
-        suffix : str, optional
-            Suffix to add to component names, by default "".
-
-        """
-        if names is not None:
-            msg = "Adding components during initialisation is not yet supported."
-            raise NotImplementedError(msg)
-        if n is not None:
-            msg = (
-                "Attaching components to Network during initialisation is not yet "
-                "supported."
-            )
-            raise NotImplementedError(msg)
-        static, dynamic = self._get_data_containers(ctype)
-        super().__init__(ctype, n=None, static=static, dynamic=dynamic)
-
-    def __str__(self) -> str:
-        """
-        Get string representation of component.
-
-        Returns
-        -------
-        str
-            String representation of component.
-
-        Examples
-        --------
-        >>> str(n.components.generators)
-        "PyPSA 'Generator' Components"
-
-        """
-        return f"PyPSA '{self.ctype.name}' Components"
-
-    def __repr__(self) -> str:
-        """
-        Get representation of component.
-
-        Returns
-        -------
-        str
-            Representation of component.
-
-        Examples
-        --------
-        >>> c = n.components.generators
-        >>> c
-        PyPSA 'Generator' Components
-        ----------------------------
-        Attached to PyPSA Network 'AC-DC'
-        Components: 6
-
-        """
-        num_components = len(self.static)
-        if not num_components:
-            return f"Empty {self}"
-        text = f"{self}\n" + "-" * len(str(self)) + "\n"
-
-        # Add attachment status
-        if self.attached:
-            text += f"Attached to {str(self.n)}\n"
-
-        text += f"Components: {len(self.static)}"
-
-        return text
-
-    def __getitem__(self, key: str) -> Any:
-        """
-        Get attribute of component.
-
-        Parameters
-        ----------
-        key : str
-            Attribute name to get.
-
-        Returns
-        -------
-        Any
-            Attribute value of component.
-
-        """
-        return getattr(self, key)
-
-    def __setitem__(self, key: str, value: Any) -> None:
-        """
-        Set attribute of component.
-
-        Parameters
-        ----------
-        key : str
-            Attribute name to set.
-        value : Any
-            Attribute value to set.
-
-        Raises
-        ------
-        KeyError
-            If the attribute is not found in component.
-
-        """
-        if key in self.__dict__:
-            setattr(self, key, value)
-        else:
-            # TODO: Is this to strict?
-            raise KeyError(f"'{key}' not found in Component")
-
-    def __eq__(self, other: Any) -> bool:
-        """
-        Check if two Components are equal.
-
-        Does not check the attached Network, but only component specific data. Therefore
-        two components can be equal even if they are attached to different networks.
-
-        Parameters
-        ----------
-        other : Any
-            Other object to compare with.
-
-        Returns
-        -------
-        bool
-            True if components are equal, otherwise False.
-
-        See Also
-        --------
-        pypsa.components.abstract.Components.equals :
-            Check for equality of two networks.
-
-        """
-        return self.equals(other)
-
-    def equals(self, other: Any, log_mode: str = "silent") -> bool:
-        """
-        Check if two Components are equal.
-
-        Does not check the attached Network, but only component specific data. Therefore
-        two components can be equal even if they are attached to different networks.
-
-        Parameters
-        ----------
-        other : Any
-            The other network to compare with.
-        log_mode: str, default="silent"
-            Controls how differences are reported:
-            - 'silent': No logging, just returns True/False
-            - 'verbose': Prints differences but doesn't raise errors
-            - 'strict': Raises ValueError on first difference
-
-        Raises
-        ------
-        ValueError
-            If log_mode is 'strict' and components are not equal.
-
-        Returns
-        -------
-        bool
-            True if components are equal, otherwise False.
-
-        Examples
-        --------
-        >>> n1 = pypsa.Network()
-        >>> n2 = pypsa.Network()
-        >>> n1.add("Bus", "bus1")
-        Index(['bus1'], dtype='object')
-        >>> n2.add("Bus", "bus1")
-        Index(['bus1'], dtype='object')
-        >>> n1.buses.equals(n2.buses)
-        True
-
-        """
-        return (
-            equals(self.ctype, other.ctype, log_mode=log_mode, path="c.ctype")
-            and equals(self.static, other.static, log_mode=log_mode, path="c.static")
-            and equals(self.dynamic, other.dynamic, log_mode=log_mode, path="c.dynamic")
-        )
-
-    @staticmethod
-    def _get_data_containers(ct: ComponentType) -> tuple[pd.DataFrame, Dict]:
-        static_dtypes = ct.defaults.loc[ct.defaults.static, "dtype"].drop(["name"])
-        if ct.name == "Shape":
-            crs = CRS.from_epsg(
-                DEFAULT_EPSG
-            )  # if n is None else n.crs #TODO attach mechanism
-            static = gpd.GeoDataFrame(
-                {k: gpd.GeoSeries(dtype=d) for k, d in static_dtypes.items()},
-                columns=static_dtypes.index,
-                crs=crs,
-            )
-        else:
-            static = pd.DataFrame(
-                {k: pd.Series(dtype=d) for k, d in static_dtypes.items()},
-                columns=static_dtypes.index,
-            )
-        static.index.name = ct.name
-
-        # # it's currently hard to imagine non-float series,
-        # but this could be generalised
-        dynamic = Dict()
-        snapshots = pd.Index(
-            [DEFAULT_TIMESTAMP]
-        )  # if n is None else n.snapshots #TODO attach mechanism
-        for k in ct.defaults.index[ct.defaults.varying]:
-            df = pd.DataFrame(index=snapshots, columns=[], dtype=float)
-            df.index.name = "snapshot"
-            df.columns.name = ct.name
-            dynamic[k] = df
-
-        return static, dynamic
-
-    @property
-    def standard_types(self) -> pd.DataFrame | None:
-        """
-        Get standard types of component.
-
-        It is an alias for the `standard_types` attribute of the underlying
-        :class:`pypsa.definitions.ComponentType`.
-
-        Returns
-        -------
-        pd.DataFrame
-            DataFrame with standard types of component.
-
-        """
-        return self.ctype.standard_types
-
-=======
->>>>>>> 3d1da93a
     @property
     @abstractmethod
     def name(self) -> str:
@@ -332,204 +54,9 @@
         pass
 
     @property
-<<<<<<< HEAD
-    def nominal_attr(self) -> str:
-        """
-        Get nominal attribute of component.
-
-        Returns
-        -------
-        str
-            Name of the nominal attribute of the component.
-
-        Examples
-        --------
-        >>> c = n.components.generators
-        >>> c.nominal_attr
-        'p_nom'
-
-        """
-        # TODO: move to Component Specific class
-        nominal_attr = {
-            "Generator": "p_nom",
-            "Line": "s_nom",
-            "Transformer": "s_nom",
-            "Link": "p_nom",
-            "Store": "e_nom",
-            "StorageUnit": "p_nom",
-        }
-        try:
-            return nominal_attr[self.ctype.name]
-        except KeyError:
-            msg = f"Component type '{self.ctype.name}' has no nominal attribute."
-            raise AttributeError(msg)
-
-    # Methods
-    # -------
-
-    # TODO move
-    def rename_component_names(self, **kwargs: str) -> None:
-        """
-        Rename component names.
-
-        Rename components and also update all cross-references of the component in
-        the network.
-
-        Parameters
-        ----------
-        **kwargs
-            Mapping of old names to new names.
-
-        Returns
-        -------
-        None
-
-        Examples
-        --------
-        Define some network
-
-        >>> n = pypsa.Network()
-        >>> n.add("Bus", ["bus1"])
-        Index(['bus1'], dtype='object')
-        >>> n.add("Generator", ["gen1"], bus="bus1")
-        Index(['gen1'], dtype='object')
-        >>> c = n.c.buses
-
-        Now rename the bus
-
-        >>> c.rename_component_names(bus1="bus2")
-
-        Which updates the bus components
-
-        >>> c.static.index
-        Index(['bus2'], dtype='object', name='Bus')
-
-        and all references in the network
-
-        >>> n.generators.bus
-        Generator
-        gen1    bus2
-        Name: bus, dtype: object
-
-        """
-        if not all(isinstance(v, str) for v in kwargs.values()):
-            msg = "New names must be strings."
-            raise ValueError(msg)
-
-        # Rename component name definitions
-        self.static = self.static.rename(index=kwargs)
-        for k, v in self.dynamic.items():  # Modify in place
-            self.dynamic[k] = v.rename(columns=kwargs)
-
-        # Rename cross references in network (if attached to one)
-        if self.attached:
-            for c in self.n_save.components.values():
-                col_name = self.name.lower()  # TODO: Generalize
-                cols = [f"{col_name}{port}" for port in c.ports]
-                if cols and not c.static.empty:
-                    c.static[cols] = c.static[cols].replace(kwargs)
-
-
-class SubNetworkComponents:
-    """
-    Wrapper class to allow for custom attribute handling of components.
-
-    SubNetworkComponents are read-only and delegate attribute access to it's wrapped
-    Components object of the PyPSA Network. This allows for custom attribute handling
-    and getter functions to be implemented, e.g. to filter sub-network specific
-    components from the main network components.
-
-    Also See
-    --------
-    pypsa.components.abstract.Components : Base class for all PyPSA components in the
-    network.
-    """
-
-    def __init__(self, wrapped_data: Components, wrapped_get: Callable) -> None:
-        """
-        Initialize SubNetworkComponents.
-
-        Parameters
-        ----------
-        wrapped_data : Components
-            Components object to wrap around.
-        wrapped_get : Callable
-            Custom getter function to delegate attribute access to the wrapped data
-            object and allow for custom attribute handling.
-
-        Returns
-        -------
-        None
-
-        """
-        self._wrapped_data = wrapped_data
-        self._wrapper_func = wrapped_get
-
-    def __getattr__(self, item: str) -> Any:
-        """
-        Delegate attribute access to the wrapped data object.
-
-        Parameters
-        ----------
-        item : str
-            Attribute name to access.
-
-        Returns
-        -------
-        Any
-            Attribute value of the wrapped data object.
-
-        """
-        return self._wrapper_func(item, self._wrapped_data)
-
-    def __setattr__(self, key: str, value: Any) -> None:
-        """
-        Prevent setting of attributes.
-
-        Parameters
-        ----------
-        key : str
-            Attribute name to set.
-        value : Any
-            Attribute value to set.
-
-        Returns
-        -------
-        None
-
-        Raises
-        ------
-        AttributeError
-            If attribute setting is attempted.
-
-        """
-        if key in {"_wrapped_data", "_wrapper_func"}:
-            super().__setattr__(key, value)
-        else:
-            raise AttributeError("SubNetworkComponents is read-only")
-
-    def __delattr__(self, name: str) -> None:
-        """
-        Prevent deletion of attributes.
-
-        Parameters
-        ----------
-        name : str
-            Attribute name to delete.
-
-        Returns
-        -------
-        None
-
-        Raises
-        ------
-        AttributeError
-            If attribute deletion is attempted.
-=======
     @abstractmethod
     def investment_periods(self) -> pd.Index:
         pass
->>>>>>> 3d1da93a
 
     @abstractmethod
     def get_active_assets(self, *args: Any, **kwargs: Any) -> pd.DataFrame:
