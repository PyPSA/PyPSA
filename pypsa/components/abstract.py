--- conflicted
+++ resolved
@@ -15,6 +15,7 @@
 from typing import TYPE_CHECKING, Any
 
 import geopandas as gpd
+import numpy as np
 import pandas as pd
 import xarray
 from pyproj import CRS
@@ -475,26 +476,32 @@
 
     @property
     def component_names(self) -> pd.Index:
+        """Unique names of the components."""
         return self.static.index.get_level_values(self.ctype.name).unique()
 
     @property
     def timesteps(self) -> pd.Index:
+        """Time steps of the network."""
         return self.n_save.timesteps
 
     @property
     def investment_periods(self) -> pd.Index:
+        """Investment periods of the network."""
         return self.n_save.investment_periods
 
     @property
     def has_investment_periods(self) -> bool:
+        """Indicator whether network has investment persios."""
         return self.n_save.has_investment_periods
 
     @property
     def scenarios(self) -> pd.Index:
+        """Scenarios of networks."""
         return self.n_save.scenarios
 
     @property
     def has_scenarios(self) -> bool:
+        """Indicator whether the network has scenarios."""
         return self.n_save.has_scenarios
 
     def get(self, attribute_name: str, default: Any = None) -> Any:
@@ -585,8 +592,8 @@
         return self.dynamic
 
     @property
-<<<<<<< HEAD
     def ds(self) -> xarray.Dataset:
+        """Create a xarray data array view of the component."""
         components = self.component_names
         xr_static = self.static.to_xarray()
         ds = xr_static.assign_coords(timestep=self.n_save.timesteps)
@@ -606,13 +613,7 @@
             ds[k] = da
         return ds
 
-    def get_active_assets(
-        self,
-        investment_period: int | str | Sequence | None = None,
-    ) -> pd.Series:
-=======
     def units(self) -> pd.Series:
->>>>>>> 962f81fc
         """
         Get units of all attributes of components.
 
