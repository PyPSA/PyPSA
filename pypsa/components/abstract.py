"""
Abstract components module.

Contains classes and properties relevant to all component types in PyPSA. Also imports
logic from other modules:
- components.types
"""

from __future__ import annotations

import logging
from abc import ABC
from collections.abc import Callable, Sequence
from dataclasses import dataclass
from typing import TYPE_CHECKING, Any

import geopandas as gpd
import pandas as pd
import xarray
from pyproj import CRS

from pypsa.common import as_index, equals
from pypsa.components.descriptors import (
    get_active_assets,
    get_activity_mask,
    get_bounds_pu,
    get_committable_i,
    get_extendable_i,
    get_non_extendable_i,
)
from pypsa.constants import DEFAULT_EPSG, DEFAULT_TIMESTAMP
from pypsa.definitions.components import ComponentType
from pypsa.definitions.structures import Dict

logger = logging.getLogger(__name__)

if TYPE_CHECKING:
    from pypsa import Network

# TODO attachment todos
# - crs
# - snapshots, investment_periods


@dataclass
class ComponentsData:
    """
    Dataclass for Components.

    Dataclass to store all data of a Components object and used to separate data from
    logic.

    Attributes
    ----------
    ctype : ComponentType
        Component type information containing all default values and attributes.
    n : Network | None
        Network object to which the component might be attached.
    static : pd.DataFrame
        Static data of components.
    dynamic : dict
        Dynamic data of components.

    """

    ctype: ComponentType
    n: Network | None
    static: pd.DataFrame
    dynamic: dict


class Components(ComponentsData, ABC):
    """
    Components base class.

    Abstract base class for Container of energy system related assets, such as
    generators or transmission lines. Use the specific subclasses for concrete or
    a generic component type.
    All data is stored in dataclass :class:`pypsa.components.abstract.ComponentsData`.
    Components inherits from it, adds logic and methods, but does not store any data
    itself.

    .. warning::
        This class is under ongoing development and will be subject to changes.
        It is not recommended to use this class outside of PyPSA.

    """

    # Methods
    # -------

    # from pypsa.components.descriptors
    get_active_assets = get_active_assets
    get_activity_mask = get_activity_mask
    get_bounds_pu = get_bounds_pu
    get_extendable_i = get_extendable_i
    get_non_extendable_i = get_non_extendable_i
    get_committable_i = get_committable_i

    def __init__(
        self,
        ctype: ComponentType,
        n: Network | None = None,
        names: str | int | Sequence[int | str] | None = None,
        suffix: str = "",
    ) -> None:
        """
        Initialize Components object.

        Parameters
        ----------
        ctype : ComponentType
            Component type information.
        n : Network, optional
            Network object to attach to, by default None.
        names : str, int, Sequence[int | str], optional
            Names of components to attach to, by default None.
        suffix : str, optional
            Suffix to add to component names, by default "".

        """
        if names is not None:
            msg = "Adding components during initialisation is not yet supported."
            raise NotImplementedError(msg)
        if n is not None:
            msg = (
                "Attaching components to Network during initialisation is not yet "
                "supported."
            )
            raise NotImplementedError(msg)
        static, dynamic = self._get_data_containers(ctype)
        super().__init__(ctype, n=None, static=static, dynamic=dynamic)
        self._base_attr: str | None = None

    def __str__(self) -> str:
        """
        Get string representation of component.

        Returns
        -------
        str
            String representation of component.

        Examples
        --------
        >>> import pypsa
        >>> n = pypsa.examples.ac_dc_meshed()
        >>> str(n.components.generators)
        "PyPSA 'Generator' Components"

        """
        return f"PyPSA '{self.ctype.name}' Components"

    def __repr__(self) -> str:
        """
        Get representation of component.

        Returns
        -------
        str
            Representation of component.

        Examples
        --------
        >>> import pypsa
        >>> c = pypsa.examples.ac_dc_meshed().components.generators
        >>> c
        PyPSA 'Generator' Components
        ----------------------------
        Attached to PyPSA Network 'AC-DC'
        Components: 6

        """
        num_components = len(self.static)
        if not num_components:
            return f"Empty {self}"
        text = f"{self}\n" + "-" * len(str(self)) + "\n"

        # Add attachment status
        if self.attached:
            text += f"Attached to {str(self.n)}\n"

        text += f"Components: {len(self.static)}"

        return text

    def __getitem__(self, key: str) -> Any:
        """
        Get attribute of component.

        Parameters
        ----------
        key : str
            Attribute name to get.

        Returns
        -------
        Any
            Attribute value of component.

        """
        return getattr(self, key)

    def __setitem__(self, key: str, value: Any) -> None:
        """
        Set attribute of component.

        Parameters
        ----------
        key : str
            Attribute name to set.
        value : Any
            Attribute value to set.

        Raises
        ------
        KeyError
            If the attribute is not found in component.

        """
        if key in self.__dict__:
            setattr(self, key, value)
        else:
            # TODO: Is this to strict?
            raise KeyError(f"'{key}' not found in Component")

    def __eq__(self, other: Any) -> bool:
        """
        Check if two Components are equal.

        Does not check the attached Network, but only component specific data. Therefore
        two components can be equal even if they are attached to different networks.

        Parameters
        ----------
        other : Any
            Other object to compare with.

        Returns
        -------
        bool
            True if components are equal, otherwise False.

        """
        return (
            equals(self.ctype, other.ctype)
            and equals(self.static, other.static)
            and equals(self.dynamic, other.dynamic)
        )

    @staticmethod
    def _get_data_containers(ct: ComponentType) -> tuple[pd.DataFrame, Dict]:
        static_dtypes = ct.defaults.loc[ct.defaults.static, "dtype"].drop(["name"])
        if ct.name == "Shape":
            crs = CRS.from_epsg(
                DEFAULT_EPSG
            )  # if n is None else n.crs #TODO attach mechanism
            static = gpd.GeoDataFrame(
                {k: gpd.GeoSeries(dtype=d) for k, d in static_dtypes.items()},
                columns=static_dtypes.index,
                crs=crs,
            )
        else:
            static = pd.DataFrame(
                {k: pd.Series(dtype=d) for k, d in static_dtypes.items()},
                columns=static_dtypes.index,
            )
        static.index.name = ct.name

        # # it's currently hard to imagine non-float series,
        # but this could be generalised
        dynamic = Dict()
        snapshots = pd.Index(
            [DEFAULT_TIMESTAMP]
        )  # if n is None else n.snapshots #TODO attach mechanism
        for k in ct.defaults.index[ct.defaults.varying]:
            df = pd.DataFrame(index=snapshots, columns=[], dtype=float)
            df.index.name = "snapshot"
            df.columns.name = ct.name
            dynamic[k] = df

        return static, dynamic

    @property
    def standard_types(self) -> pd.DataFrame | None:
        """
        Get standard types of component.

        It is an alias for the `standard_types` attribute of the underlying
        :class:`pypsa.definitions.ComponentType`.

        Returns
        -------
        pd.DataFrame
            DataFrame with standard types of component.

        """
        return self.ctype.standard_types

    @property
    def name(self) -> str:
        """
        Name of component type.

        Returns
        -------
        str
            Name of component.

        See Also
        --------
        pypsa.definitions.ComponentType :
            This property directly references the same property in the
            associated underlying class.

        Examples
        --------
        >>> import pypsa
        >>> n = pypsa.examples.ac_dc_meshed()
        >>> n.components.generators.name
        'Generator'

        """
        return self.ctype.name

    @property
    def list_name(self) -> str:
        """
        List name of component type.

        Returns
        -------
        str
            List name of component.

        See Also
        --------
        pypsa.definitions.ComponentType :
            This property directly references the same property in the
            associated underlying class.

        Examples
        --------
        >>> import pypsa
        >>> n = pypsa.examples.ac_dc_meshed()
        >>> n.components.generators.list_name
        'generators'

        """
        return self.ctype.list_name

    @property
    def description(self) -> str:
        """
        Description of component.

        Returns
        -------
        str
            Description of component.

        See Also
        --------
        pypsa.definitions.ComponentType :
            This property directly references the same property in the
            associated underlying class.

        Examples
        --------
        >>> import pypsa
        >>> n = pypsa.examples.ac_dc_meshed()
        >>> n.components.generators.description
        'Power generator.'

        """
        return self.ctype.description

    @property
    def category(self) -> str:
        """
        Category of component.

        Returns
        -------
        str
            Category of component.

        See Also
        --------
        pypsa.definitions.ComponentType :
            This property directly references the same property in the
            associated underlying class.

        Examples
        --------
        >>> import pypsa
        >>> n = pypsa.examples.ac_dc_meshed()
        >>> n.components.generators.category
        'controllable_one_port'

        """
        return self.ctype.category

    @property
    def type(self) -> str:
        """
        Get category of component.

        .. note ::
            While not actively deprecated yet, :meth:`category` is the preferred method
            to access component type.

        Returns
        -------
        str
            Category of component.

        See Also
        --------
        pypsa.definitions.ComponentType :
            This property directly references the same property in the
            associated underlying class.

        """
        return self.ctype.category

    @property
    def attrs(self) -> pd.DataFrame:
        """
        Default values of corresponding component type.

        .. note::
            While not actively deprecated yet, :meth:`defaults` is the preferred method
            to access component attributes.

        Returns
        -------
        pd.DataFrame
            DataFrame with component attribute names as index and the information
            like type, unit, default value and description as columns.

        See Also
        --------
        pypsa.definitions.ComponentType :
            This property directly references the same property in the
            associated underlying class.


        """
        return self.ctype.defaults

    @property
    def defaults(self) -> pd.DataFrame:
        """
        Default values of corresponding component type.

        .. note::
            While not actively deprecated yet, :meth:`defaults` is the preferred method
            to access component attributes.

        Returns
        -------
        pd.DataFrame
            DataFrame with component attribute names as index and the information
            like type, unit, default value and description as columns.

        See Also
        --------
        pypsa.definitions.ComponentType :
            This property directly references the same property in the
            associated underlying class.

        Examples
        --------
        >>> import pypsa
        >>> n = pypsa.examples.ac_dc_meshed()
        >>> n.components.generators.defaults.head() # doctest: +SKIP
                     type unit default                                        description            status  static  varying              typ    dtype
        attribute
        name       string  NaN                                                Unique name  Input (required)    True    False    <class 'str'>   object
        bus        string  NaN                 name of bus to which generator is attached  Input (required)    True    False    <class 'str'>   object
        control    string  NaN      PQ  P,Q,V control strategy for PF, must be "PQ", "...  Input (optional)    True    False    <class 'str'>   object
        type       string  NaN          Placeholder for generator type. Not yet implem...  Input (optional)    True    False    <class 'str'>   object
        p_nom       float   MW     0.0          Nominal power for limits in optimization.  Input (optional)    True    False  <class 'float'>  float64

        """
        return self.ctype.defaults

    @property
    def component_names(self) -> pd.Index:
<<<<<<< HEAD
        """Unique names of the components."""
        return self.static.index.get_level_values(self.ctype.name).unique()

    @property
    def snapshots(self) -> pd.Index | pd.MultiIndex:
        """Snapshots of the network."""
=======
        return self.static.index.get_level_values(self.ctype.name).unique()

    @property
    def snapshots(self) -> pd.Index:
>>>>>>> 96e96828
        return self.n_save.snapshots

    @property
    def timesteps(self) -> pd.Index:
<<<<<<< HEAD
        """Time steps of the network."""
=======
>>>>>>> 96e96828
        return self.n_save.timesteps

    @property
    def investment_periods(self) -> pd.Index:
<<<<<<< HEAD
        """Investment periods of the network."""
=======
>>>>>>> 96e96828
        return self.n_save.investment_periods

    @property
    def has_investment_periods(self) -> bool:
<<<<<<< HEAD
        """Indicator whether network has investment persios."""
=======
>>>>>>> 96e96828
        return self.n_save.has_investment_periods

    @property
    def scenarios(self) -> pd.Index:
<<<<<<< HEAD
        """Scenarios of networks."""
=======
>>>>>>> 96e96828
        return self.n_save.scenarios

    @property
    def has_scenarios(self) -> bool:
<<<<<<< HEAD
        """Indicator whether the network has scenarios."""
        return self.n_save.has_scenarios

    @property
    def empty(self) -> bool:
        """Check if component is empty."""
        return self.static.empty

=======
        return self.n_save.has_scenarios

>>>>>>> 96e96828
    def get(self, attribute_name: str, default: Any = None) -> Any:
        """
        Get attribute of component.

        Just an alias for built-in getattr and allows for default values.

        Parameters
        ----------
        attribute_name : str
            Name of the attribute to get.
        default : Any, optional
            Default value to return if attribute is not found.

        Returns
        -------
        Any
            Value of the attribute if found, otherwise the default value.

        """
        return getattr(self, attribute_name, default)

    @property
    def attached(self) -> bool:
        """
        Check if component is attached to a Network.

        Some functionality of the component is only available when attached to a
        Network.

        Returns
        -------
        bool
            True if component is attached to a Network, otherwise False.

        Examples
        --------
        >>> import pypsa
        >>> n = pypsa.examples.ac_dc_meshed()
        >>> n.components.generators.attached
        True

        """
        return self.n is not None

    @property
    def n_save(self) -> Any:
        """A save property to access the network (component must be attached)."""
        if not self.attached:
            raise AttributeError("Component must be attached to a Network.")
        return self.n

    @property
    def df(self) -> pd.DataFrame:
        """
        Get static data of all components as pandas DataFrame.

        .. note::
            While not actively deprecated yet, :meth:`static` is the preferred method
            to access static components data.

        Returns
        -------
        pd.DataFrame
            DataFrame with components as index and attributes as columns.

        """
        return self.static

    @property
    def pnl(self) -> dict:
        """
        Get dynamic data of all components as a dictionary of pandas DataFrames.

        .. note::
            While not actively deprecated yet, :meth:`dynamic` is the preferred method
            to access dynamic components data.

        Returns
        -------
        dict
            Dictionary of dynamic components. Keys are the attribute and each value is
            a pandas DataFrame with snapshots as index and the component names as
            columns.

        """
        return self.dynamic

    def as_dynamic(
        self,
        attr: str,
        snapshots: Sequence | None = None,
        inds: pd.Index | None = None,
    ) -> pd.DataFrame:
        """
        Get an attribute as a dynamic DataFrame.

        Return a Dataframe for a time-varying component attribute with values for
        all non-time-varying components filled in with the default values for the
        attribute.


        Parameters
        ----------
        n : pypsa.Network
        component : string
            Component object name, e.g. 'Generator' or 'Link'
        attr : string
            Attribute name
        snapshots : pandas.Index
            Restrict to these snapshots rather than n.snapshots.
        inds : pandas.Index
            Restrict to these components rather than n.components.index

        Returns
        -------
        pandas.DataFrame

        Examples
        --------
        >>> import pypsa
        >>> n = pypsa.examples.ac_dc_meshed()
        >>> n.components.generators.as_dynamic('p_max_pu', n.snapshots[:2]) # doctest: +SKIP
        Generator            Manchester Wind  Manchester Gas  Norway Wind  Norway Gas  Frankfurt Wind  Frankfurt Gas
        snapshot
        2015-01-01 00:00:00         0.930020             1.0     0.974583         1.0        0.559078            1.0
        2015-01-01 01:00:00         0.485748             1.0     0.481290         1.0        0.752910            1.0

        """
        sns = as_index(self.n_save, snapshots, "snapshots")
        index = self.static.index
        empty_index = index[:0]  # keep index name and names
        empty_static = pd.Series([], index=empty_index)
        static = self.static.get(attr, empty_static)
        empty_dynamic = pd.DataFrame(index=sns, columns=empty_index)
        dynamic = self.dynamic.get(attr, empty_dynamic).loc[sns]

        if inds is not None:
            index = index.intersection(inds)

        diff = index.difference(dynamic.columns)
        static_to_dynamic = pd.DataFrame({**static[diff]}, index=sns)
        res = pd.concat([dynamic, static_to_dynamic], axis=1, names=sns.names)[index]
        res.index.name = sns.name
        if self.has_scenarios:
            res.columns.name = "Component"
            res.columns.names = static.index.names
        else:
            res.columns.name = self.name
        return res

    def as_xarray(
        self,
        attr: str,
        snapshots: Sequence | None = None,
        inds: pd.Index | None = None,
    ) -> xarray.DataArray:
        """
        Get an attribute as a xarray DataArray.

        Converts component data to a flexible xarray DataArray format, which is
        particularly useful for optimization routines. The method provides several
        conveniences:

        1. Supports short attribute name aliases through the `operational_attrs` mapping
           (e.g., "max_pu" instead of "p_max_pu")
        2. Automatically handles both static and time-varying attributes
        3. Creates activity masks with the special "active" attribute name
        4. Properly handles scenarios if present in the network

        Parameters
        ----------
        attr : str
            Attribute name to retrieve, can be an operational shorthand (e.g., "max_pu")
            or the full attribute name (e.g., "p_max_pu")
        snapshots : Sequence | None, optional
            Snapshots to include. If None, uses all snapshots for time-varying data
            or returns static data as-is
        inds : pd.Index | None, optional
            Component indices to filter by. If None, includes all components

        Returns
        -------
        xarray.DataArray
            The requested attribute data as an xarray DataArray with appropriate dimensions

        Examples
        --------
        >>> import pypsa
        >>> n = pypsa.examples.ac_dc_meshed()

        # Get power output limits for generators for the first two snapshots
        >>> limit = n.components.generators.as_xarray('p_max_pu', n.snapshots[:2])

        # Use operational attribute shorthand
        >>> limit = n.components.generators.as_xarray('max_pu', n.snapshots[:2])

        # Get activity mask for lines
        >>> acitve = n.components.lines.as_xarray('active')

        # Get nominal capacity for specific generators
        >>> gens = pd.Index(['Manchester Wind', 'Norway Wind'], name='Generator')
        >>> p_nom = n.components.generators.as_xarray('p_nom', inds=gens)

        """
        if attr in self.operational_attrs.keys():
            attr = self.operational_attrs[attr]

        if attr == "active":
            res = xarray.DataArray(self.get_activity_mask(snapshots, inds))
        elif attr in self.dynamic.keys() or snapshots is not None:
            res = xarray.DataArray(self.as_dynamic(attr, snapshots, inds))
        else:
            if inds is not None:
                data = self.static[attr].reindex(inds)
            else:
                data = self.static[attr]
            res = xarray.DataArray(data)

        if self.has_scenarios:
            # untack the dimension that contains the scenarios
            res = res.unstack(res.indexes["scenario"].name)
        return res

    @property
    def ds(self) -> xarray.Dataset:
<<<<<<< HEAD
        """Create a xarray data array view of the component."""
        static_attrs = self.static.columns
        dynamic_attrs = [
            attr for attr in self.dynamic.keys() if not self.dynamic[attr].empty
        ]
        attrs = set([*static_attrs, *dynamic_attrs])
        data = {attr: self.as_xarray(attr) for attr in attrs}
        return xarray.Dataset(data)

=======
        ds = self.static.to_xarray().assign_coords(
            snapshot=("snapshot", self.snapshots)
        )

        if not self.has_investment_periods:
            # Only needed for single index, when dimension name is can not be different
            # from the coordinate name (e.g. "snapshot" == "timestep")
            ds = ds.assign_coords(timestep=("snapshot", self.timesteps))

        for k, v in self.dynamic.items():
            assert v.index.name == "snapshot"
            # Empty dfs must be handled separately, since stack will remove the index
            if v.empty:
                da = xarray.DataArray(np.nan, coords=ds.coords, dims=ds.dims)
            else:
                da = v.stack().to_xarray().reindex({self.name: self.component_names})
            if k in self.static:
                da = da.fillna(self.static[k].to_xarray())
            ds[k] = da
        return ds

    @property
>>>>>>> 96e96828
    def units(self) -> pd.Series:
        """
        Get units of all attributes of components.

        Returns
        -------
        pd.Series
            Series with attribute names as index and units as values.

        Examples
        --------
        >>> import pypsa
        >>> c = pypsa.examples.ac_dc_meshed().components.generators
        >>> c.units.head() # doctest: +SKIP
                       unit
        attribute
        p_nom            MW
        p_nom_mod        MW
        p_nom_min        MW
        p_nom_max        MW
        p_min_pu   per unit

        """
        return self.defaults.unit[self.defaults.unit.notnull()].to_frame()

    @property
    def ports(self) -> list:
        """
        Get ports of all components.

        Returns
        -------
        pd.Series
            Series with attribute names as index and port names as values.

        Examples
        --------
        >>> import pypsa
        >>> c = pypsa.examples.ac_dc_meshed().components.lines
        >>> c.ports
        ['0', '1']

        """
        return [str(col)[3:] for col in self.static if str(col).startswith("bus")]

    @property
    def base_attr(self) -> str:
        """
        Get the standard base attribute of the component.

        Returns
        -------
        str
            Base attribute name

        """
        if self._base_attr is None:
            raise AttributeError("Base attribute not set.")
        return self._base_attr

    @property
    def operational_attrs(self) -> dict[str, str]:
        """
        Get operational attributes of component for optimization.

        Provides a dictionary of attribute patterns used in optimization constraints,
        based on the component type. This makes constraint formulation more modular
        by avoiding hardcoded attribute names.

        Returns
        -------
        dict[str, str]
            Dictionary of operational attribute names

        Examples
        --------
        >>> import pypsa
        >>> c = pypsa.examples.ac_dc_meshed().components.generators
        >>> c.operational_attrs["min_pu"]
        'p_min_pu'
        >>> c.operational_attrs["max_pu"]
        'p_max_pu'
        >>> c.operational_attrs["nom"]
        'p_nom'

        """
        base = self.base_attr

        return {
            "base": base,
            "nom": f"{base}_nom",
            "nom_extendable": f"{base}_nom_extendable",
            "nom_min": f"{base}_nom_min",
            "nom_max": f"{base}_nom_max",
            "nom_set": f"{base}_nom_set",
            "min_pu": f"{base}_min_pu",
            "max_pu": f"{base}_max_pu",
            "set": f"{base}_set",
        }

    @property
    def nominal_attr(self) -> str:
        """
        Get nominal attribute of component.

        Returns
        -------
        str
            Name of the nominal attribute of the component.

        Examples
        --------
        >>> import pypsa
        >>> c = pypsa.examples.ac_dc_meshed().components.generators
        >>> c.nominal_attr
        'p_nom'

        """
        return self.base_attr + "_nom"

    # TODO move
    def rename_component_names(self, **kwargs: str) -> None:
        """
        Rename component names.

        Rename components and also update all cross-references of the component in
        the network.

        Parameters
        ----------
        **kwargs
            Mapping of old names to new names.

        Returns
        -------
        None

        Examples
        --------
        Define some network
        >>> import pypsa
        >>> n = pypsa.Network()
        >>> n.add("Bus", ["bus1"])
        Index(['bus1'], dtype='object')
        >>> n.add("Generator", ["gen1"], bus="bus1")
        Index(['gen1'], dtype='object')
        >>> c = n.c.buses

        Now rename the bus

        >>> c.rename_component_names(bus1="bus2")

        Which updates the bus components

        >>> c.static.index
        Index(['bus2'], dtype='object', name='Bus')

        and all references in the network

        >>> n.generators.bus
        Generator
        gen1    bus2
        Name: bus, dtype: object

        """
        if not all(isinstance(v, str) for v in kwargs.values()):
            msg = "New names must be strings."
            raise ValueError(msg)

        # Rename component name definitions
        self.static = self.static.rename(index=kwargs)
        for k, v in self.dynamic.items():  # Modify in place
            self.dynamic[k] = v.rename(columns=kwargs)

        # Rename cross references in network (if attached to one)
        if self.attached:
            for c in self.n_save.components.values():
                col_name = self.name.lower()  # TODO: Generalize
                cols = [f"{col_name}{port}" for port in c.ports]
                if cols and not c.static.empty:
                    c.static[cols] = c.static[cols].replace(kwargs)

    @property
    def extendables(self) -> pd.Index:
        """
        Get the index of extendable elements of this component.

        Returns
        -------
        pd.Index
            Index of extendable elements.

        """
        index_name = self.name
        extendable_col = self.operational_attrs["nom_extendable"]
        if extendable_col not in self.static.columns:
            return pd.Index([], name=index_name)

        idx = self.static.loc[self.static[extendable_col]].index
        return idx.rename(index_name)

    @property
    def fixed(self) -> pd.Index:
        """
        Get the index of non-extendable elements of this component.

        Returns
        -------
        pd.Index
            Index of non-extendable elements.

        """
        index_name = self.name
        extendable_col = self.operational_attrs["nom_extendable"]
        if extendable_col not in self.static.columns:
            return pd.Index([], name=index_name)

        idx = self.static.loc[~self.static[extendable_col]].index
        return idx.rename(index_name)

    @property
    def committables(self) -> pd.Index:
        """
        Get the index of committable elements of this component.

        Returns
        -------
        pd.Index
            Index of committable elements.

        """
        index_name = self.name
        if "committable" not in self.static:
            return pd.Index([], name=index_name)

        idx = self.static.loc[self.static["committable"]].index
        return idx.rename(index_name)


class SubNetworkComponents:
    """
    Wrapper class to allow for custom attribute handling of components.

    SubNetworkComponents are read-only and delegate attribute access to it's wrapped
    Components object of the PyPSA Network. This allows for custom attribute handling
    and getter functions to be implemented, e.g. to filter sub-network specific
    components from the main network components.

    Also See
    --------
    pypsa.components.abstract.Components : Base class for all PyPSA components in the
    network.
    """

    def __init__(self, wrapped_data: Components, wrapped_get: Callable) -> None:
        """
        Initialize SubNetworkComponents.

        Parameters
        ----------
        wrapped_data : Components
            Components object to wrap around.
        wrapped_get : Callable
            Custom getter function to delegate attribute access to the wrapped data
            object and allow for custom attribute handling.

        Returns
        -------
        None

        """
        self._wrapped_data = wrapped_data
        self._wrapper_func = wrapped_get

    def __getattr__(self, item: str) -> Any:
        """
        Delegate attribute access to the wrapped data object.

        Parameters
        ----------
        item : str
            Attribute name to access.

        Returns
        -------
        Any
            Attribute value of the wrapped data object.

        """
        return self._wrapper_func(item, self._wrapped_data)

    def __setattr__(self, key: str, value: Any) -> None:
        """
        Prevent setting of attributes.

        Parameters
        ----------
        key : str
            Attribute name to set.
        value : Any
            Attribute value to set.

        Returns
        -------
        None

        Raises
        ------
        AttributeError
            If attribute setting is attempted.

        """
        if key in {"_wrapped_data", "_wrapper_func"}:
            super().__setattr__(key, value)
        else:
            raise AttributeError("SubNetworkComponents is read-only")

    def __delattr__(self, name: str) -> None:
        """
        Prevent deletion of attributes.

        Parameters
        ----------
        name : str
            Attribute name to delete.

        Returns
        -------
        None

        Raises
        ------
        AttributeError
            If attribute deletion is attempted.

        """
        raise AttributeError("SubNetworkComponents is read-only")<|MERGE_RESOLUTION|>--- conflicted
+++ resolved
@@ -488,56 +488,36 @@
 
     @property
     def component_names(self) -> pd.Index:
-<<<<<<< HEAD
         """Unique names of the components."""
         return self.static.index.get_level_values(self.ctype.name).unique()
 
     @property
     def snapshots(self) -> pd.Index | pd.MultiIndex:
         """Snapshots of the network."""
-=======
-        return self.static.index.get_level_values(self.ctype.name).unique()
-
-    @property
-    def snapshots(self) -> pd.Index:
->>>>>>> 96e96828
         return self.n_save.snapshots
 
     @property
     def timesteps(self) -> pd.Index:
-<<<<<<< HEAD
         """Time steps of the network."""
-=======
->>>>>>> 96e96828
         return self.n_save.timesteps
 
     @property
     def investment_periods(self) -> pd.Index:
-<<<<<<< HEAD
         """Investment periods of the network."""
-=======
->>>>>>> 96e96828
         return self.n_save.investment_periods
 
     @property
     def has_investment_periods(self) -> bool:
-<<<<<<< HEAD
         """Indicator whether network has investment persios."""
-=======
->>>>>>> 96e96828
         return self.n_save.has_investment_periods
 
     @property
     def scenarios(self) -> pd.Index:
-<<<<<<< HEAD
         """Scenarios of networks."""
-=======
->>>>>>> 96e96828
         return self.n_save.scenarios
 
     @property
     def has_scenarios(self) -> bool:
-<<<<<<< HEAD
         """Indicator whether the network has scenarios."""
         return self.n_save.has_scenarios
 
@@ -546,10 +526,6 @@
         """Check if component is empty."""
         return self.static.empty
 
-=======
-        return self.n_save.has_scenarios
-
->>>>>>> 96e96828
     def get(self, attribute_name: str, default: Any = None) -> Any:
         """
         Get attribute of component.
@@ -775,7 +751,6 @@
 
     @property
     def ds(self) -> xarray.Dataset:
-<<<<<<< HEAD
         """Create a xarray data array view of the component."""
         static_attrs = self.static.columns
         dynamic_attrs = [
@@ -785,31 +760,8 @@
         data = {attr: self.as_xarray(attr) for attr in attrs}
         return xarray.Dataset(data)
 
-=======
-        ds = self.static.to_xarray().assign_coords(
-            snapshot=("snapshot", self.snapshots)
-        )
-
-        if not self.has_investment_periods:
-            # Only needed for single index, when dimension name is can not be different
-            # from the coordinate name (e.g. "snapshot" == "timestep")
-            ds = ds.assign_coords(timestep=("snapshot", self.timesteps))
-
-        for k, v in self.dynamic.items():
-            assert v.index.name == "snapshot"
-            # Empty dfs must be handled separately, since stack will remove the index
-            if v.empty:
-                da = xarray.DataArray(np.nan, coords=ds.coords, dims=ds.dims)
-            else:
-                da = v.stack().to_xarray().reindex({self.name: self.component_names})
-            if k in self.static:
-                da = da.fillna(self.static[k].to_xarray())
-            ds[k] = da
-        return ds
-
-    @property
->>>>>>> 96e96828
-    def units(self) -> pd.Series:
+      @property
+      def units(self) -> pd.Series:
         """
         Get units of all attributes of components.
 
