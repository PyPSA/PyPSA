--- conflicted
+++ resolved
@@ -1,14 +1,7 @@
 """General utility functions for PyPSA."""
 
-<<<<<<< HEAD
-raise DeprecationWarning(
-    "The module pypsa.components.utils has been moved to 'pypsa.components.common'. "
-    "Deprecated in version 0.33 and will be removed in version 1.0."
-)
-=======
 msg = (
     "The module pypsa.components.utils has been moved to 'pypsa.components.common'. "
     "Deprecated in version 0.33 and will be removed in version 1.0."
 )
-raise DeprecationWarning(msg)
->>>>>>> cf5acda5
+raise DeprecationWarning(msg)