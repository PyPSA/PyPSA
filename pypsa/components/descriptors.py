"""Components descriptor module.

Contains single mixin class which is used to inherit to [pypsa.Components][] class.
Should not be used directly.

Descriptor functions only describe data and do not modify it.

"""

from __future__ import annotations

import logging
from typing import TYPE_CHECKING

import numpy as np
import pandas as pd

from pypsa.common import as_index
from pypsa.components.abstract import _ComponentsABC

logger = logging.getLogger(__name__)

if TYPE_CHECKING:
    from collections.abc import Sequence

logger = logging.getLogger(__name__)


<<<<<<< HEAD
def get_active_assets(c: Components, *args: Any, **kwargs: Any) -> Any:
    """Get active assets. Use `c.get_active_assets` instead.

    Examples
    --------
    >>> import pytest
    >>> with pytest.warns(DeprecationWarning):
    ...     get_active_assets(c)
    name
    Manchester Wind    True
    Manchester Gas     True
    Norway Wind        True
    Norway Gas         True
    Frankfurt Wind     True
    Frankfurt Gas      True
    Name: active, dtype: bool

    """
    warnings.warn(
        (
            "pypsa.components.descriptors.get_active_assets is deprecated. "
            "Use c.get_active_assets instead."
            "Deprecated in version 0.35 and will be removed in version 1.0."
        ),
        DeprecationWarning,
        stacklevel=2,
    )
    return c.get_active_assets(*args, **kwargs)


=======
>>>>>>> a7d8ab48
class ComponentsDescriptorsMixin(_ComponentsABC):
    """Mixin class for components descriptors methods.

    Class only inherits to [pypsa.Components][] and should not be used directly.
    All attributes and methods can be used within any Components instance.

    """

    @property
    def _operational_attrs(self) -> dict[str, str]:
        """Get operational attributes of component for optimization.

        Provides a dictionary of attribute patterns used in optimization constraints,
        based on the component type. This makes constraint formulation more modular
        by avoiding hardcoded attribute names.

        Returns
        -------
        dict[str, str]
            Dictionary of operational attribute names

        """
        # TODO if we expose this, this needs further refinment and checks, specially
        # because of edge case StorageUnit with multiple operational variables

        base = {
            "Generator": "p",
            "Line": "s",
            "Link": "p",
            "Load": "p",
            "StorageUnit": "p",
            "Store": "e",
            "Transformer": "s",
        }[self.name]

        return {
            "base": base,
            "nom": f"{base}_nom",
            "nom_extendable": f"{base}_nom_extendable",
            "nom_min": f"{base}_nom_min",
            "nom_max": f"{base}_nom_max",
            "nom_set": f"{base}_nom_set",
            "min_pu": f"{base}_min_pu",
            "max_pu": f"{base}_max_pu",
            "set": f"{base}_set",
        }

    def get_active_assets(
        self,
        investment_period: int | str | Sequence | None = None,
    ) -> pd.Series:
        """Get active components mask of componen type in investment period(s).

        A component is considered active when:

        - it's active attribute is True
        - it's build year + lifetime is smaller than the investment period (if given)

        Parameters
        ----------
        investment_period : int, str, Sequence
            Investment period(s) to check for active within build year and lifetime. If
            none only the active attribute is considered and build year and lifetime are
            ignored. If multiple periods are given the mask is True if component is
            active in any of the given periods.

        Returns
        -------
        pd.Series
            Boolean mask for active components

        Examples
        --------
        Without investment periods

        >>> n = pypsa.Network()
        >>> n.add("Generator", "g1", active=False)
        Index(['g1'], dtype='object')
        >>> n.add("Generator", "g2", active=True)
        Index(['g2'], dtype='object')
        >>> n.components.generators.get_active_assets()
        name
        g1    False
        g2     True
        Name: active, dtype: bool

        With investment periods
        >>> n = pypsa.Network()
        >>> n.snapshots = pd.MultiIndex.from_product([[2020, 2021, 2022], ["1", "2", "3"]])
        >>> n.add("Generator", "g1", build_year=2020, lifetime=1)
        Index(['g1'], dtype='object')
        >>> n.add("Generator", "g2", active=False)
        Index(['g2'], dtype='object')
        >>> n.components.generators.get_active_assets()
        name
        g1     True
        g2    False
        Name: active, dtype: bool

        """
        if investment_period is None:
            return self.static.active
        if not {"build_year", "lifetime"}.issubset(self.static):
            return self.static.active

        # Logical OR of active assets in all investment periods and
        # logical AND with active attribute
        active = {}
        for period in np.atleast_1d(investment_period):
            if period not in self.n_save.investment_periods:
                msg = "Investment period not in `n.investment_periods`"
                raise ValueError(msg)
            active[period] = self.static.eval(
                "build_year <= @period < build_year + lifetime"
            )
        return pd.DataFrame(active).any(axis=1) & self.static.active

    def get_activity_mask(
        self,
        sns: Sequence | None = None,
        index: pd.Index | None = None,
    ) -> pd.DataFrame:
        """Get active components mask indexed by snapshots.

        Gets the boolean mask for active components, indexed by snapshots and
        components instead of just components.

        Parameters
        ----------
<<<<<<< HEAD
        c : pypsa.Components
            Components instance.
=======
>>>>>>> a7d8ab48
        sns : pandas.Index, default None
            Set of snapshots for the mask. If None (default) all snapshots are returned.
        index : pd.Index, default None
            Subset of the component elements. If None (default) all components are returned.

        Examples
        --------
        >>> n = pypsa.Network()
        >>> n.snapshots = pd.MultiIndex.from_product([[2020, 2021, 2022], ["1", "2", "3"]])
        >>> n.add("Generator", "g1", build_year=2020, lifetime=1)  # doctest: +ELLIPSIS
        Index(['g1'], dtype='object')
        >>> n.add("Generator", "g2", active=False)  # doctest: +ELLIPSIS
        Index(['g2'], dtype='object')
        >>> n.components.generators.get_activity_mask()  # doctest: +ELLIPSIS
        name                g1     g2
        period timestep
        2020   1          True  False
               2          True  False
               3          True  False
        2021   1         False  False
               2         False  False
               3         False  False
        2022   1         False  False
               2         False  False
               3         False  False

        """
        sns_ = as_index(self.n_save, sns, "snapshots")

        if self.has_investment_periods:
            active_assets_per_period = {
                period: self.get_active_assets(investment_period=period)
                for period in self.investment_periods
            }
            mask = (
                pd.concat(active_assets_per_period, axis=1)
                .T.reindex(self.snapshots, level=0)
                .loc[sns_]
            )
        else:
            active_assets = self.get_active_assets()
            mask = pd.DataFrame(
                np.tile(active_assets, (len(sns_), 1)),
                index=sns_,
                columns=active_assets.index,
            )

        if index is not None:
            mask = mask.reindex(columns=index)

        mask.index.name = "snapshot"
        if isinstance(mask.index, pd.MultiIndex):
            mask.index.names = ["period", "timestep"]

        return mask<|MERGE_RESOLUTION|>--- conflicted
+++ resolved
@@ -26,39 +26,6 @@
 logger = logging.getLogger(__name__)
 
 
-<<<<<<< HEAD
-def get_active_assets(c: Components, *args: Any, **kwargs: Any) -> Any:
-    """Get active assets. Use `c.get_active_assets` instead.
-
-    Examples
-    --------
-    >>> import pytest
-    >>> with pytest.warns(DeprecationWarning):
-    ...     get_active_assets(c)
-    name
-    Manchester Wind    True
-    Manchester Gas     True
-    Norway Wind        True
-    Norway Gas         True
-    Frankfurt Wind     True
-    Frankfurt Gas      True
-    Name: active, dtype: bool
-
-    """
-    warnings.warn(
-        (
-            "pypsa.components.descriptors.get_active_assets is deprecated. "
-            "Use c.get_active_assets instead."
-            "Deprecated in version 0.35 and will be removed in version 1.0."
-        ),
-        DeprecationWarning,
-        stacklevel=2,
-    )
-    return c.get_active_assets(*args, **kwargs)
-
-
-=======
->>>>>>> a7d8ab48
 class ComponentsDescriptorsMixin(_ComponentsABC):
     """Mixin class for components descriptors methods.
 
@@ -188,11 +155,6 @@
 
         Parameters
         ----------
-<<<<<<< HEAD
-        c : pypsa.Components
-            Components instance.
-=======
->>>>>>> a7d8ab48
         sns : pandas.Index, default None
             Set of snapshots for the mask. If None (default) all snapshots are returned.
         index : pd.Index, default None
