"""
Components descriptor module.

<<<<<<< HEAD
Contains single helper class (ComponentsDescriptors) which is used to inherit
to Components class. Should not be used directly.
=======
Contains single helper class (__ComponentsDescriptors) which is used to inherit
to Components class. Should not be used directly. Descriptor functions only describe
data and do not modify it.
>>>>>>> 3d1da93a
"""

from __future__ import annotations

import logging
import warnings
from collections.abc import Sequence
<<<<<<< HEAD
from typing import Any
=======
from typing import TYPE_CHECKING, Any
>>>>>>> 3d1da93a

import numpy as np
import pandas as pd

from pypsa.components.abstract import _ComponentsABC

logger = logging.getLogger(__name__)

<<<<<<< HEAD
=======
if TYPE_CHECKING:
    from pypsa import Components
logger = logging.getLogger(__name__)


def get_active_assets(c: Components, *args: Any, **kwargs: Any) -> Any:
    """
    Deprecated function to get active assets. Use `c.get_active_assets`.

    Examples
    --------
    >>> import pytest
    >>> with pytest.warns(DeprecationWarning):
    ...     get_active_assets(c)
    Generator
    Manchester Wind    True
    Manchester Gas     True
    Norway Wind        True
    Norway Gas         True
    Frankfurt Wind     True
    Frankfurt Gas      True
    Name: active, dtype: bool

    """
    warnings.warn(
        (
            "pypsa.components.descriptors.get_active_assets is deprecated. "
            "Use c.get_active_assets instead."
            "Deprecated in version 0.35 and will be removed in version 1.0."
        ),
        DeprecationWarning,
        stacklevel=2,
    )
    return c.get_active_assets(*args, **kwargs)
>>>>>>> 3d1da93a

def get_component_type(*args: Any, **kwargs: Any) -> Any:  # noqa: D103
    msg = (
        "pypsa.components.descriptors.get_component_type is deprecated. "
        "Use c.get_component_type instead."
        "Deprecated in version 0.35 and will be removed in version 1.0."
    )
    raise DeprecationWarning(msg)

<<<<<<< HEAD

class ComponentsDescriptors:
=======
class _ComponentsDescriptors(_ComponentsABC):
>>>>>>> 3d1da93a
    """
    Helper class for components descriptors methods.

    Class only inherits to Components and should not be used directly.
    """

    def get_active_assets(
        self,
        investment_period: int | str | Sequence | None = None,
    ) -> pd.Series:
        """
        Get active components mask of componen type in investment period(s).

        A component is considered active when:

        - it's active attribute is True
        - it's build year + lifetime is smaller than the investment period (if given)

        Parameters
        ----------
        investment_period : int, str, Sequence
            Investment period(s) to check for active within build year and lifetime. If
            none only the active attribute is considered and build year and lifetime are
            ignored. If multiple periods are given the mask is True if component is
            active in any of the given periods.

        Returns
        -------
        pd.Series
            Boolean mask for active components

        """
        if investment_period is None:
            return self.static.active
        if not {"build_year", "lifetime"}.issubset(self.static):
            return self.static.active

        # Logical OR of active assets in all investment periods and
        # logical AND with active attribute
        active = {}
        for period in np.atleast_1d(investment_period):
            if period not in self.n_save.investment_periods:
                raise ValueError("Investment period not in `n.investment_periods`")
            active[period] = self.static.eval(
                "build_year <= @period < build_year + lifetime"
            )
        return pd.DataFrame(active).any(axis=1) & self.static.active<|MERGE_RESOLUTION|>--- conflicted
+++ resolved
@@ -1,14 +1,9 @@
 """
 Components descriptor module.
 
-<<<<<<< HEAD
-Contains single helper class (ComponentsDescriptors) which is used to inherit
-to Components class. Should not be used directly.
-=======
 Contains single helper class (__ComponentsDescriptors) which is used to inherit
 to Components class. Should not be used directly. Descriptor functions only describe
 data and do not modify it.
->>>>>>> 3d1da93a
 """
 
 from __future__ import annotations
@@ -16,11 +11,7 @@
 import logging
 import warnings
 from collections.abc import Sequence
-<<<<<<< HEAD
-from typing import Any
-=======
 from typing import TYPE_CHECKING, Any
->>>>>>> 3d1da93a
 
 import numpy as np
 import pandas as pd
@@ -29,8 +20,6 @@
 
 logger = logging.getLogger(__name__)
 
-<<<<<<< HEAD
-=======
 if TYPE_CHECKING:
     from pypsa import Components
 logger = logging.getLogger(__name__)
@@ -65,22 +54,9 @@
         stacklevel=2,
     )
     return c.get_active_assets(*args, **kwargs)
->>>>>>> 3d1da93a
 
-def get_component_type(*args: Any, **kwargs: Any) -> Any:  # noqa: D103
-    msg = (
-        "pypsa.components.descriptors.get_component_type is deprecated. "
-        "Use c.get_component_type instead."
-        "Deprecated in version 0.35 and will be removed in version 1.0."
-    )
-    raise DeprecationWarning(msg)
 
-<<<<<<< HEAD
-
-class ComponentsDescriptors:
-=======
 class _ComponentsDescriptors(_ComponentsABC):
->>>>>>> 3d1da93a
     """
     Helper class for components descriptors methods.
 
