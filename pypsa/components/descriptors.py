"""
Components descriptor module.

Contains single helper class (__ComponentsDescriptors) which is used to inherit
to Components class. Should not be used directly. Descriptor functions only describe
data and do not modify it.
"""

from __future__ import annotations

import logging
import warnings
from typing import TYPE_CHECKING, Any

import numpy as np
import pandas as pd

from pypsa.common import as_index
from pypsa.components.abstract import _ComponentsABC

logger = logging.getLogger(__name__)

if TYPE_CHECKING:
    from collections.abc import Sequence

    from pypsa import Components
logger = logging.getLogger(__name__)


def get_active_assets(c: Components, *args: Any, **kwargs: Any) -> Any:
    """
    Deprecated function to get active assets. Use `c.get_active_assets`.

    Examples
    --------
    >>> import pytest
    >>> with pytest.warns(DeprecationWarning):
    ...     get_active_assets(c)
    Generator
    Manchester Wind    True
    Manchester Gas     True
    Norway Wind        True
    Norway Gas         True
    Frankfurt Wind     True
    Frankfurt Gas      True
    Name: active, dtype: bool

    """
    warnings.warn(
        (
            "pypsa.components.descriptors.get_active_assets is deprecated. "
            "Use c.get_active_assets instead."
            "Deprecated in version 0.35 and will be removed in version 1.0."
        ),
        DeprecationWarning,
        stacklevel=2,
    )
    return c.get_active_assets(*args, **kwargs)


class _ComponentsDescriptors(_ComponentsABC):
    """
    Helper class for components descriptors methods.

    Class only inherits to Components and should not be used directly.
    """

    @property
    def _operational_attrs(self) -> dict[str, str]:
        """
        Get operational attributes of component for optimization.

        Provides a dictionary of attribute patterns used in optimization constraints,
        based on the component type. This makes constraint formulation more modular
        by avoiding hardcoded attribute names.

        Returns
        -------
        dict[str, str]
            Dictionary of operational attribute names

        """
        # TODO: refactor component attrs store

        base = {
            "Generator": "p",
            "Line": "s",
            "Link": "p",
            "Load": "p",
            "StorageUnit": "p",
            "Store": "e",
            "Transformer": "s",
        }[self.name]

        return {
            "base": base,
            "nom": f"{base}_nom",
            "nom_extendable": f"{base}_nom_extendable",
            "nom_min": f"{base}_nom_min",
            "nom_max": f"{base}_nom_max",
            "nom_set": f"{base}_nom_set",
            "min_pu": f"{base}_min_pu",
            "max_pu": f"{base}_max_pu",
            "set": f"{base}_set",
        }

    def get_active_assets(
        self,
        investment_period: int | str | Sequence | None = None,
    ) -> pd.Series:
        """
        Get active components mask of componen type in investment period(s).

        A component is considered active when:

        - it's active attribute is True
        - it's build year + lifetime is smaller than the investment period (if given)

        Parameters
        ----------
        investment_period : int, str, Sequence
            Investment period(s) to check for active within build year and lifetime. If
            none only the active attribute is considered and build year and lifetime are
            ignored. If multiple periods are given the mask is True if component is
            active in any of the given periods.

        Returns
        -------
        pd.Series
            Boolean mask for active components

        """
        if investment_period is None:
            return self.static.active
        if not {"build_year", "lifetime"}.issubset(self.static):
            return self.static.active

        # Logical OR of active assets in all investment periods and
        # logical AND with active attribute
        active = {}
        for period in np.atleast_1d(investment_period):
            if period not in self.n_save.investment_periods:
                msg = "Investment period not in `n.investment_periods`"
                raise ValueError(msg)
            active[period] = self.static.eval(
                "build_year <= @period < build_year + lifetime"
            )
        return pd.DataFrame(active).any(axis=1) & self.static.active

<<<<<<< HEAD
=======
    def get_activity_mask(
        self,
        sns: Sequence | None = None,
        index: pd.Index | None = None,
    ) -> pd.DataFrame:
        """
        Get active components mask indexed by snapshots.

        Wrapper around the
        `:py:meth:`pypsa.descriptors.components.Componenet.get_active_assets` method.
        Get's the boolean mask for active components, but indexed by snapshots and
        components instead of just components.

        Parameters
        ----------
        n : pypsa.Network
            Network instance
        c : string
            Component name
        sns : pandas.Index, default None
            Set of snapshots for the mask. If None (default) all snapshots are returned.
        index : pd.Index, default None
            Subset of the component elements. If None (default) all components are returned.

        """
        sns_ = as_index(self.n_save, sns, "snapshots")

        if getattr(self.n_save, "_multi_invest", False):
            active_assets_per_period = {
                period: self.get_active_assets(period)
                for period in self.investment_periods
            }
            mask = (
                pd.concat(active_assets_per_period, axis=1)
                .T.reindex(self.snapshots, level=0)
                .loc[sns_]
            )
        else:
            active_assets = self.get_active_assets()
            mask = pd.DataFrame(
                np.tile(active_assets, (len(sns_), 1)),
                index=sns_,
                columns=active_assets.index,
            )

        if index is not None:
            mask = mask.reindex(columns=index)

        return mask

>>>>>>> 76805738
    @property
    def extendables(self) -> pd.Index:
        """
        Get the index of extendable components of this component type.

        Returns
        -------
        pd.Index
            Index of extendable components.

        """
        extendable_col = self._operational_attrs["nom_extendable"]
        if extendable_col not in self.static.columns:
            return self.static.iloc[:0].index

        idx = self.static.loc[self.static[extendable_col]].index

        return idx.rename(f"{self.name}-ext")

    @property
    def fixed(self) -> pd.Index:
        """
        Get the index of non-extendable components of this component type.

        Returns
        -------
        pd.Index
            Index of non-extendable components.

        """
        extendable_col = self._operational_attrs["nom_extendable"]
        if extendable_col not in self.static.columns:
            return self.static.iloc[:0].index

        idx = self.static.loc[~self.static[extendable_col]].index
        return idx.rename(f"{self.name}-fix")

    @property
    def committables(self) -> pd.Index:
        """
        Get the index of committable components of this component type.

        Returns
        -------
        pd.Index
            Index of committable components.

        """
        if "committable" not in self.static:
            return self.static.iloc[:0].index

        idx = self.static.loc[self.static["committable"]].index
        return idx.rename(f"{self.name}-com")<|MERGE_RESOLUTION|>--- conflicted
+++ resolved
@@ -147,8 +147,6 @@
             )
         return pd.DataFrame(active).any(axis=1) & self.static.active
 
-<<<<<<< HEAD
-=======
     def get_activity_mask(
         self,
         sns: Sequence | None = None,
@@ -199,7 +197,6 @@
 
         return mask
 
->>>>>>> 76805738
     @property
     def extendables(self) -> pd.Index:
         """
