--- conflicted
+++ resolved
@@ -2,19 +2,12 @@
 
 from __future__ import annotations
 
-<<<<<<< HEAD
 from collections.abc import Sequence
-from typing import Literal, overload
+from typing import TYPE_CHECKING, Any, Literal, overload
 
 import pandas as pd
-import xarray as xr
-from xarray import DataArray
-
-=======
-from typing import TYPE_CHECKING, Any
 
 from pypsa.components._types._patch import patch_add_docstring
->>>>>>> 992e5e21
 from pypsa.components.components import Components
 from pypsa.constants import PATTERN_PORTS_GE_2
 
@@ -22,6 +15,8 @@
     from collections.abc import Sequence
 
     import pandas as pd
+    import xarray as xr
+    from xarray import DataArray
 
 
 @patch_add_docstring
@@ -49,6 +44,62 @@
     Components: 4
 
     """
+
+    base_attr = "p"
+    nominal_attr = "p_nom"
+
+    @overload
+    def get_bounds_pu(
+        self,
+        sns: Sequence,
+        index: pd.Index | None = None,
+        attr: str | None = None,
+        as_xarray: Literal[True] = True,
+    ) -> tuple[xr.DataArray, xr.DataArray]: ...
+
+    @overload
+    def get_bounds_pu(
+        self,
+        sns: Sequence,
+        index: pd.Index | None = None,
+        attr: str | None = None,
+        as_xarray: Literal[False] = False,
+    ) -> tuple[pd.DataFrame, pd.DataFrame]: ...
+
+    def get_bounds_pu(
+        self,
+        sns: Sequence,
+        index: pd.Index | None = None,
+        attr: str | None = None,
+        as_xarray: bool = False,
+    ) -> tuple[pd.DataFrame | DataArray, pd.DataFrame | DataArray]:
+        """Get per unit bounds for links.
+
+        Parameters
+        ----------
+        sns : pandas.Index/pandas.DateTimeIndex
+            Set of snapshots for the bounds
+        index : pd.Index, optional
+            Subset of the component elements
+        attr : string, optional
+            Attribute name for the bounds, e.g. "p"
+        as_xarray : bool, default False
+            If True, return xarray DataArrays instead of pandas DataFrames
+
+        Returns
+        -------
+        tuple[pd.DataFrame | DataArray, pd.DataFrame | DataArray]
+            Tuple of (min_pu, max_pu) DataFrames or DataArrays.
+
+        """
+        min_pu = self.as_xarray("p_min_pu", sns, inds=index)
+        max_pu = self.as_xarray("p_max_pu", sns, inds=index)
+
+        if not as_xarray:
+            min_pu = min_pu.to_dataframe()
+            max_pu = max_pu.to_dataframe()
+
+        return min_pu, max_pu
 
     def add(
         self,
@@ -93,70 +144,9 @@
         >>> n.components.links.additional_ports
         ['2']
 
-<<<<<<< HEAD
-    """
-
-    base_attr = "p"
-    nominal_attr = "p_nom"
-
-    @overload
-    def get_bounds_pu(
-        self,
-        sns: Sequence,
-        index: pd.Index | None = None,
-        attr: str | None = None,
-        as_xarray: Literal[True] = True,
-    ) -> tuple[xr.DataArray, xr.DataArray]: ...
-
-    @overload
-    def get_bounds_pu(
-        self,
-        sns: Sequence,
-        index: pd.Index | None = None,
-        attr: str | None = None,
-        as_xarray: Literal[False] = False,
-    ) -> tuple[pd.DataFrame, pd.DataFrame]: ...
-
-    def get_bounds_pu(
-        self,
-        sns: Sequence,
-        index: pd.Index | None = None,
-        attr: str | None = None,
-        as_xarray: bool = False,
-    ) -> tuple[pd.DataFrame | DataArray, pd.DataFrame | DataArray]:
-        """
-        Get per unit bounds for links.
-
-        Parameters
-        ----------
-        sns : pandas.Index/pandas.DateTimeIndex
-            Set of snapshots for the bounds
-        index : pd.Index, optional
-            Subset of the component elements
-        attr : string, optional
-            Attribute name for the bounds, e.g. "p"
-        as_xarray : bool, default False
-            If True, return xarray DataArrays instead of pandas DataFrames
-
-        Returns
-        -------
-        tuple[pd.DataFrame | DataArray, pd.DataFrame | DataArray]
-            Tuple of (min_pu, max_pu) DataFrames or DataArrays.
-
-        """
-        min_pu = self.as_xarray("p_min_pu", sns, inds=index)
-        max_pu = self.as_xarray("p_max_pu", sns, inds=index)
-
-        if not as_xarray:
-            min_pu = min_pu.to_dataframe()
-            max_pu = max_pu.to_dataframe()
-
-        return min_pu, max_pu
-=======
         """
         return [
             match.group(1)
             for col in self.static.columns
             if (match := PATTERN_PORTS_GE_2.search(col))
-        ]
->>>>>>> 992e5e21
+        ]