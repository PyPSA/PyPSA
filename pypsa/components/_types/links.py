"""Links components module."""

from __future__ import annotations

from typing import TYPE_CHECKING, Any

from pypsa.components._types._patch import patch_add_docstring
from pypsa.components.components import Components
from pypsa.constants import PATTERN_PORTS_GE_2

if TYPE_CHECKING:
    from collections.abc import Sequence

    import pandas as pd


@patch_add_docstring
class Links(Components):
    """Links components class.

    This class is used for link components. All functionality specific to
    links is implemented here. Functionality for all components is implemented in
    the abstract base class.

    .. warning::
        This class is under ongoing development and will be subject to changes.
        It is not recommended to use this class outside of PyPSA.

    See Also
    --------
    [pypsa.Components][] : Base class for all components.
<<<<<<< HEAD
=======

    Examples
    --------
    >>> n.components.links
    'Link' Components
    -----------------
    Attached to PyPSA Network 'AC-DC'
    Components: 4
>>>>>>> b4f0b835

    """

    def add(
        self,
        name: str | int | Sequence[int | str],
        suffix: str = "",
        overwrite: bool = False,
        **kwargs: Any,
    ) -> pd.Index:
        """Wrap Components.add() and docstring is patched via decorator."""
        return super().add(
            name=name,
            suffix=suffix,
            overwrite=overwrite,
            **kwargs,
        )

    @property
    def additional_ports(self) -> list[str]:
        """Identify additional link ports (bus connections) beyond predefined ones.

        Parameters
        ----------
        n : pypsa.Network
            Network instance.
        where : iterable of strings, default None
            Subset of columns to consider. Takes link columns by default.

        Returns
        -------
        list of strings
            List of additional link ports. E.g. ["2", "3"] for bus2, bus3.

        Also see
        ---------
        pypsa.Components.ports

        Examples
        --------
        >>> n = pypsa.Network()
        >>> n.add("Link", "link1", bus0="bus1", bus1="bus2", bus2="bus3")  # doctest: +ELLIPSIS
        Index...
        >>> n.components.links.additional_ports
        ['2']

        """
        return [
            match.group(1)
            for col in self.static.columns
            if (match := PATTERN_PORTS_GE_2.search(col))
        ]<|MERGE_RESOLUTION|>--- conflicted
+++ resolved
@@ -29,8 +29,6 @@
     See Also
     --------
     [pypsa.Components][] : Base class for all components.
-<<<<<<< HEAD
-=======
 
     Examples
     --------
@@ -39,7 +37,6 @@
     -----------------
     Attached to PyPSA Network 'AC-DC'
     Components: 4
->>>>>>> b4f0b835
 
     """
 
