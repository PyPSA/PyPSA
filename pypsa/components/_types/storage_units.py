"""Storage units components module."""

from collections.abc import Sequence
<<<<<<< HEAD
=======
from typing import Any
>>>>>>> 6c5c505c

import pandas as pd
import xarray as xr

from pypsa.components._types._patch import patch_add_docstring
from pypsa.components.components import Components


@patch_add_docstring
class StorageUnits(Components):
    """StorageUnits components class.

    This class is used for storage unit components. All functionality specific to
    storage units is implemented here. Functionality for all components is implemented
    in the abstract base class.

    .. warning::
        This class is under ongoing development and will be subject to changes.
        It is not recommended to use this class outside of PyPSA.

    See Also
    --------
    [pypsa.Components][] : Base class for all components.

    Examples
    --------
    >>> n.components.storage_units
    Empty 'StorageUnit' Components

    """

    base_attr = "p"
    nominal_attr = "p_nom"

    def get_bounds_pu(
        self,
        sns: Sequence,
        index: pd.Index | None = None,
        attr: str | None = None,
    ) -> tuple[xr.DataArray, xr.DataArray]:
<<<<<<< HEAD
        """
        Get per unit bounds for storage units.
=======
        """Get per unit bounds for storage units.
>>>>>>> 6c5c505c

        Parameters
        ----------
        sns : pandas.Index/pandas.DateTimeIndex
            Set of snapshots for the bounds
        index : pd.Index, optional
            Subset of the component elements
        attr : string, optional
            Attribute name for the bounds, e.g. "p", "p_store", "state_of_charge"

        Returns
        -------
        tuple[xr.DataArray, xr.DataArray]
            Tuple of (min_pu, max_pu) DataArrays.

        """
        max_pu = self.as_xarray("p_max_pu", sns, inds=index)

        if attr == "p_store":
            max_pu = -self.as_xarray("p_min_pu", snapshots=sns, inds=index)
            min_pu = xr.zeros_like(max_pu)
        elif attr == "state_of_charge":
            max_pu = self.as_xarray("max_hours", snapshots=sns, inds=index)
            min_pu = xr.zeros_like(max_pu)
        else:
            max_pu = self.as_xarray("p_max_pu", snapshots=sns, inds=index)
            min_pu = xr.zeros_like(max_pu)

<<<<<<< HEAD
        return min_pu, max_pu
=======
        return min_pu, max_pu

    def add(
        self,
        name: str | int | Sequence[int | str],
        suffix: str = "",
        overwrite: bool = False,
        **kwargs: Any,
    ) -> pd.Index:
        """Wrap Components.add() and docstring is patched via decorator."""
        return super().add(
            name=name,
            suffix=suffix,
            overwrite=overwrite,
            **kwargs,
        )
>>>>>>> 6c5c505c
<|MERGE_RESOLUTION|>--- conflicted
+++ resolved
@@ -1,10 +1,7 @@
 """Storage units components module."""
 
 from collections.abc import Sequence
-<<<<<<< HEAD
-=======
 from typing import Any
->>>>>>> 6c5c505c
 
 import pandas as pd
 import xarray as xr
@@ -45,12 +42,7 @@
         index: pd.Index | None = None,
         attr: str | None = None,
     ) -> tuple[xr.DataArray, xr.DataArray]:
-<<<<<<< HEAD
-        """
-        Get per unit bounds for storage units.
-=======
         """Get per unit bounds for storage units.
->>>>>>> 6c5c505c
 
         Parameters
         ----------
@@ -79,9 +71,6 @@
             max_pu = self.as_xarray("p_max_pu", snapshots=sns, inds=index)
             min_pu = xr.zeros_like(max_pu)
 
-<<<<<<< HEAD
-        return min_pu, max_pu
-=======
         return min_pu, max_pu
 
     def add(
@@ -97,5 +86,4 @@
             suffix=suffix,
             overwrite=overwrite,
             **kwargs,
-        )
->>>>>>> 6c5c505c
+        )