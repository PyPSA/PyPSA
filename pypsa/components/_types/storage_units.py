--- conflicted
+++ resolved
@@ -1,21 +1,13 @@
 """Storage units components module."""
 
 from collections.abc import Sequence
-from typing import Any
-
-<<<<<<< HEAD
-from collections.abc import Sequence
-from typing import Literal, overload
+from typing import Any, Literal, overload
 
 import pandas as pd
 import xarray as xr
 from xarray import DataArray
 
-=======
-import pandas as pd
-
 from pypsa.components._types._patch import patch_add_docstring
->>>>>>> 992e5e21
 from pypsa.components.components import Components
 
 
@@ -40,9 +32,6 @@
     >>> n.components.storage_units
     Empty 'StorageUnit' Components
 
-    """
-
-<<<<<<< HEAD
     """
 
     base_attr = "p"
@@ -73,8 +62,7 @@
         attr: str | None = None,
         as_xarray: bool = False,
     ) -> tuple[pd.DataFrame | DataArray, pd.DataFrame | DataArray]:
-        """
-        Get per unit bounds for storage units.
+        """Get per unit bounds for storage units.
 
         Parameters
         ----------
@@ -110,7 +98,7 @@
             max_pu = max_pu.to_dataframe()
 
         return min_pu, max_pu
-=======
+
     def add(
         self,
         name: str | int | Sequence[int | str],
@@ -124,5 +112,4 @@
             suffix=suffix,
             overwrite=overwrite,
             **kwargs,
-        )
->>>>>>> 992e5e21
+        )