"""Storage units components module."""

from collections.abc import Sequence
from typing import Any

import pandas as pd

from pypsa.components._types._patch import patch_add_docstring
from pypsa.components.components import Components


@patch_add_docstring
class StorageUnits(Components):
    """StorageUnits components class.

    This class is used for storage unit components. All functionality specific to
    storage units is implemented here. Functionality for all components is implemented
    in the abstract base class.

    .. warning::
        This class is under ongoing development and will be subject to changes.
        It is not recommended to use this class outside of PyPSA.

    See Also
    --------
    [pypsa.Components][] : Base class for all components.
<<<<<<< HEAD
=======

    Examples
    --------
    >>> n.components.storage_units
    Empty 'StorageUnit' Components
>>>>>>> b4f0b835

    """

    def add(
        self,
        name: str | int | Sequence[int | str],
        suffix: str = "",
        overwrite: bool = False,
        **kwargs: Any,
    ) -> pd.Index:
        """Wrap Components.add() and docstring is patched via decorator."""
        return super().add(
            name=name,
            suffix=suffix,
            overwrite=overwrite,
            **kwargs,
        )<|MERGE_RESOLUTION|>--- conflicted
+++ resolved
@@ -24,14 +24,11 @@
     See Also
     --------
     [pypsa.Components][] : Base class for all components.
-<<<<<<< HEAD
-=======
 
     Examples
     --------
     >>> n.components.storage_units
     Empty 'StorageUnit' Components
->>>>>>> b4f0b835
 
     """
 
