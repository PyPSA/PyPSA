"""Buses components module."""

from __future__ import annotations

from typing import TYPE_CHECKING, Any

from pypsa.components._types._patch import patch_add_docstring
from pypsa.components.components import Components

if TYPE_CHECKING:
    from collections.abc import Sequence

    import pandas as pd


@patch_add_docstring
class Buses(Components):
    """Buses components class.

    This class is used for bus components. All functionality specific to
    buses is implemented here. Functionality for all components is implemented in
    the abstract base class.

    .. warning::
        This class is under ongoing development and will be subject to changes.
        It is not recommended to use this class outside of PyPSA.

    See Also
    --------
    [pypsa.Components][] : Base class for all components.
<<<<<<< HEAD
=======

    Examples
    --------
    >>> n.components.buses
    'Bus' Components
    ----------------
    Attached to PyPSA Network 'AC-DC'
    Components: 9
>>>>>>> b4f0b835

    """

    def add(
        self,
        name: str | int | Sequence[int | str],
        suffix: str = "",
        overwrite: bool = False,
        **kwargs: Any,
    ) -> pd.Index:
        """Wrap Components.add() and docstring is patched via decorator."""
        return super().add(
            name=name,
            suffix=suffix,
            overwrite=overwrite,
            **kwargs,
        )<|MERGE_RESOLUTION|>--- conflicted
+++ resolved
@@ -28,8 +28,6 @@
     See Also
     --------
     [pypsa.Components][] : Base class for all components.
-<<<<<<< HEAD
-=======
 
     Examples
     --------
@@ -38,7 +36,6 @@
     ----------------
     Attached to PyPSA Network 'AC-DC'
     Components: 9
->>>>>>> b4f0b835
 
     """
 
