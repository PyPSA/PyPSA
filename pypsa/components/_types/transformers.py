--- conflicted
+++ resolved
@@ -28,14 +28,11 @@
     See Also
     --------
     [pypsa.Components][] : Base class for all components.
-<<<<<<< HEAD
-=======
 
     Examples
     --------
     >>> n.components.transformers
     Empty 'Transformer' Components
->>>>>>> b4f0b835
 
     """
 
