--- conflicted
+++ resolved
@@ -1,17 +1,10 @@
-"""Transformers components module."""
 
 from __future__ import annotations
 
 from collections.abc import Sequence
-<<<<<<< HEAD
-
-import pandas as pd
-import xarray as xr
-=======
 from typing import TYPE_CHECKING, Any
 
 import pandas as pd
->>>>>>> 6c5c505c
 
 from pypsa.components._types._patch import patch_add_docstring
 from pypsa.components.components import Components
@@ -55,12 +48,7 @@
         index: pd.Index | None = None,
         attr: str | None = None,
     ) -> tuple[xr.DataArray, xr.DataArray]:
-<<<<<<< HEAD
-        """
-        Get per unit bounds for transformers.
-=======
         """Get per unit bounds for transformers.
->>>>>>> 6c5c505c
 
         For passive branch components, min_pu is the negative of max_pu.
 
@@ -82,9 +70,6 @@
         max_pu = self.as_xarray("s_max_pu", sns, inds=index)
         min_pu = -max_pu  # Transformers specific: min_pu is the negative of max_pu
 
-<<<<<<< HEAD
-        return min_pu, max_pu
-=======
         return min_pu, max_pu
 
     def add(
@@ -100,5 +85,4 @@
             suffix=suffix,
             overwrite=overwrite,
             **kwargs,
-        )
->>>>>>> 6c5c505c
+        )