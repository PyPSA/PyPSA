"""Lines components module."""

from __future__ import annotations

from collections.abc import Sequence
<<<<<<< HEAD

import numpy as np
import pandas as pd
import xarray as xr
=======
from typing import TYPE_CHECKING, Any

import numpy as np
import pandas as pd
>>>>>>> 6c5c505c

from pypsa.components._types._patch import patch_add_docstring
from pypsa.components.components import Components
from pypsa.geo import haversine_pts

if TYPE_CHECKING:
    from collections.abc import Sequence

    import xarray as xr


@patch_add_docstring
class Lines(Components):
    """Lines components class.

    This class is used for line components. All functionality specific to
    lines is implemented here. Functionality for all components is implemented in
    the abstract base class.

    .. warning::
        This class is under ongoing development and will be subject to changes.
        It is not recommended to use this class outside of PyPSA.

    See Also
    --------
    [pypsa.Components][] : Base class for all components.

    Examples
    --------
    >>> n.components.lines
    'Line' Components
    -----------------
    Attached to PyPSA Network 'AC-DC'
    Components: 7

    """

    base_attr = "s"
    nominal_attr = "s_nom"

    def get_bounds_pu(
        self,
        sns: Sequence,
        index: pd.Index | None = None,
        attr: str | None = None,
    ) -> tuple[xr.DataArray, xr.DataArray]:
<<<<<<< HEAD
        """
        Get per unit bounds for lines.
=======
        """Get per unit bounds for lines.
>>>>>>> 6c5c505c

        For passive branch components, min_pu is the negative of max_pu.

        Parameters
        ----------
        sns : pandas.Index/pandas.DateTimeIndex
            Set of snapshots for the bounds
        index : pd.Index, optional
            Subset of the component elements
        attr : string, optional
            Attribute name for the bounds, e.g. "s"

        Returns
        -------
        tuple[xr.DataArray, xr.DataArray]
            Tuple of (min_pu, max_pu) DataArrays.

        """
        max_pu = self.as_xarray("s_max_pu", sns, inds=index)
        min_pu = -max_pu  # Lines specific: min_pu is the negative of max_pu

        return min_pu, max_pu

    def add(
        self,
        name: str | int | Sequence[int | str],
        suffix: str = "",
        overwrite: bool = False,
        **kwargs: Any,
    ) -> pd.Index:
        """Wrap Components.add() and docstring is patched via decorator."""
        return super().add(
            name=name,
            suffix=suffix,
            overwrite=overwrite,
            **kwargs,
        )

    def calculate_line_length(self) -> pd.Series:
        """Get length of the lines in meters.

        Based on coordinates of attached buses. Buses must have 'x' and 'y' attributes,
        otherwise no line length can be calculated. By default the haversine formula is
        used to calculate the distance between two points.

        Returns
        -------
        pd.Series
            Length of the lines.

        See Also
        --------
        [pypsa.geo.haversine][] : Function to calculate distance between two points.

        Examples
        --------
        >>> c = pypsa.examples.scigrid_de().c.lines
        >>> ds = c.calculate_line_length()
        >>> ds.head()
        0    34432.796096
        1    59701.666027
        2    32242.741010
        3    30559.154647
        4    21574.543367
        dtype: float64

        """
        return (
            pd.Series(
                haversine_pts(
                    a=np.array(
                        [
                            self.static.bus0.map(self.n_save.buses.x),
                            self.static.bus0.map(self.n_save.buses.y),
                        ]
                    ).T,
                    b=np.array(
                        [
                            self.static.bus1.map(self.n_save.buses.x),
                            self.static.bus1.map(self.n_save.buses.y),
                        ]
                    ).T,
                )
            )
            * 1_000
        )<|MERGE_RESOLUTION|>--- conflicted
+++ resolved
@@ -3,17 +3,10 @@
 from __future__ import annotations
 
 from collections.abc import Sequence
-<<<<<<< HEAD
-
-import numpy as np
-import pandas as pd
-import xarray as xr
-=======
 from typing import TYPE_CHECKING, Any
 
 import numpy as np
 import pandas as pd
->>>>>>> 6c5c505c
 
 from pypsa.components._types._patch import patch_add_docstring
 from pypsa.components.components import Components
@@ -60,12 +53,7 @@
         index: pd.Index | None = None,
         attr: str | None = None,
     ) -> tuple[xr.DataArray, xr.DataArray]:
-<<<<<<< HEAD
-        """
-        Get per unit bounds for lines.
-=======
         """Get per unit bounds for lines.
->>>>>>> 6c5c505c
 
         For passive branch components, min_pu is the negative of max_pu.
 
