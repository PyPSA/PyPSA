--- conflicted
+++ resolved
@@ -30,8 +30,6 @@
     See Also
     --------
     [pypsa.Components][] : Base class for all components.
-<<<<<<< HEAD
-=======
 
     Examples
     --------
@@ -40,7 +38,6 @@
     -----------------
     Attached to PyPSA Network 'AC-DC'
     Components: 7
->>>>>>> b4f0b835
 
     """
 
