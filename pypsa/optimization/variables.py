--- conflicted
+++ resolved
@@ -67,8 +67,6 @@
         lower=0, coords=coords, name=f"{c}-status", mask=active, integer=is_integer
     )
 
-<<<<<<< HEAD
-=======
 
 def define_start_up_variables(n: Network, sns: Sequence, c: str) -> None:
     com_i = n.get_committable_i(c)
@@ -78,15 +76,12 @@
 
     active = get_activity_mask(n, c, sns, com_i)
     coords = (sns, com_i)
-    is_binary = not n._linearized_uc
-    kwargs = dict(upper=1, lower=0) if not is_binary else {}
->>>>>>> 4d9fa3b9
+    is_integer = not n._linearized_uc
+    kwargs = dict(upper=1, lower=0) if not is_integer else {}
     n.model.add_variables(
         lower=0, coords=coords, name=f"{c}-start_up", mask=active, integer=is_integer
     )
 
-<<<<<<< HEAD
-=======
 
 def define_shut_down_variables(n: Network, sns: Sequence, c: str) -> None:
     com_i = n.get_committable_i(c)
@@ -96,9 +91,8 @@
 
     active = get_activity_mask(n, c, sns, com_i)
     coords = (sns, com_i)
-    is_binary = not n._linearized_uc
-    kwargs = dict(upper=1, lower=0) if not is_binary else {}
->>>>>>> 4d9fa3b9
+    is_integer = not n._linearized_uc
+    kwargs = dict(upper=1, lower=0) if not is_integer else {}
     n.model.add_variables(
         lower=0, coords=coords, name=f"{c}-shut_down", mask=active, integer=is_integer
     )
