"""
Build abstracted, extended optimisation problems from PyPSA networks with
Linopy.
"""

from __future__ import annotations

import gc
import logging
from itertools import product
from typing import TYPE_CHECKING, Any

import numpy as np
import pandas as pd
import xarray as xr
from linopy import LinearExpression, QuadraticExpression, merge

from pypsa.descriptors import nominal_attrs

if TYPE_CHECKING:
    from collections.abc import Sequence

    from pypsa import Network
logger = logging.getLogger(__name__)


def discretized_capacity(
    nom_opt: float,
    nom_max: float,
    unit_size: float,
    threshold: float,
    fractional_last_unit_size: bool,
    min_units: int | None = None,
) -> float:
    """
    Discretize a optimal capacity to a capacity that is either a multiple of a unit size
    or the maximum capacity, depending on the variable `fractional_last_unit_size`.

    This function checks if the optimal capacity is within the threshold of the unit
    size. If so, it returns the next multiple of the unit size - if not it returns the
    last multiple of the unit size.
    In the special case that the maximum capacity is not a multiple of the unit size,
    the variable `fractional_last_unit_size` determines if the returned capacity is the
    maximum capacity (True) or the last multiple of the unit size (False).
    In case the maximum capacity is lower than the unit size, the function returns the
    maximum capacity.

    Parameters
    ----------
    nom_opt : float
        The optimal capacity as returned by the optimization.
    nom_max : float
        The maximum capacity as defined in the network.
    unit_size : float
        The unit size for the capacity.
    threshold : float
        The threshold relative to the unit size for discretizing the capacity.
    fractional_last_unit_size : bool
        Whether only multiples of the unit size or the maximum capacity.
    min_units: int, default None
        The minimum number of units that should be installed.

        .. deprecated:: 0.31
            The `min_units` parameter is deprecated and will be removed in future versions.

    Returns
    -------
    float
        The discretized capacity.

    Examples
    --------
    >>> discretized_capacity(
    ... nom_opt = 7,
    ... nom_max = 25,
    ... unit_size = 5,
    ... threshold = 0.1,
    ... fractional_last_unit_size = False)
    10
    >>> discretized_capacity(
    ... nom_opt = 7,
    ... nom_max = 8,
    ... unit_size = 5,
    ... threshold = 0.1,
    ... fractional_last_unit_size = False)
    5
    >>> discretized_capacity(
    ... nom_opt = 7,
    ... nom_max = 8,
    ... unit_size = 5,
    ... threshold = 0.1,
    ... fractional_last_unit_size = True)
    8
    >>> discretized_capacity(
    ... nom_opt = 3,
    ... nom_max = 4,
    ... unit_size = 5,
    ... threshold = 0.1,
    ... fractional_last_unit_size = False)
    4

    """
    if min_units is not None:
        msg = (
            "The `min_units` parameter is deprecated and will be removed in future "
            "versions. Deprecated in version 0.32 and will be removed in version 1.0."
        )
        raise DeprecationWarning(msg)
    units = nom_opt // unit_size + (nom_opt % unit_size >= threshold * unit_size)

    if min_units is not None:
        block_capacity = max(min_units, units) * unit_size
    else:
        block_capacity = units * unit_size
    if nom_max % unit_size == 0:
        return block_capacity

    if (nom_max - nom_opt) < unit_size:
        if (
            fractional_last_unit_size
            and ((nom_opt % unit_size) / (nom_max % unit_size)) >= threshold
        ):
            return nom_max
        if nom_max < unit_size:
            return nom_max
        return (nom_opt // unit_size) * unit_size
    return block_capacity


def optimize_transmission_expansion_iteratively(
    n: Network,
    snapshots: Sequence | None = None,
    msq_threshold: float = 0.05,
    min_iterations: int = 1,
    max_iterations: int = 100,
    track_iterations: bool = False,
    line_unit_size: float | None = None,
    link_unit_size: dict | None = None,
    line_threshold: float | None = None,
    link_threshold: dict | None = None,
    fractional_last_unit_size: bool = False,
    **kwargs: Any,
) -> tuple[str, str]:
    """
    Iterative linear optimization updating the line parameters for passive AC
    and DC lines. This is helpful when line expansion is enabled. After each
    successful solving, line impedances and line resistance are recalculated
    based on the optimization result. If warmstart is possible, it uses the
    result from the previous iteration to fasten the optimization.

    Parameters
    ----------
    snapshots : list or index slice
        A list of snapshots to optimise, must be a subset of
        n.snapshots, defaults to n.snapshots
    msq_threshold: float, default 0.05
        Maximal mean square difference between optimized line capacity of
        the current and the previous iteration. As soon as this threshold is
        undercut, and the number of iterations is bigger than 'min_iterations'
        the iterative optimization stops
    min_iterations : integer, default 1
        Minimal number of iteration to run regardless whether the msq_threshold
        is already undercut
    max_iterations : integer, default 100
        Maximal number of iterations to run regardless whether msq_threshold
        is already undercut
    track_iterations: bool, default False
        If True, the intermediate branch capacities and values of the
        objective function are recorded for each iteration. The values of
        iteration 0 represent the initial state.
    line_unit_size: float, default None
        The unit size for line components.
        Use None if no discretization is desired.
    link_unit_size: dict-like, default None
        A dictionary containing the unit sizes for link components,
        with carrier names as keys. Use None if no discretization is desired.
    line_threshold: float, default 0.3
        The threshold relative to the unit size for discretizing line components.
    link_threshold: dict-like, default 0.3 per carrier
        The threshold relative to the unit size for discretizing link components.
    fractional_last_unit_size: bool, default False
        Whether only multiples of the unit size or in case of a maximum capacity fractions of unit size is allowed.
    **kwargs
        Keyword arguments of the `n.optimize` function which runs at each iteration

    """
    n.lines["carrier"] = n.lines.bus0.map(n.buses.carrier)
    ext_i = n.get_extendable_i("Line").copy()
    typed_i = n.lines.query('type != ""').index
    ext_untyped_i = ext_i.difference(typed_i)
    ext_typed_i = ext_i.intersection(typed_i)
    base_s_nom = (
        np.sqrt(3)
        * n.lines["type"].map(n.line_types.i_nom)
        * n.lines.bus0.map(n.buses.v_nom)
    )
    n.lines.loc[ext_typed_i, "num_parallel"] = (n.lines.s_nom / base_s_nom)[ext_typed_i]

    def update_line_params(n: Network, s_nom_prev: float | pd.Series) -> None:
        factor = n.lines.s_nom_opt / s_nom_prev
        for attr, carrier in (("x", "AC"), ("r", "DC")):  # noqa: B007
            ln_i = n.lines.query("carrier == @carrier").index.intersection(
                ext_untyped_i
            )
            n.lines.loc[ln_i, attr] /= factor[ln_i]
        ln_i = ext_i.intersection(typed_i)
        n.lines.loc[ln_i, "num_parallel"] = (n.lines.s_nom_opt / base_s_nom)[ln_i]

    def msq_diff(n: Network, s_nom_prev: float | pd.Series) -> float:
        lines_err = (
            np.sqrt((s_nom_prev - n.lines.s_nom_opt).pow(2).mean())
            / n.lines["s_nom_opt"].mean()
        )
        logger.info(
            "Mean square difference after iteration %d is %f",
            iteration,  # type: ignore
            lines_err,
        )
        return lines_err

    def save_optimal_capacities(n: Network, iteration: int, status: str) -> None:
        for c, attr in pd.Series(nominal_attrs)[list(n.branch_components)].items():
            n.static(c)[f"{attr}_opt_{iteration}"] = n.static(c)[f"{attr}_opt"]
        setattr(n, f"status_{iteration}", status)
        setattr(n, f"objective_{iteration}", n.objective)
        n.iteration = iteration
        n.global_constraints = n.global_constraints.rename(
            columns={"mu": f"mu_{iteration}"}
        )

    def discretize_branch_components(
        n: Network,
        line_unit_size: float | None,
        link_unit_size: dict | None,
        line_threshold: float | None,
        link_threshold: dict | None,
        fractional_last_unit_size: bool = False,
    ) -> None:
        """
        Discretizes the branch components of a network based on the specified
        unit sizes and thresholds.
        """
        # TODO: move default value definition to main function (unnest)
        line_threshold = line_threshold or 0.3
        link_threshold = link_threshold or {}

        if line_unit_size:
            n.lines["s_nom"] = n.lines.apply(
                lambda row: discretized_capacity(
                    nom_opt=row["s_nom_opt"],
                    nom_max=row["s_nom_max"],
                    unit_size=line_unit_size,
                    threshold=line_threshold,
                    fractional_last_unit_size=fractional_last_unit_size,
                ),
                axis=1,
            )

        if link_unit_size:
            for carrier in link_unit_size.keys() & n.links.carrier.unique():
                idx = n.links.carrier == carrier
                n.links.loc[idx, "p_nom"] = n.links.loc[idx].apply(
                    lambda row, carrier=carrier: discretized_capacity(
                        nom_opt=row["p_nom_opt"],
                        nom_max=row["p_nom_max"],
                        unit_size=link_unit_size[carrier],
                        threshold=link_threshold.get(carrier, 0.3),
                        fractional_last_unit_size=fractional_last_unit_size,
                    ),
                    axis=1,
                )

    if link_threshold is None:
        link_threshold = {}

    if track_iterations:
        for c, attr in pd.Series(nominal_attrs)[list(n.branch_components)].items():
            n.static(c)[f"{attr}_opt_0"] = n.static(c)[f"{attr}"]

    iteration = 1
    diff = msq_threshold
    while diff >= msq_threshold or iteration < min_iterations:
        if iteration > max_iterations:
            logger.info(
                "Iteration %d beyond max_iterations %d. Stopping ...",
                iteration,
                max_iterations,
            )
            break

        s_nom_prev = n.lines.s_nom_opt.copy() if iteration else n.lines.s_nom.copy()
        status, termination_condition = n.optimize(snapshots, **kwargs)  # type: ignore
        if status != "ok":
            msg = (
                f"Optimization failed with status {status} and termination "
                f"{termination_condition}"
            )
            raise RuntimeError(msg)
        if track_iterations:
            save_optimal_capacities(n, iteration, status)

        update_line_params(n, s_nom_prev)
        diff = msq_diff(n, s_nom_prev)
        iteration += 1

    logger.info(
        "Deleting model instance `n.model` from previour run to reclaim memory."
    )
    del n.model
    gc.collect()

    logger.info(
        "Preparing final iteration with fixed and potentially discretized branches (HVDC links and HVAC lines)."
    )

    link_carriers = {"DC"} if not link_unit_size else link_unit_size.keys() | {"DC"}
    ext_links_to_fix_b = n.links.p_nom_extendable & n.links.carrier.isin(link_carriers)
    s_nom_orig = n.lines.s_nom.copy()
    p_nom_orig = n.links.p_nom.copy()

    n.lines.loc[ext_i, "s_nom"] = n.lines.loc[ext_i, "s_nom_opt"]
    n.lines.loc[ext_i, "s_nom_extendable"] = False

    n.links.loc[ext_links_to_fix_b, "p_nom"] = n.links.loc[
        ext_links_to_fix_b, "p_nom_opt"
    ]
    n.links.loc[ext_links_to_fix_b, "p_nom_extendable"] = False

    discretize_branch_components(
        n,
        line_unit_size,
        link_unit_size,
        line_threshold,
        link_threshold,
        fractional_last_unit_size,
    )

    n.calculate_dependent_values()
    status, condition = n.optimize(snapshots, **kwargs)  # type: ignore

    n.lines.loc[ext_i, "s_nom"] = s_nom_orig.loc[ext_i]
    n.lines.loc[ext_i, "s_nom_extendable"] = True

    n.links.loc[ext_links_to_fix_b, "p_nom"] = p_nom_orig.loc[ext_links_to_fix_b]
    n.links.loc[ext_links_to_fix_b, "p_nom_extendable"] = True

    ## add costs of additional infrastructure to objective value of last iteration
    obj_links = (
        n.links[ext_links_to_fix_b].eval("capital_cost * (p_nom_opt - p_nom_min)").sum()
    )
    obj_lines = n.lines.eval("capital_cost * (s_nom_opt - s_nom_min)").sum()
    n.objective += obj_links + obj_lines
    n.objective_constant -= obj_links + obj_lines

    return status, condition


def optimize_security_constrained(
    n: Network,
    snapshots: Sequence | None = None,
    branch_outages: Sequence | pd.Index | pd.MultiIndex | None = None,
    multi_investment_periods: bool = False,
    model_kwargs: dict | None = None,
    **kwargs: Any,
) -> tuple[str, str]:
    """
    Computes Security-Constrained Linear Optimal Power Flow (SCLOPF).

    This ensures that no branch is overloaded even given the branch outages.

    Parameters
    ----------
    n : pypsa.Network
    snapshots : list-like, optional
        Set of snapshots to consider in the optimization. The default is None.
    branch_outages : list-like/pandas.Index/pandas.MultiIndex, optional
        Subset of passive branches to consider as possible outages. If a list
        or a pandas.Index is passed, it is assumed to identify lines. If a
        multiindex is passed, its first level has to contain the component names,
        the second the assets. The default None results in all passive branches
        to be considered.
    multi_investment_periods : bool, default False
        Whether to optimise as a single investment period or to optimise in multiple
        investment periods. Then, snapshots should be a ``pd.MultiIndex``.
    model_kwargs: dict
        Keyword arguments used by `linopy.Model`, such as `solver_dir` or `chunk`.
    **kwargs:
        Keyword argument used by `linopy.Model.solve`, such as `solver_name`,
        `problem_fn` or solver options directly passed to the solver.

<<<<<<< HEAD

=======
>>>>>>> 76805738

    """
    if model_kwargs is None:
        model_kwargs = {}

    all_passive_branches = n.passive_branches().index

    if branch_outages is None:
        branch_outages = all_passive_branches
    elif isinstance(branch_outages, (list | pd.Index)):
        branch_outages = pd.MultiIndex.from_product([("Line",), branch_outages])

        if diff := set(branch_outages) - set(all_passive_branches):
            msg = f"The following passive branches are not in the network: {diff}"
            raise ValueError(msg)

    if not len(all_passive_branches):
        return n.optimize(
            snapshots,  # type: ignore
            multi_investment_periods=multi_investment_periods,
            model_kwargs=model_kwargs,
            **kwargs,
        )

    m = n.optimize.create_model(
        snapshots=snapshots,
        multi_investment_periods=multi_investment_periods,
        **model_kwargs,
    )

    for sub_network in n.sub_networks.obj:
        branches_i = sub_network.branches_i()
        outages = branches_i.intersection(branch_outages)

        if outages.empty:
            continue

        sub_network.calculate_BODF()
        BODF = pd.DataFrame(sub_network.BODF, index=branches_i, columns=branches_i)[
            outages
        ]

        for c_outage, c_affected in product(outages.unique(0), branches_i.unique(0)):
            c_outage_ = c_outage + "-outage"
            c_outages = outages.get_loc_level(c_outage)[1]
            flow_outage = m.variables[c_outage + "-s"].loc[:, c_outages]
            flow_outage = flow_outage.rename({c_outage: c_outage_})

            bodf = BODF.loc[c_affected, c_outage]
            bodf = xr.DataArray(bodf, dims=[c_affected, c_outage_])
            additional_flow = flow_outage * bodf
            for bound, kind in product(("lower", "upper"), ("fix", "ext")):
                coord = c_affected + "-" + kind
                constraint = coord + "-s-" + bound
                if constraint not in m.constraints:
                    continue
                rename = {c_affected: coord}
                added_flow = additional_flow.rename(rename)
                con = m.constraints[constraint]  # use this as a template
                # idx now contains fixed/extendable for the sub-network
                idx = con.lhs.indexes[coord].intersection(added_flow.indexes[coord])
                sel = {coord: idx}
                lhs = con.lhs.sel(sel) + added_flow.sel(sel)
                name = constraint + f"-security-for-{c_outage_}-in-{sub_network}"
                m.add_constraints(lhs, con.sign.sel(sel), con.rhs.sel(sel), name=name)

    return n.optimize.solve_model(**kwargs)


def optimize_with_rolling_horizon(
    n: Network,
    snapshots: Sequence | None = None,
    horizon: int = 100,
    overlap: int = 0,
    **kwargs: Any,
) -> Network:
    """
    Optimizes the network in a rolling horizon fashion.

    Parameters
    ----------
    n : pypsa.Network
    snapshots : list-like
        Set of snapshots to consider in the optimization. The default is None.
    horizon : int
        Number of snapshots to consider in each iteration. Defaults to 100.
    overlap : int
        Number of snapshots to overlap between two iterations. Defaults to 0.
    **kwargs:
        Keyword argument used by `linopy.Model.solve`, such as `solver_name`,

<<<<<<< HEAD

=======
>>>>>>> 76805738

    """
    if snapshots is None:
        snapshots = n.snapshots

    if horizon <= overlap:
        msg = "overlap must be smaller than horizon"
        raise ValueError(msg)

    starting_points = range(0, len(snapshots), horizon - overlap)
    for i, start in enumerate(starting_points):
        end = min(len(snapshots), start + horizon)
        sns = snapshots[start:end]
        logger.info(
            "Optimizing network for snapshot horizon [%s:%s] (%d/%d).",
            sns[0],
            sns[-1],
            i + 1,
            len(starting_points),
        )

        if i:
            if not n.stores.empty:
                n.stores.e_initial = n.stores_t.e.loc[snapshots[start - 1]]
            if not n.storage_units.empty:
                n.storage_units.state_of_charge_initial = (
                    n.storage_units_t.state_of_charge.loc[snapshots[start - 1]]
                )

        status, condition = n.optimize(sns, **kwargs)  # type: ignore
        if status != "ok":
            logger.warning(
                "Optimization failed with status %s and condition %s",
                status,
                condition,
            )
    return n


def optimize_mga(
    n: Network,
    snapshots: Sequence | None = None,
    multi_investment_periods: bool = False,
    weights: dict | None = None,
    sense: str | int = "min",
    slack: float = 0.05,
    model_kwargs: dict | None = None,
    **kwargs: Any,
) -> tuple[str, str]:
    """
    Run modelling-to-generate-alternatives (MGA) on network to find near-
    optimal solutions.

    Parameters
    ----------
    n : pypsa.Network snapshots : list-like
        Set of snapshots to consider in the optimization. The default is None.
    multi_investment_periods : bool, default False
        Whether to optimise as a single investment period or to optimize in
        multiple investment periods. Then, snapshots should be a
        ``pd.MultiIndex``.
    weights : dict-like
        Weights for alternate objective function. The default is None, which
        minimizes generation capacity. The weights dictionary should be keyed
        with the component and variable (see ``pypsa/data/variables.csv``), followed
        by a float, dict, pd.Series or pd.DataFrame for the coefficients of the
        objective function.
    sense : str|int
        Optimization sense of alternate objective function. Defaults to 'min'.
        Can also be 'max'.
    slack : float
        Cost slack for budget constraint. Defaults to 0.05.
    model_kwargs: dict
        Keyword arguments used by `linopy.Model`, such as `solver_dir` or
        `chunk`.
    **kwargs:
        Keyword argument used by `linopy.Model.solve`, such as `solver_name`,

    Returns
    -------
    status : str
        The status of the optimization, either "ok" or one of the codes listed
        in https://linopy.readthedocs.io/en/latest/generated/linopy.constants.SolverStatus.html
    condition : str
        The termination condition of the optimization, either
        "optimal" or one of the codes listed in
        https://linopy.readthedocs.io/en/latest/generated/linopy.constants.TerminationCondition.html

    """
    if snapshots is None:
        snapshots = n.snapshots

    if model_kwargs is None:
        model_kwargs = {}

    if weights is None:
        weights = {"Generator": {"p_nom": pd.Series(1, index=n.generators.index)}}

    # check that network has been solved
    if not hasattr(n, "objective"):
        msg = "Network needs to be solved with `n.optimize()` before running MGA."
        raise ValueError(msg)

    # create basic model
    m = n.optimize.create_model(
        snapshots=snapshots,
        multi_investment_periods=multi_investment_periods,
        **model_kwargs,
    )

    # build budget constraint
    if not multi_investment_periods:
        optimal_cost = n.statistics.capex().sum() + n.statistics.opex().sum()
        fixed_cost = n.statistics.installed_capex().sum()
    else:
        w = n.investment_period_weightings.objective
        optimal_cost = (
            n.statistics.capex().sum() * w + n.statistics.opex().sum() * w
        ).sum()
        fixed_cost = (n.statistics.installed_capex().sum() * w).sum()

    objective = m.objective
    if not isinstance(objective, (LinearExpression | QuadraticExpression)):
        objective = objective.expression

    m.add_constraints(
        objective + fixed_cost <= (1 + slack) * optimal_cost, name="budget"
    )

    # parse optimization sense
    if (
        isinstance(sense, str)
        and sense.startswith("min")
        or isinstance(sense, int)
        and sense > 0
    ):
        sense = 1
    elif (
        isinstance(sense, str)
        and sense.startswith("max")
        or isinstance(sense, int)
        and sense < 0
    ):
        sense = -1
    else:
        msg = f"Could not parse optimization sense {sense}"
        raise ValueError(msg)

    # build alternate objective
    objective = []
    for c, attrs in weights.items():
        for attr, coeffs in attrs.items():
            if isinstance(coeffs, dict):
                coeffs = pd.Series(coeffs)
            if attr == nominal_attrs[c] and isinstance(coeffs, pd.Series):
                coeffs = coeffs.reindex(n.get_extendable_i(c))
                coeffs.index.name = ""
            elif isinstance(coeffs, pd.Series):
                coeffs = coeffs.reindex(columns=n.static(c).index)
            elif isinstance(coeffs, pd.DataFrame):
                coeffs = coeffs.reindex(columns=n.static(c).index, index=snapshots)
            objective.append(m[f"{c}-{attr}"] * coeffs * sense)

    m.objective = merge(objective)

    status, condition = n.optimize.solve_model(**kwargs)

    # write MGA coefficients into metadata
    n.meta["slack"] = slack
    n.meta["sense"] = sense

    def convert_to_dict(obj: Any) -> Any:
        if isinstance(obj, pd.DataFrame):
            return obj.to_dict(orient="list")
        if isinstance(obj, pd.Series):
            return obj.to_dict()
        if isinstance(obj, dict):
            return {k: convert_to_dict(v) for k, v in obj.items()}
        return obj

    n.meta["weights"] = convert_to_dict(weights)

    return status, condition


def optimize_and_run_non_linear_powerflow(
    n: Network,
    snapshots: Sequence | None = None,
    skip_pre: bool = False,
    x_tol: float = 1e-06,
    use_seed: bool = False,
    distribute_slack: bool = False,
    slack_weights: str = "p_set",
    **kwargs: Any,
) -> dict:
    """
    Optimizes the network and then performs a non-linear power flow for all snapshots.

    Parameters
    ----------
    n : pypsa.Network
        The PyPSA Network object to optimize and analyze.
    snapshots : Sequence | None, optional
        Set of snapshots to consider in the optimization and power flow.
        If None, uses all snapshots in the network.
    skip_pre : bool, optional
        Skip the preliminary steps of the power flow, by default False.
    x_tol : float, optional
        Power flow convergence tolerance, by default 1e-06.
    use_seed : bool, optional
        Use the last solution as initial guess, by default False.
    distribute_slack : bool, optional
        Distribute slack power across generators, by default False.
    slack_weights : str, optional
        How to distribute slack power, by default 'p_set'.
    **kwargs : Any
        Keyword arguments passed to the optimize function.

    Returns
    -------
    Tuple[str, str, Dict]
        A tuple containing:
        - optimization status
        - optimization condition
        - dictionary of power flow results for all snapshots

    """
    if snapshots is None:
        snapshots = n.snapshots

    # Step 1: Optimize the network
    status, condition = n.optimize(snapshots, **kwargs)  # type: ignore

    if status != "ok":
        logger.warning(
            "Optimization failed with status %s and condition %s",
            status,
            condition,
        )
        return {"status": status, "terminantion_condition": condition}

    for c in n.one_port_components:
        n.dynamic(c)["p_set"] = n.dynamic(c)["p"]
    for c in ("Link",):
        n.dynamic(c)["p_set"] = n.dynamic(c)["p0"]

    n.generators.control = "PV"
    for sub_network in n.sub_networks.obj:
        n.generators.loc[sub_network.slack_generator, "control"] = "Slack"
    # Need some PQ buses so that Jacobian doesn't break
    for sub_network in n.sub_networks.obj:
        generators = sub_network.generators_i()
        other_generators = generators.difference([sub_network.slack_generator])
        if not other_generators.empty:
            n.generators.loc[other_generators[0], "control"] = "PQ"

    # Step 2: Perform non-linear power flow for all snapshots
    logger.info("Running non-linear power flow iteratively...")

    # Run non-linear power flow
    res = n.pf(
        snapshots=snapshots,
        skip_pre=skip_pre,
        x_tol=x_tol,
        use_seed=use_seed,
        distribute_slack=distribute_slack,
        slack_weights=slack_weights,
    )

    return dict(status=status, terminantion_condition=condition, **res)<|MERGE_RESOLUTION|>--- conflicted
+++ resolved
@@ -388,11 +388,6 @@
         Keyword argument used by `linopy.Model.solve`, such as `solver_name`,
         `problem_fn` or solver options directly passed to the solver.
 
-<<<<<<< HEAD
-
-=======
->>>>>>> 76805738
-
     """
     if model_kwargs is None:
         model_kwargs = {}
@@ -482,11 +477,6 @@
         Number of snapshots to overlap between two iterations. Defaults to 0.
     **kwargs:
         Keyword argument used by `linopy.Model.solve`, such as `solver_name`,
-
-<<<<<<< HEAD
-
-=======
->>>>>>> 76805738
 
     """
     if snapshots is None:
