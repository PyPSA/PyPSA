--- conflicted
+++ resolved
@@ -541,12 +541,6 @@
                     coeffs = coeffs.reindex(self._n.c[c].extendables, fill_value=0)
                     coeffs.index.name = ""
                 elif isinstance(coeffs, pd.Series):
-<<<<<<< HEAD
-                    coeffs = coeffs.reindex(columns=self._n.c[c].static.index, fill_value=0)
-                elif isinstance(coeffs, pd.DataFrame):
-                    coeffs = coeffs.reindex(
-                        columns=self._n.c[c].static.index, index=self._n.snapshots, fill_value=0
-=======
                     coeffs = coeffs.reindex(
                         columns=self._n.c[c].static.index, fill_value=0
                     )
@@ -555,7 +549,6 @@
                         columns=self._n.c[c].static.index,
                         index=self._n.snapshots,
                         fill_value=0,
->>>>>>> df1d3892
                     )
                 expr.append(m[f"{c}-{attr}"] * coeffs)
         return merge(expr)
