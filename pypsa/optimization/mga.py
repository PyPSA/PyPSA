# SPDX-FileCopyrightText: PyPSA Contributors
#
# SPDX-License-Identifier: MIT

"""Run modelling-to-generate-alternatives (MGA) optimizations."""

from __future__ import annotations

import hashlib
import json
import logging
import signal
import tempfile
from multiprocessing import get_context
from pathlib import Path
from typing import TYPE_CHECKING, Any

import linopy
import numpy as np
import pandas as pd
from linopy import LinearExpression, QuadraticExpression, merge
from scipy.stats.qmc import Halton

from pypsa._options import options
from pypsa.descriptors import nominal_attrs

if TYPE_CHECKING:
    from collections.abc import Sequence

    from pypsa import Network
logger = logging.getLogger(__name__)


def generate_directions_random(
    keys: Sequence[str],
    n_directions: int,
    seed: int | None = None,
) -> pd.DataFrame:
    """Generate random directions for MGA in a given low-dimensional space.

    The directions are normalized to unit vectors.

    Parameters
    ----------
    keys : Sequence[str]
        A sequence of strings representing the keys (dimensions) for which to
        generate random directions.
    n_directions : int
        The number of random directions to generate.
    seed : int | None, optional
        A seed for the random number generator to ensure reproducibility.
        If None, a random seed will be used. Defaults to None.

    Returns
    -------
    pd.DataFrame
        A DataFrame containing the generated random directions, where each row
        represents a direction and each column corresponds to a key from `keys`.

    """
    # Use numpy with random seed 0 to generate a random array with
    # `len(keys)` columns and `n_directions` rows.
    directions = (
        np.random.RandomState(seed).uniform(size=(n_directions, len(keys))) - 0.5
    )
    # Normalize lengths of row vectors to 1
    directions = directions / np.linalg.norm(directions, axis=1, keepdims=True)
    # Return as dataframe with keys as columns
    return pd.DataFrame(directions, columns=keys)


def generate_directions_evenly_spaced(
    keys: Sequence[str],
    n_directions: int,
) -> pd.DataFrame:
    """Generate evenly spaced directions in a 2D space.

    This function generates directions that are uniformly distributed on a unit circle.
    It only supports exactly two keys (dimensions).

    Parameters
    ----------
    keys : Sequence[str]
        A sequence of exactly two strings representing the keys (dimensions) for which to
        generate evenly spaced directions.
    n_directions : int
        The number of evenly spaced directions to generate.

    Returns
    -------
    pd.DataFrame
        A DataFrame containing the generated evenly spaced directions, where each row
        represents a direction and each column corresponds to a key from `keys`.

    See Also
    --------
    [pypsa.optimization.mga.generate_directions_random][]

    """
    # Check that there are exactly two keys
    if len(keys) != 2:
        msg = "This function only supports two keys for 2D space."
        raise ValueError(msg)
    # Generate evenly spaced directions in 2D space
    angles = np.linspace(0, 2 * np.pi, n_directions, endpoint=False)
    directions = np.column_stack((np.cos(angles), np.sin(angles)))
    return pd.DataFrame(directions, columns=keys)


def generate_directions_halton(
    keys: Sequence[str],
    n_directions: int,
    seed: int | None = None,
) -> pd.DataFrame:
    """Generate directions using a Halton sequence for MGA in a given low-dimensional space.

    The directions are normalized to unit vectors, providing a quasi-random distribution
    that tends to fill the space more uniformly than a purely random sequence.

    Parameters
    ----------
    keys : Sequence[str]
        A sequence of strings representing the keys (dimensions) for which to
        generate directions.
    n_directions : int
        The number of directions to generate.
    seed : int | None, optional
        A seed for the random number generator to ensure reproducibility when
        initializing the Halton sampler. If None, a random seed will be used.
        Defaults to None.

    Returns
    -------
    pd.DataFrame
        A DataFrame containing the generated directions, where each row
        represents a direction and each column corresponds to a key from `keys`.

    See Also
    --------
    [pypsa.optimization.mga.generate_directions_random][]

    """
    n = len(keys)
    halton_sampler = Halton(n, rng=np.random.default_rng(seed))
    directions: list[np.ndarray] = []
    while len(directions) < n_directions:
        # Sample a point, then transform from unit cube to cube around origin.
        d = 2 * halton_sampler.random(1) - 1
        # Only take points within the unit hypersphere in order to
        # get a uniform distribution.
        if np.linalg.norm(d) <= 1:
            # Scale to lie on the unit hypersphere.
            directions.append((d / np.linalg.norm(d)).flatten())
    # Return as dataframe with keys as columns
    return pd.DataFrame(directions, columns=keys)


def hash_mga(
    n: Network,
    dimensions: dict,
    slack: float = 0.05,
    snapshots: pd.DatetimeIndex | None = None,
    multi_investment_periods: bool = False,
) -> str:
    """Hash the MGA optimization problem for a given network.

    This functions includes network (component) information to ensure cache
    invalidation when the network metadata, topology, components, or snapshots change.

    This hash determines the cache filename - all directions (see `hash_direction`) for the same network configuration will be stored in the same CSV file.

    The hash includes:
    - Network metadata (name, meta dict)
    - Snapshots selection (which time periods to optimize)
    - Multi-investment periods flag
    - Component structure:
        * Component counts (e.g., 585 buses, 1423 generators)
        * Component indices hash (detects added/removed/renamed components)
        * Key feature hashes (detects topology/carrier changes)
    - MGA parameters (dimensions, slack)

    Parameters
    ----------
    n : pypsa.Network
        The network to optimize.
    dimensions : dict
        Dictionary defining the dimensions of the optimization problem.
    slack : float, optional
        Slack value for the optimization, by default 0.05.
    snapshots : pd.DatetimeIndex, optional
        Snapshots to include in optimization. If None, uses all network snapshots.
    multi_investment_periods : bool, optional
        Whether to optimize as multiple investment periods, by default False.

    Returns
    -------
    str
        8-character hash string identifying the network configuration.
        This determines which cache CSV file to use.

    Examples
    --------
    >>> dimensions = {'wind': {'Generator': {'p_nom': 1.0}},
    ...               'solar': {'Generator': {'p_nom': 1.0}}}
    >>> network_hash = hash_mga(n, dimensions, slack=0.05)
    >>> # All directions will be stored in: mga_cache_{network_hash}.csv

    """
    # Use actual snapshots or all network snapshots
    snapshots = snapshots if snapshots is not None else n.snapshots

    # Consider all components
    component_structure = {}
    for c in n.iterate_components():
        if len(c.df) == 0:
            continue

        # Hash the component indices to detect additions/removals
        # Sort indices for order-independent hashing
        index_str = "|".join(sorted(c.df.index.astype(str)))
        index_hash = hashlib.sha256(index_str.encode()).hexdigest()[:16]

        # Hash key features to detect topology/carrier changes
        feature_hashes = {}
        for col in ["carrier", "bus", "bus0", "bus1"]:
            if col in c.df.columns:
                # Sort unique values for consistent hashing
                unique_vals = sorted(c.df[col].dropna().unique().astype(str).tolist())
                col_str = "|".join(unique_vals)
                feature_hashes[col] = hashlib.sha256(col_str.encode()).hexdigest()[:16]

        component_structure[c.name] = {
            "count": len(c.df),
            "index_hash": index_hash,
            "feature_hashes": feature_hashes,
        }

    # Build complete hash input
    hash_input = {
        "network_name": n._name,
        "network_meta": n._meta,
        "snapshots": snapshots.tolist(),
        "multi_investment_periods": multi_investment_periods,
        "component_structure": component_structure,
        "dimensions": dimensions,
        "slack": slack,
    }

    hash_str = json.dumps(hash_input, sort_keys=True, default=str).encode("utf-8")
    hash_value = hashlib.sha256(hash_str).hexdigest()[:8]
    logger.info("Extended hash value for MGA optimization: %s", hash_value)
    logger.debug("Hash input size: %.2f KB", len(hash_str) / 1024)
    return hash_value


def hash_direction(
    direction: dict | pd.Series,
) -> str:
    """Hash a single MGA direction for per-direction caching.

    Creates a unique identifier for a specific direction vector. This hash is used
    as the row index (dir_hash) within the CSV cache file for that network configuration (see `hash_mga`) which determines the filename.

    Parameters
    ----------
    direction : dict | pd.Series
        A single direction vector in the low-dimensional space.
        E.g., {"wind": 0.707, "solar": 0.707}

    Returns
    -------
    str
        16-character hash string identifying this specific direction vector.

    Examples
    --------
    >>> direction = {"wind": 0.707, "solar": 0.707}
    >>> dir_hash = hash_direction(direction)
    >>> # This hash is used as the row index in the CSV file

    """
    # Convert direction to dict if it is a Series
    if isinstance(direction, pd.Series):
        direction_dict = direction.to_dict()
    else:
        direction_dict = direction

    # Hash just the direction vector
    hash_str = json.dumps(direction_dict, sort_keys=True).encode("utf-8")
    hash_value = hashlib.sha256(hash_str).hexdigest()[:16]
    return hash_value


def get_network_cache_file(
    cache_dir: str,
    network_hash: str,
) -> Path:
    """Get the cache file path for a given network configuration.

    Parameters
    ----------
    cache_dir : str
        Directory containing cached results.
    network_hash : str
        Hash identifying the network configuration.

    Returns
    -------
    Path
        Path to the cache file for this network configuration.

    """
    return Path(cache_dir) / f"mga_cache_{network_hash}.csv"


def load_cache_database(
    cache_file: Path,
) -> pd.DataFrame:
    """Load the cache database from a CSV file.

    Parameters
    ----------
    cache_file : Path
        Path to the cache database file.

    Returns
    -------
    pd.DataFrame
        Cache database with all computed directions, or empty DataFrame if file doesn't exist.

    """
    if not cache_file.exists():
        return pd.DataFrame()

    try:
        return pd.read_csv(cache_file, index_col="dir_hash")
    except Exception as e:
        logger.warning("Failed to load cache database from %s: %s", cache_file, e)
        return pd.DataFrame()


def save_cache_database(
    cache_file: Path,
    cache_db: pd.DataFrame,
) -> None:
    """Save the cache database to a CSV file.

    Parameters
    ----------
    cache_file : Path
        Path to the cache database file.
    cache_db : pd.DataFrame
        Cache database with all computed directions.

    """
    cache_file.parent.mkdir(parents=True, exist_ok=True)

    try:
        cache_db.to_csv(cache_file, index_label="dir_hash")
    except Exception as e:
        logger.warning("Failed to save cache database to %s: %s", cache_file, e)


def get_cached_direction(
    cache_dir: str,
    network_hash: str,
    direction_hash: str,
) -> tuple[dict, pd.Series] | None:
    """Load cached result for a specific direction from the network cache database.

    Parameters
    ----------
    cache_dir : str
        Directory containing cached results.
    network_hash : str
        Hash identifying the network configuration.
    direction_hash : str
        Hash identifying the specific direction.

    Returns
    -------
    tuple[dict, pd.Series] | None
        Tuple of (direction, coordinates) if cached, None otherwise.

    """
    cache_file = get_network_cache_file(cache_dir, network_hash)
    cache_db = load_cache_database(cache_file)

    if cache_db.empty or direction_hash not in cache_db.index:
        return None

    try:
        row = cache_db.loc[direction_hash]

        # Extract direction columns (those starting with "dir_")
        direction_cols = [col for col in cache_db.columns if col.startswith("dir_")]
        direction = {col.replace("dir_", ""): row[col] for col in direction_cols}

        # Extract coordinate columns (those starting with "coord_")
        coord_cols = [col for col in cache_db.columns if col.startswith("coord_")]
        if coord_cols:
            coordinates = pd.Series(
                {col.replace("coord_", ""): row[col] for col in coord_cols}
            )
        else:
            coordinates = None

        logger.debug(
            "Cache HIT: direction %s (network %s)",
            direction_hash[:8],
            network_hash[:8],
        )
        return direction, coordinates  # noqa: TRY300
    except Exception as e:
        logger.warning("Failed to parse cached direction %s: %s", direction_hash, e)
        return None


def save_cached_direction(
    cache_dir: str,
    network_hash: str,
    direction_hash: str,
    direction: dict,
    coordinates: pd.Series,
) -> None:
    """Save result for a specific direction to the network cache database.

    Parameters
    ----------
    cache_dir : str
        Directory to store cached results.
    network_hash : str
        Hash identifying the network configuration.
    direction_hash : str
        Hash identifying the specific direction.
    direction : dict
        The direction vector.
    coordinates : pd.Series
        The computed coordinates in dimension space.

    """
    cache_file = get_network_cache_file(cache_dir, network_hash)
    cache_db = load_cache_database(cache_file)

    # Prepare new row
    new_row = {}

    # Add direction columns with "dir_" prefix
    for key, value in direction.items():
        new_row[f"dir_{key}"] = value

    # Add coordinate columns with "coord_" prefix
    if coordinates is not None:
        for key, value in coordinates.items():
            new_row[f"coord_{key}"] = value

    # Convert to DataFrame row
    new_row_df = pd.DataFrame([new_row], index=[direction_hash])
    new_row_df.index.name = "dir_hash"

    # Add or update in cache database
    if direction_hash in cache_db.index:
        # Update existing row
        cache_db.loc[direction_hash] = new_row_df.loc[direction_hash]
    else:
        # Append new row
        cache_db = pd.concat([cache_db, new_row_df])

    # Save back to file
    save_cache_database(cache_file, cache_db)
    logger.debug(
        "Cache SAVE: direction %s to network cache %s (%d total directions)",
        direction_hash[:8],
        network_hash[:8],
        len(cache_db),
    )


def _convert_to_dict(obj: Any) -> Any:
    if isinstance(obj, pd.DataFrame):
        return obj.to_dict(orient="list")
    if isinstance(obj, pd.Series):
        return obj.to_dict()
    if isinstance(obj, dict):
        return {k: _convert_to_dict(v) for k, v in obj.items()}
    return obj


def _worker_init() -> None:
    """Initialize worker processes with proper signal handling."""
    # Ignore SIGINT in worker processes (let parent handle it)
    signal.signal(signal.SIGINT, signal.SIG_IGN)

    logging.basicConfig(
        level=logging.WARNING,  # Reduce noise from workers
        format="[Worker %(process)d] %(levelname)s: %(message)s",
    )


class OptimizationAbstractMGAMixin:
    """Mixin class for MGA (Models to Generate Alternatives) optimization.

    Class inherits to [pypsa.optimization.OptimizationAccessor][]. All attributes and
    methods can be used within any Network instance via `n.optimize`.

    """

    _n: Network

    def build_linexpr_from_weights(
        self,
        weights: dict,
        model: linopy.Model | None = None,
    ) -> LinearExpression:
        """Build a linopy LinearExpression from the given weights.

        Parameters
        ----------
        weights : dict
            A dictionary specifying the weights for different components and
            their attributes. The structure should be
            `{'component_name': {'attribute_name': coefficients}}`.
            Coefficients can be a float, `pd.Series`, or `pd.DataFrame`.
        model : linopy.Model | None, optional
            The linopy model to use. If None, `self._n.model` is used.
            Defaults to None.

        Returns
        -------
        linopy.LinearExpression
            A linear expression built according to the specified weights.

        """
        m = model or self._n.model
        expr = []
        for c, attrs in weights.items():
            for attr, coeffs in attrs.items():
                if isinstance(coeffs, dict):
                    coeffs = pd.Series(coeffs)
                if attr == nominal_attrs[c] and isinstance(coeffs, pd.Series):
<<<<<<< HEAD
                    coeffs = coeffs.reindex(self._n.c[c].extendables).fillna(0)
=======
                    coeffs = coeffs.reindex(self._n.c[c].extendables, fill_value=0)
>>>>>>> 5634bb14
                    coeffs.index.name = ""
                elif isinstance(coeffs, pd.Series):
                    coeffs = coeffs.reindex(columns=self._n.c[c].static.index).fillna(0)
                elif isinstance(coeffs, pd.DataFrame):
                    coeffs = coeffs.reindex(
                        columns=self._n.c[c].static.index, index=self._n.snapshots
                    ).fillna(0)
                expr.append(m[f"{c}-{attr}"] * coeffs)
        return merge(expr)

    def _add_near_opt_constraint(
        self,
        multi_investment_periods: bool = False,
        slack: float = 0.05,
    ) -> None:
        """Add a near-optimal cost constraint to the linopy model.

        This constraint ensures that the total cost of the solution remains within
        a certain slack of the previously calculated optimal cost.

        Parameters
        ----------
        multi_investment_periods : bool, default False
            Whether the optimization considers multiple investment periods.
            If True, investment period weightings are applied to cost calculations.
        slack : float, default 0.05
            The percentage by which the total cost is allowed to exceed the
            optimal cost. For example, a slack of 0.05 means the total cost
            must be <= 1.05 * optimal_cost.

        """
        # Check that the network has a model and that it has been solved
        n = self._n
        if not n.is_solved:
            msg = "Network needs to be solved with `n.optimize()` before adding near-optimal constraint."
            raise ValueError(msg)
        # Find optimal costs and fixed costs
        if not multi_investment_periods:
            optimal_cost = n.statistics.capex().sum() + n.statistics.opex().sum()
            fixed_cost = n.statistics.installed_capex().sum()
        else:
            w = n.investment_period_weightings.objective
            optimal_cost = (
                n.statistics.capex().sum() * w + n.statistics.opex().sum() * w
            ).sum()
            fixed_cost = (n.statistics.installed_capex().sum() * w).sum()

        # Add constraint
        objective = n.model.objective
        if not isinstance(objective, (LinearExpression | QuadraticExpression)):
            objective = objective.expression

        n.model.add_constraints(
            objective + fixed_cost <= (1 + slack) * optimal_cost, name="budget"
        )

    def optimize_mga(
        self,
        snapshots: Sequence | None = None,
        multi_investment_periods: bool = False,
        weights: dict | None = None,
        sense: str | int = "min",
        slack: float = 0.05,
        model_kwargs: dict | None = None,
        **kwargs: Any,
    ) -> tuple[str, str]:
        """Run modelling-to-generate-alternatives (MGA) on network to find near-optimal solutions.

        Parameters
        ----------
        snapshots : list-like
            Set of snapshots to consider in the optimization. The default is None.
        multi_investment_periods : bool, default False
            Whether to optimise as a single investment period or to optimize in
            multiple investment periods. Then, snapshots should be a
            `pd.MultiIndex`.
        weights : dict-like
            Weights for alternate objective function. The default is None, which
            minimizes generation capacity. The weights dictionary should be keyed
            with the component and variable (see `pypsa/data/variables.csv`), followed
            by a float, dict, pd.Series or pd.DataFrame for the coefficients of the
            objective function.
        sense : str|int
            Optimization sense of alternate objective function. Defaults to 'min'.
            Can also be 'max'.
        slack : float
            Cost slack for budget constraint. Defaults to 0.05.
        model_kwargs : dict, optional
            Keyword arguments used by `linopy.Model`, such as `solver_dir` or `chunk`.
            Defaults to module wide option (default: {}). See
            `https://`go.pypsa.org/options-params` for more information.
        **kwargs:
            Keyword argument used by `linopy.Model.solve`, such as `solver_name`,

        Returns
        -------
        status : str
            The status of the optimization, either "ok" or one of the codes listed
            in [linopy.constants.SolverStatus](https://linopy.readthedocs.io/en/latest/generated/linopy.constants.SolverStatus.html).
        condition : str
            The termination condition of the optimization, either
            "optimal" or one of the codes listed in
            [linopy.constants.TerminationCondition](https://linopy.readthedocs.io/en/latest/generated/linopy.constants.TerminationCondition.html)

        """
        # Handle default parameters from options
        if model_kwargs is None:
            model_kwargs = options.params.optimize.model_kwargs.copy()

        n = self._n

        if snapshots is None:
            snapshots = n.snapshots

        if weights is None:
            weights = {
                "Generator": {"p_nom": pd.Series(1, index=n.c.generators.static.index)}
            }

        # check that network has been solved
        if not self._n.is_solved:
            msg = "Network needs to be solved with `n.optimize()` before running MGA."
            raise ValueError(msg)

        # create basic model
        m = n.optimize.create_model(
            snapshots=snapshots,
            multi_investment_periods=multi_investment_periods,
            **model_kwargs,
        )

        # add budget constraint
        self._n.optimize._add_near_opt_constraint(multi_investment_periods, slack)

        # parse optimization sense
        if (
            isinstance(sense, str)
            and sense.startswith("min")
            or isinstance(sense, int)
            and sense > 0
        ):
            sense = 1
        elif (
            isinstance(sense, str)
            and sense.startswith("max")
            or isinstance(sense, int)
            and sense < 0
        ):
            sense = -1
        else:
            msg = f"Could not parse optimization sense {sense}"
            raise ValueError(msg)

        # build alternate objective
        m.objective = self.build_linexpr_from_weights(weights, model=m) * sense

        status, condition = self._n.optimize.solve_model(**kwargs)

        # write MGA coefficients into metadata
        n.meta["slack"] = slack
        n.meta["sense"] = sense
        n.meta["weights"] = _convert_to_dict(weights)

        return status, condition

    def project_solved(
        self,
        dimensions: dict,
    ) -> pd.Series:
        """Project solved model onto low-dimensional space.

        Parameters
        ----------
        dimensions : dict
            A dictionary representing the dimensions of the
            low-dimensional space. The keys are user-defined names for
            the dimensions (matching those in the `direction`
            argument), and the values are dictionaries with the same
            structure as the `weights` argument in `optimize_mga`.

        Returns
        -------
        pd.Series
            A pd.Series representing the coordinates of a solved
            network in the dimensions given by the user. The index
            consists of the keys in the `dimensions` argument; values
            are floats.

        """
        # Check that the network has a solved linopy model
        if not self._n.is_solved:
            msg = "Network needs to be solved with `n.optimize()` before projecting result."
            raise ValueError(msg)
        # Build linear expressions and evaluate them
        return pd.Series(
            {
                key: float(
                    self.build_linexpr_from_weights(
                        dim, model=self._n.model
                    ).solution.sum()
                )
                for key, dim in dimensions.items()
            }
        )

    def optimize_mga_in_direction(
        self,
        direction: dict | pd.Series,
        dimensions: dict,
        snapshots: Sequence | None = None,
        multi_investment_periods: bool = False,
        slack: float = 0.05,
        model_kwargs: dict | None = None,
        **kwargs: Any,
    ) -> tuple[str, str, pd.Series | None]:
        """Run MGA in a given direction in a low-dimension projection.

        Parameters
        ----------
        direction : dict | pd.Series
            A dictionary or pd.Series representing the direction in the low-dimensional space.
            The keys or index are user-defined names for the dimensions, and the values are vector coordinates.
        dimensions : dict
            A dictionary representing the dimensions of the
            low-dimensional space. The keys are user-defined names for
            the dimensions (matching those in the `direction`
            argument), and the values are dictionaries with the same
            structure as the `weights` argument in `optimize_mga`.
        snapshots : Sequence | None, optional
            Set of snapshots to consider in the optimization. If None, uses all
            snapshots from the network. Defaults to None.
        multi_investment_periods : bool, default False
            Whether to optimise as a single investment period or to optimize in
            multiple investment periods. Then, snapshots should be a
            `pd.MultiIndex`.
        slack : float
            Cost slack for budget constraint. Defaults to 0.05.
        model_kwargs : dict, optional
            Keyword arguments used by `linopy.Model`, such as `solver_dir` or `chunk`.
            Defaults to module wide option (default: {}). See
            `https://`go.pypsa.org/options-params` for more information.
        **kwargs:
            Keyword argument used by `linopy.Model.solve`, such as `solver_name`,

        Returns
        -------
        status : str
            The status of the optimization, either "ok" or one of the codes listed
            in [linopy.constants.SolverStatus](https://linopy.readthedocs.io/en/latest/generated/linopy.constants.SolverStatus.html).
        condition : str
            The termination condition of the optimization, either
            "optimal" or one of the codes listed in
            [linopy.constants.TerminationCondition](https://linopy.readthedocs.io/en/latest/generated/linopy.constants.TerminationCondition.html)
        coordinates : pd.Series | None
            If the optimization status is "ok", then the final return
            value is a pd.Series representing the coordinates of the
            solved network in dimensions given by the user. The index
            consists of the keys in the `dimensions` argument; values
            are floats. If the optimization status is not "ok", then
            this value is None.

        """
        # Handle default parameters from options
        if model_kwargs is None:
            model_kwargs = options.params.optimize.model_kwargs.copy()

        # Check consistency of `direction` and `dimensions` arguments: keys have to be the same
        if set(direction.keys()) != set(dimensions.keys()):
            msg = (
                "Keys of `direction` and `dimensions` arguments must match. "
                f"Got {set(direction.keys())} and {set(dimensions.keys())}."
            )
            raise ValueError(msg)

        if snapshots is None:
            snapshots = self._n.snapshots

        # check that network has been solved
        if not self._n.is_solved:
            msg = "Network needs to be solved with `n.optimize()` before running MGA."
            raise ValueError(msg)

        # create basic model
        m = self._n.optimize.create_model(
            snapshots=snapshots,
            multi_investment_periods=multi_investment_periods,
            **model_kwargs,
        )

        # build budget constraint
        self._n.optimize._add_near_opt_constraint(multi_investment_periods, slack)

        # Build objective as linear combination of direction and
        # dimensions. Flip the sign in order to maximize in the given
        # direction.
        m.objective = -sum(
            direction[key] * self.build_linexpr_from_weights(dimensions[key], model=m)
            for key in direction.keys()
        )

        status, condition = self._n.optimize.solve_model(**kwargs)
        coordinates = self.project_solved(dimensions) if status == "ok" else None

        # write MGA coefficients into metadata
        self._n.meta["slack"] = slack
        self._n.meta["dimensions"] = _convert_to_dict(dimensions)
        self._n.meta["direction"] = direction

        return status, condition, coordinates

    @staticmethod
    def _solve_single_direction(
        fn: str,
        direction: dict,
        dimensions: dict,
        cache_key: str | None = None,  # Network hash for cache file (optional)
        cache_dir: str | None = None,  # Cache directory (optional)
        snapshots: Sequence | None = None,
        multi_investment_periods: bool = False,
        slack: float = 0.05,
        model_kwargs: dict | None = None,
        kwargs: dict | None = None,
    ) -> tuple[dict, pd.Series | None]:
        """Solve a single direction for parallel execution (helper method).

        Checks cache before solving and saves results after solving.
        Uses a two-level caching approach:
        1. Network hash (network config) determines the cache file
        2. Direction hash (specific direction) determines the entry within that file

        """
        from pypsa.networks import Network  # noqa: PLC0415

        # Load network to compute hashes
        n = Network(fn)

        # Check cache BEFORE solving
        if cache_dir is not None and cache_key is not None:
            # cache_key is the network hash (from hash_mga, without directions)
            network_hash = cache_key

            # Compute direction-specific hash
            direction_hash = hash_direction(direction)

            # Look up in cache database
            cached_result = get_cached_direction(
                cache_dir, network_hash, direction_hash
            )
            if cached_result is not None:
                cached_direction, cached_coordinates = cached_result
                logger.info(
                    "Cache HIT: direction %s from network cache %s",
                    direction_hash[:8],
                    network_hash[:8],
                )
                return (direction, cached_coordinates)
            else:
                logger.debug(
                    "Cache MISS: direction %s not in network cache %s",
                    direction_hash[:8],
                    network_hash[:8],
                )

        # Not in cache, solve it
        try:
            # Handle None values
            if kwargs is None:
                kwargs = {}
            if model_kwargs is None:
                model_kwargs = {}

            _, _, coordinates = n.optimize.optimize_mga_in_direction(
                direction=direction,
                dimensions=dimensions,
                snapshots=snapshots,
                multi_investment_periods=multi_investment_periods,
                slack=slack,
                model_kwargs=model_kwargs,
                **kwargs,
            )
        except KeyboardInterrupt:
            # Handle interruption gracefully
            logger.info("Worker process interrupted")
            return (direction, None)
        except Exception as e:
            # Log error but don't crash the worker
            logger.warning(
                "Error solving direction %s: %s",
                direction,
                str(e),
            )
            return (direction, None)
        else:
            # Save to cache
            if cache_dir is not None and cache_key is not None:
                network_hash = cache_key
                direction_hash = hash_direction(direction)
                save_cached_direction(
                    cache_dir, network_hash, direction_hash, direction, coordinates
                )
            return (direction, coordinates)

    def optimize_mga_in_multiple_directions(
        self,
        directions: list[dict] | pd.DataFrame,
        dimensions: dict,
        cache_dir: str | None = None,
        snapshots: Sequence | None = None,
        multi_investment_periods: bool = False,
        slack: float = 0.05,
        model_kwargs: dict | None = None,
        max_parallel: int = 4,
        **kwargs: Any,
    ) -> tuple[pd.DataFrame, pd.DataFrame]:
        """Run MGA optimization in multiple directions in parallel, reusing existing results if available.

        This method performs modelling-to-generate-alternatives (MGA) optimization
        across multiple directions simultaneously using parallel processing. Each
        direction represents a different objective in the low-dimensional projection
        space defined by the dimensions parameter.

        Note that, in order to achieve parallelism, this method exports the network
        to a temporary NetCDF file which is then re-imported in each parallel process.
        This leads to a slight overhead in IO and disk space. The temporary file is
        always cleaned up after the optimization is complete, regardless of whether
        any errors occurred during the optimization.

        Parameters
        ----------
        directions : list[dict] | pd.DataFrame
            Multiple directions in the low-dimensional space. If a list, each element
            should be a dictionary with keys matching those in `dimensions` and values
            representing vector coordinates. If a DataFrame, rows represent directions
            and columns represent dimension names.
        dimensions : dict
            A dictionary representing the dimensions of the low-dimensional space.
            The keys are user-defined names for the dimensions (matching those in the
            `directions` argument), and the values are dictionaries with the same
            structure as the `weights` argument in `optimize_mga`.
        cache_dir : str | None, optional
            Directory to store cached results. If None, caching is disabled.
        snapshots : Sequence | None, optional
            Set of snapshots to consider in the optimization. If None, uses all
            snapshots from the network. Defaults to None.
        multi_investment_periods : bool, default False
            Whether to optimize as a single investment period or to optimize in
            multiple investment periods. Then, snapshots should be a ``pd.MultiIndex``.
        slack : float
            Cost slack for budget constraint. Defaults to 0.05.
        model_kwargs: dict
            Keyword arguments used by `linopy.Model`, such as `solver_dir` or
            `chunk`.
        max_parallel : int
            Maximum number of parallel processes to use for solving multiple directions.
            Defaults to 4.
        **kwargs:
            Keyword argument used by `linopy.Model.solve`, such as `solver_name`,

        Returns
        -------
        directions_df : pd.DataFrame
            DataFrame containing the successfully solved directions, where each row
            represents a direction and columns correspond to dimension names.
        coordinates_df : pd.DataFrame
            DataFrame containing the coordinates of each successfully solved network
            in the user-defined dimensions. Rows correspond to solved directions
            and columns to dimension names.

        Examples
        --------
        >>> dimensions = {
        ...     "wind": {"Generator": {"p_nom": {"wind": 1}}},
        ...     "solar": {"Generator": {"p_nom": {"solar": 1}}}
        ... }
        >>> directions = pypsa.optimization.mga.generate_directions_random(["wind", "solar"], 10)
        >>> dirs_df, coords_df = n.optimize.optimize_mga_in_multiple_directions(
        ...     directions, dimensions, max_parallel=2
        ... )
        >>> dirs_df # doctest: +SKIP
                wind     solar
        0  0.958766  0.284198
        1 -0.937432 -0.348170
        2 -0.805652  0.592389
        ...
        >>> coords_df # doctest: +ELLIPSIS
        wind  solar
        0   0.0    0.0
        1   0.0    0.0
        2   0.0    0.0
        ...

        Notes
        -----
        Caching uses a two-level approach:
        1. Network hash (from `hash_mga`) identifies the cache file
        2. Direction hash (from `hash_direction`) identifies entries within that file

        Each network configuration gets ONE cache file:
        - `<cache_dir>/mga_cache_<network_hash>.csv`

        Within that file, all computed directions are stored as a CSV table:
        dir_hash,dir_wind,dir_solar,coord_wind,coord_solar
        abc123,0.707,0.707,100.5,75.3
        def456,-0.707,0.707,95.2,80.1
        ...

        Benefits:
        - Clean cache directory (one file per network config)
        - Per-direction lookup before solving
        - Reuse individual directions across MGA runs
        - Robust recovery from partial failures
        - Easy to inspect (all directions in one place)

        """
        if cache_dir is not None:
            # Ensure cache dir exists
            Path(cache_dir).mkdir(parents=True, exist_ok=True)

            # Compute network hash for cache file
            network_hash = hash_mga(
                self._n,
                dimensions,
                slack,
                snapshots=snapshots,
                multi_investment_periods=multi_investment_periods,
            )

            logger.info("Using network cache: %s", network_hash[:8])
        else:
            logger.info("Caching disabled")
            network_hash = None
        # Handle default parameters from options
        if model_kwargs is None:
            model_kwargs = options.params.optimize.model_kwargs.copy()
        # Iterate over rows of `directions` if a DataFrame
        if isinstance(directions, pd.DataFrame):
            directions = list(directions.T.to_dict().values())
        # Create temporary file to export the network. Note: cannot pass
        # the network as an argument directly since it is not picklable.
        with tempfile.NamedTemporaryFile(suffix=".nc", delete=False) as f:
            fn = f.name
            # Wrap in try-finally to ensure the temporary file is deleted
            try:
                self._n.export_to_netcdf(fn)

                # Use a process pool to solve in parallel
                with (
                    get_context("spawn").Pool(
                        processes=max_parallel,
                        initializer=_worker_init,
                        maxtasksperchild=1,  # Kill workers after each task to prevent memory leaks
                    ) as pool
                ):
                    try:
                        results = pool.starmap(
                            OptimizationAbstractMGAMixin._solve_single_direction,
                            [
                                (
                                    fn,
                                    direction,
                                    dimensions,
                                    network_hash,
                                    cache_dir,
                                    snapshots,
                                    multi_investment_periods,
                                    slack,
                                    model_kwargs,
                                    kwargs,
                                )
                                for direction in directions
                            ],
                        )
                    except Exception:
                        # Terminate all workers if something goes wrong
                        pool.terminate()
                        pool.join()
                        raise
                # Separate successful results
                successful = [
                    (direction, coords)
                    for direction, coords in results
                    if coords is not None
                ]
                failed_count = len(results) - len(successful)

                if failed_count > 0:
                    logger.warning(
                        "%s out of %s optimizations failed", failed_count, len(results)
                    )

                if not successful:
                    return pd.DataFrame(), pd.DataFrame()
                successful_directions, successful_coordinates = zip(
                    *successful, strict=True
                )
                return (
                    pd.DataFrame(successful_directions),
                    pd.DataFrame(successful_coordinates),
                )
            finally:
                # Clean up temporary file
                if Path(fn).exists():
                    Path(fn).unlink()<|MERGE_RESOLUTION|>--- conflicted
+++ resolved
@@ -538,18 +538,14 @@
                 if isinstance(coeffs, dict):
                     coeffs = pd.Series(coeffs)
                 if attr == nominal_attrs[c] and isinstance(coeffs, pd.Series):
-<<<<<<< HEAD
-                    coeffs = coeffs.reindex(self._n.c[c].extendables).fillna(0)
-=======
                     coeffs = coeffs.reindex(self._n.c[c].extendables, fill_value=0)
->>>>>>> 5634bb14
                     coeffs.index.name = ""
                 elif isinstance(coeffs, pd.Series):
-                    coeffs = coeffs.reindex(columns=self._n.c[c].static.index).fillna(0)
+                    coeffs = coeffs.reindex(columns=self._n.c[c].static.index, fill_value=0)
                 elif isinstance(coeffs, pd.DataFrame):
                     coeffs = coeffs.reindex(
-                        columns=self._n.c[c].static.index, index=self._n.snapshots
-                    ).fillna(0)
+                        columns=self._n.c[c].static.index, index=self._n.snapshots, fill_value=0
+                    )
                 expr.append(m[f"{c}-{attr}"] * coeffs)
         return merge(expr)
 
