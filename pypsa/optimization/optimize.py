"""Build optimisation problems from PyPSA networks with Linopy."""

from __future__ import annotations

import logging
import warnings
from pathlib import Path
from typing import TYPE_CHECKING, Any

import numpy as np
import pandas as pd
import xarray as xr
from linopy import Model, merge
from linopy.solvers import available_solvers

from pypsa._options import options
from pypsa.common import as_index
from pypsa.components.array import _from_xarray
from pypsa.components.common import as_components
from pypsa.descriptors import get_switchable_as_dense as get_as_dense
from pypsa.descriptors import nominal_attrs
from pypsa.guards import _optimize_guard
from pypsa.optimization.abstract import OptimizationAbstractMixin
from pypsa.optimization.common import _set_dynamic_data, get_strongly_meshed_buses
from pypsa.optimization.constraints import (
    define_fixed_nominal_constraints,
    define_fixed_operation_constraints,
    define_kirchhoff_voltage_constraints,
    define_loss_constraints,
    define_modular_constraints,
    define_nodal_balance_constraints,
    define_nominal_constraints_for_extendables,
    define_operational_constraints_for_committables,
    define_operational_constraints_for_extendables,
    define_operational_constraints_for_non_extendables,
    define_ramp_limit_constraints,
    define_storage_unit_constraints,
    define_store_constraints,
    define_total_supply_constraints,
)
from pypsa.optimization.expressions import StatisticExpressionsAccessor
from pypsa.optimization.global_constraints import (
    define_growth_limit,
    define_nominal_constraints_per_bus_carrier,
    define_operational_limit,
    define_primary_energy_limit,
    define_tech_capacity_expansion_limit,
    define_transmission_expansion_cost_limit,
    define_transmission_volume_expansion_limit,
)
from pypsa.optimization.variables import (
    define_cvar_variables,
    define_loss_variables,
    define_modular_variables,
    define_nominal_variables,
    define_operational_variables,
    define_shut_down_variables,
    define_spillage_variables,
    define_start_up_variables,
    define_status_variables,
)

if TYPE_CHECKING:
    from collections.abc import Callable, Sequence

    from pypsa import Network, SubNetwork
logger = logging.getLogger(__name__)


lookup = pd.read_csv(
    Path(__file__).parent / ".." / "data" / "variables.csv",
    index_col=["component", "variable"],
)


def define_objective(n: Network, sns: pd.Index) -> None:
    """Define and write the optimization objective function.

    Builds the (linear or quadratic) objective by assembling the following terms:

    1. **Constant term** for already-built capacity
       Calculates capex of existing assets and stores it in `n.objective_constant`.
    2. **Operating costs**
       Marginal generation costs, storage operation costs, and spill costs weighted by snapshot durations.
    3. **Quadratic costs**
       If present, adds second-order marginal cost terms to convex quadratic objective.
    4. **Stand-by costs**
       Fixed costs for committed assets (e.g. generators and links) when online.
    5. **Investment costs**
       Capex for new capacity, weighted by investment periods if `n._multi_invest` is True.
    6. **Unit-commitment costs**
       Start-up and shut-down costs for committable components.
    7. **Conditional CVaR terms**
        Define auxiliary CVaR constraints for stochastic risk-averse optimization.

    Parameters
    ----------
    n : pypsa.Network
        Network instance containing the Linopy model and component data.
    sns : pandas.Index
        Snapshots (and, for multi-investment, periods) over which to build the objective.

    Returns
    -------
    None

    Notes
    -----
    - The final objective expression is assigned to `n.model.objective`.
    - Applies snapshot and investment-period weightings to operational and capex terms.
    - For a stochastic problem, scenario probabilities are applied as weightings to all cost (includes *both* investment terms).

    """
    weighted_cost: xr.DataArray | int
    m = n.model
    # Separate lists to distinguish CAPEX and OPEX terms
    capex_terms = []
    opex_terms = []
    is_quadratic = False

    if n._multi_invest:
        periods = sns.unique("period")
        period_weighting = n.investment_period_weightings.objective[periods]

    # constant for already done investment
    nom_attr = nominal_attrs.items()
    constant: xr.DataArray | float = 0
    terms = []

    for c_name, attr in nom_attr:
        c = as_components(n, c_name)
        ext_i = c.extendables.difference(c.inactive_assets)

        if ext_i.empty:
            continue

        capital_cost = c.da.capital_cost.sel(name=ext_i)
        if capital_cost.size == 0:
            continue

        nominal = c.da[attr].sel(name=ext_i)

        # only charge capex for already-existing assets
        if n._multi_invest:
            weighted_cost = 0
            for period in periods:
                # collapse time axis via any() so capex value isn't broadcasted
                active = c.da.active.sel(period=period, name=ext_i).any(dim="timestep")
                weighted_cost += capital_cost * active * period_weighting.loc[period]
        else:
            # collapse time axis via any() so capex value isn’t broadcasted
            active = c.da.active.sel(name=ext_i).any(dim="snapshot")
            weighted_cost = capital_cost * active

        terms.append((weighted_cost * nominal).sum(dim=["name"]))

    constant += sum(terms)

    # Handle constant for stochastic vs deterministic networks
    if n.has_scenarios and isinstance(constant, xr.DataArray):
        # For stochastic networks, weight constant by scenario probabilities
        weighted_constant = sum(
            constant.sel(scenario=s) * n.scenario_weightings.loc[s, "weight"]
            for s in n.scenarios
        )
        n._objective_constant = float(weighted_constant)
        has_const = (constant != 0).any().item()
    else:
        n._objective_constant = float(constant)
        has_const = constant != 0
    if has_const:
        object_const = m.add_variables(constant, constant, name="objective_constant")
        # Treat constant as part of CAPEX block
        capex_terms.append(-1 * object_const)

    # Weightings
    weighting = n.snapshot_weightings.objective
    if n._multi_invest:
        weighting = weighting.mul(period_weighting, level=0).loc[sns]
    else:
        weighting = weighting.loc[sns]
    weight = xr.DataArray(weighting.values, coords={"snapshot": sns}, dims=["snapshot"])

    # marginal costs, marginal storage cost, and spill cost
    for cost_type in ["marginal_cost", "marginal_cost_storage", "spill_cost"]:
        for c_name, attr in lookup.query(cost_type).index:
            c = as_components(n, c_name)

            if c.static.empty:
                continue

            var_name = f"{c.name}-{attr}"
            if var_name not in m.variables and cost_type == "spill_cost":
                continue

            cost = c.da[cost_type].sel(snapshot=sns, name=c.active_assets)
            if cost.size == 0 or (cost == 0).all():
                continue

            cost = cost * weight

            operation = m[var_name].sel(snapshot=sns, name=cost.coords["name"].values)
            opex_terms.append((operation * cost).sum(dim=["name", "snapshot"]))

    # marginal cost quadratic
    for c_name, attr in lookup.query("marginal_cost_quadratic").index:
        c = as_components(n, c_name)

        if c.static.empty or "marginal_cost_quadratic" not in c.static.columns:
            continue

        cost = c.da.marginal_cost_quadratic.sel(snapshot=sns)
        if cost.size == 0 or (cost == 0).all():
            continue

        cost = cost * weight

        operation = m[f"{c.name}-{attr}"].sel(
            snapshot=sns, name=cost.coords["name"].values
        )
        opex_terms.append((operation * operation * cost).sum(dim=["name", "snapshot"]))
        is_quadratic = True

    # stand-by cost
    for c_name in ["Generator", "Link"]:
        c = as_components(n, c_name)
        com_i = c.committables.difference(c.inactive_assets)

        if com_i.empty:
            continue

        stand_by_cost = c.da.stand_by_cost.sel(name=com_i, snapshot=sns)
        if stand_by_cost.size == 0 or (stand_by_cost == 0).all():
            continue

        stand_by_cost = stand_by_cost * weight

        status = m[f"{c.name}-status"].sel(
            snapshot=sns, name=stand_by_cost.coords["name"].values
        )
        opex_terms.append((status * stand_by_cost).sum(dim=["name", "snapshot"]))

    # investment
    for c_name, attr in nominal_attrs.items():
        c = as_components(n, c_name)
        ext_i = c.extendables.difference(c.inactive_assets)

        if ext_i.empty:
            continue

        capital_cost = c.da.capital_cost.sel(name=ext_i)
        if capital_cost.size == 0 or (capital_cost == 0).all():
            continue

        # only charge capex for already-existing assets
        if n._multi_invest:
            weighted_cost = 0
            for period in periods:
                # collapse time axis via any() so capex value isn't broadcasted
                active = c.da.active.sel(period=period, name=ext_i).any(dim="timestep")
                weighted_cost += capital_cost * active * period_weighting.loc[period]
        else:
            # collapse time axis via any() so capex value isn't broadcasted
            active = c.da.active.sel(name=ext_i).any(dim="snapshot")
            weighted_cost = capital_cost * active

        caps = m[f"{c.name}-{attr}"].sel(name=ext_i)
        capex_terms.append((caps * weighted_cost).sum(dim=["name"]))

    # unit commitment
    keys = ["start_up", "shut_down"]  # noqa: F841
    for c_name, attr in lookup.query("variable in @keys").index:
        c = as_components(n, c_name)
        com_i = c.committables.difference(c.inactive_assets)

        if com_i.empty:
            continue

        cost = c.da[attr + "_cost"].sel(name=com_i)

        if cost.size == 0 or cost.sum().item() == 0:
            continue

        var = m[f"{c.name}-{attr}"].sel(name=com_i)
        opex_terms.append((var * cost).sum(dim=["name", "snapshot"]))

    if not (capex_terms or opex_terms):
        msg = (
            "Objective function could not be created. "
            "Please make sure the components have assigned costs."
        )
        raise ValueError(msg)

    # Build expected CAPEX and expected OPEX (scenario-weighted if stochastic)
    def _expected(exprs: list) -> Any:
        if not exprs:
            return 0
        if n.has_scenarios:
            terms = []
            for s, p in n.scenario_weightings["weight"].items():
                selected = [e.sel(scenario=s) for e in exprs]
                # If quadratic terms exist, avoid merge (which is linear-only) and sum instead
                merged = sum(selected) if is_quadratic else merge(selected)
                terms.append(merged * p)
            return sum(terms) if is_quadratic else merge(terms)
        return sum(exprs) if is_quadratic else merge(exprs)

    expected_capex = _expected(capex_terms)
    expected_opex = _expected(opex_terms)

    # CVaR augmentation if enabled
    if n.has_scenarios and n.has_risk_preference:
        if n.risk_preference is None:
            _msg_rp = "Risk preference must be set when has_risk_preference is True"
            raise RuntimeError(_msg_rp)

        try:
            alpha = float(n.risk_preference.get("alpha"))
            omega = float(n.risk_preference.get("omega"))
        except Exception:
            _msg = (
                f"alpha and omega must be numbers between 0 and 1, "
                f"got alpha={n.risk_preference.get('alpha')}, omega={n.risk_preference.get('omega')}"
            )
            raise ValueError(_msg) from None

        if not (0.0 < alpha < 1.0):
            _msg = f"alpha must be a number between 0 and 1, got {alpha}"
            raise ValueError(_msg)
        if not (0.0 <= omega <= 1.0):
            _msg = f"omega must be a number between 0 and 1, got {omega}"
            raise ValueError(_msg)

        # Guard: quadratic OPEX would make CVaR constraints quadratic
        if is_quadratic:
            msg_q = (
                "CVaR with quadratic operational costs yields quadratic constraints. "
                "So a(s) >= OPEX(s) - theta becomes a quadratic inequality. "
                "Remove/approximate quadratic costs (e.g. set 'marginal_cost_quadratic=0' "
                "or use a piecewise-linear approximation)."
            )
            raise ValueError(msg_q)

        # Create per-scenario OPEX expressions to use in constraints
        scen_opex_exprs: dict[Any, Any] = {}
        for s in n.scenarios:
            scen_selected = [e.sel(scenario=s) for e in opex_terms]
            scen_opex_exprs[s] = (
                sum(scen_selected) if is_quadratic else merge(scen_selected)
            )

        # Retrieve CVaR auxiliary variables
        a = m["CVaR-a"]
        theta = m["CVaR-theta"]
        cvar = m["CVaR"]

        for s in n.scenarios:
            lhs = a.sel(scenario=s) - scen_opex_exprs[s] + theta
            m.add_constraints(lhs, ">=", 0, name=f"CVaR-excess-{s}")

        inv_tail = 1.0 / (1.0 - alpha)
        weighted_a = None
        for s, p in n.scenario_weightings["weight"].items():
            term = a.sel(scenario=s) * float(p)
            weighted_a = term if weighted_a is None else weighted_a + term
        m.add_constraints(theta + inv_tail * weighted_a, "<=", cvar, name="CVaR-def")

        # Final objective: CAPEX + (1-omega) * E[OPEX] + omega * CVaR
        obj_expr = expected_capex + (1 - omega) * expected_opex + omega * cvar
    else:
        # Warn if risk preference was set but there are no scenarios
        if getattr(n, "has_risk_preference", False) and not getattr(
            n, "has_scenarios", False
        ):
            warnings.warn(
                "Risk preference is set but no scenarios are defined; ignoring risk preferences.",
                UserWarning,
                stacklevel=2,
            )
        # Deterministic or no risk: CAPEX + OPEX
        obj_expr = expected_capex + expected_opex

    # Set objective
    m.objective = obj_expr


class OptimizationAccessor(OptimizationAbstractMixin):
    """Optimization accessor for building and solving models using linopy."""

    def __init__(self, n: Network) -> None:
        """Initialize the optimization accessor."""
        self._n = n
        self.expressions = StatisticExpressionsAccessor(self._n)

    def __call__(
        self,
        snapshots: Sequence | None = None,
        multi_investment_periods: bool = False,
        transmission_losses: int = 0,
        linearized_unit_commitment: bool = False,
        model_kwargs: dict | None = None,
        extra_functionality: Callable | None = None,
        assign_all_duals: bool = False,
        solver_name: str = "highs",
        solver_options: dict | None = None,
        compute_infeasibilities: bool = False,
        **kwargs: Any,
    ) -> tuple[str, str]:
        """Optimize the pypsa network using linopy.

        Parameters
        ----------
        snapshots : list or index slice
            A list of snapshots to optimise, must be a subset of
            n.snapshots, defaults to n.snapshots
        multi_investment_periods : bool, default False
            Whether to optimise as a single investment period or to optimise in multiple
            investment periods. Then, snapshots should be a ``pd.MultiIndex``.
        transmission_losses : int, default 0
            Whether an approximation of transmission losses should be included
            in the linearised power flow formulation. A passed number will denote
            the number of tangents used for the piecewise linear approximation.
            Defaults to 0, which ignores losses.
        linearized_unit_commitment : bool, default False
            Whether to optimise using the linearised unit commitment formulation or not.
        model_kwargs: dict
            Keyword arguments used by `linopy.Model`, such as `solver_dir` or `chunk`.
        extra_functionality : callable
            This function must take two arguments
            `extra_functionality(n, snapshots)` and is called after
            the model building is complete, but before it is sent to the
            solver. It allows the user to
            add/change constraints and add/change the objective function.
        assign_all_duals : bool, default False
            Whether to assign all dual values or only those that already
            have a designated place in the network.
        solver_name : str
            Name of the solver to use.
        solver_options : dict
            Keyword arguments used by the solver. Can also be passed via `**kwargs`.
        compute_infeasibilities : bool, default False
            Whether to compute and print Irreducible Inconsistent Subsystem (IIS) in case
            of an infeasible solution. Requires Gurobi.
        **kwargs:
            Keyword argument used by `linopy.Model.solve`, such as `solver_name`,
            `problem_fn` or solver options directly passed to the solver.

        Returns
        -------
        status : str
            The status of the optimization, either "ok" or one of the codes listed
            in https://linopy.readthedocs.io/en/latest/generated/linopy.constants.SolverStatus.html
        condition : str
            The termination condition of the optimization, either
            "optimal" or one of the codes listed in
            https://linopy.readthedocs.io/en/latest/generated/linopy.constants.TerminationCondition.html

        """
        if model_kwargs is None:
            model_kwargs = {}

        if solver_options is None:
            solver_options = {}

        n = self._n
        sns = as_index(n, snapshots, "snapshots")
        n._multi_invest = int(multi_investment_periods)
        n._linearized_uc = linearized_unit_commitment

        n.consistency_check(strict=["unknown_buses"])
        m = n.optimize.create_model(
            sns,
            multi_investment_periods,
            transmission_losses,
            linearized_unit_commitment,
            consistency_check=False,
            **model_kwargs,
        )
        if extra_functionality:
            extra_functionality(n, sns)
        status, condition = m.solve(solver_name=solver_name, **solver_options, **kwargs)

        if status == "ok":
            n.optimize.assign_solution()
            n.optimize.assign_duals(assign_all_duals)
            n.optimize.post_processing()

        if (
            condition == "infeasible"
            and compute_infeasibilities
            and "gurobi" in available_solvers
        ):
            n.model.print_infeasibilities()

        return status, condition

    def create_model(
        self,
        snapshots: Sequence | None = None,
        multi_investment_periods: bool = False,
        transmission_losses: int = 0,
        linearized_unit_commitment: bool = False,
        consistency_check: bool = True,
        **kwargs: Any,
    ) -> Model:
        """Create a linopy.Model instance from a pypsa network.

        The model is stored at `n.model`.

        Parameters
        ----------
        snapshots : list or index slice
            A list of snapshots to optimise, must be a subset of
            n.snapshots, defaults to n.snapshots
        multi_investment_periods : bool, default: False
            Whether to optimise as a single investment period or to optimize in multiple
            investment periods. Then, snapshots should be a ``pd.MultiIndex``.
        transmission_losses : int, default: 0
            Whether an approximation of transmission losses should be included
            in the linearised power flow formulation.
        linearized_unit_commitment : bool, default: False
            Whether to optimise using the linearised unit commitment formulation or not.
        consistency_check : bool, default: True
            Whether to run the consistency check before building the model.
        **kwargs:
            Keyword arguments used by `linopy.Model()`, such as `solver_dir` or `chunk`.

        Returns
        -------
        linopy.model

        """
        n = self._n
        sns = as_index(n, snapshots, "snapshots")
        n._linearized_uc = int(linearized_unit_commitment)
        n._multi_invest = int(multi_investment_periods)
        if consistency_check:
            n.consistency_check()

        kwargs.setdefault("force_dim_names", True)
        n._model = Model(**kwargs)
        n.model.parameters = n.model.parameters.assign(snapshots=sns)

        # Define variables
        for c, attr in lookup.query("nominal").index:
            define_nominal_variables(n, c, attr)
            define_modular_variables(n, c, attr)

        for c, attr in lookup.query("not nominal and not handle_separately").index:
            define_operational_variables(n, sns, c, attr)
            define_status_variables(n, sns, c, linearized_unit_commitment)
            define_start_up_variables(n, sns, c, linearized_unit_commitment)
            define_shut_down_variables(n, sns, c, linearized_unit_commitment)

        define_spillage_variables(n, sns)
        define_operational_variables(n, sns, "Store", "p")

        # CVaR auxiliary variables (only when stochastic + risk preference is set)
        define_cvar_variables(n)

        if transmission_losses:
            for c in n.passive_branch_components:
                define_loss_variables(n, sns, c)

        # Define constraints
        for c, attr in lookup.query("nominal").index:
            define_nominal_constraints_for_extendables(n, c, attr)
            define_fixed_nominal_constraints(n, c, attr)
            define_modular_constraints(n, c, attr)

        for c, attr in lookup.query("not nominal and not handle_separately").index:
            define_operational_constraints_for_non_extendables(
                n, sns, c, attr, transmission_losses
            )
            define_operational_constraints_for_extendables(
                n, sns, c, attr, transmission_losses
            )
            define_operational_constraints_for_committables(n, sns, c)
            define_ramp_limit_constraints(n, sns, c, attr)
            define_fixed_operation_constraints(n, sns, c, attr)

        meshed_threshold = kwargs.get("meshed_threshold", 45)
        meshed_buses = get_strongly_meshed_buses(n, threshold=meshed_threshold)

        if isinstance(n.c.buses.static.index, pd.MultiIndex):
            bus_names = n.c.buses.static.index.get_level_values(1)
            weakly_meshed_buses = pd.Index(
                [b for b in bus_names if b not in meshed_buses], name="Bus"
            )
        else:
            weakly_meshed_buses = n.c.buses.static.index.difference(meshed_buses)

        if not meshed_buses.empty and not weakly_meshed_buses.empty:
            # Write constraint for buses many terms and for buses with a few terms
            # separately. This reduces memory usage for large networks.
            define_nodal_balance_constraints(
                n,
                sns,
                transmission_losses=transmission_losses,
                buses=weakly_meshed_buses,
            )
            define_nodal_balance_constraints(
                n,
                sns,
                transmission_losses=transmission_losses,
                buses=meshed_buses,
                suffix="-meshed",
            )
        else:
            define_nodal_balance_constraints(
                n, sns, transmission_losses=transmission_losses
            )

        define_kirchhoff_voltage_constraints(n, sns)
        define_storage_unit_constraints(n, sns)
        define_store_constraints(n, sns)
        define_total_supply_constraints(n, sns)

        if transmission_losses:
            for c in n.passive_branch_components:
                define_loss_constraints(n, sns, c, transmission_losses)

        # Define global constraints
        define_primary_energy_limit(n, sns)
        define_transmission_expansion_cost_limit(n, sns)
        define_transmission_volume_expansion_limit(n, sns)
        define_tech_capacity_expansion_limit(n, sns)
        define_operational_limit(n, sns)
        define_nominal_constraints_per_bus_carrier(n, sns)
        define_growth_limit(n, sns)

        define_objective(n, sns)

        return n.model

    def solve_model(
        self,
        extra_functionality: Callable | None = None,
        solver_name: str = "highs",
        solver_options: dict | None = None,
        assign_all_duals: bool = False,
        **kwargs: Any,
    ) -> tuple[str, str]:
        """Solve an already created model and assign its solution to the network.

        Parameters
        ----------
        extra_functionality : callable
            This function must take two arguments
            `extra_functionality(n, snapshots)` and is called after
            the model building is complete, but before it is sent to the
            solver. It allows the user to
            add/change constraints and add/change the objective function.
        solver_name : str
            Name of the solver to use.
        solver_options : dict
            Keyword arguments used by the solver. Can also be passed via `**kwargs`.
        assign_all_duals : bool, default False
            Whether to assign all dual values or only those that already
            have a designated place in the network.
        **kwargs:
            Keyword argument used by `linopy.Model.solve`, such as `solver_name`,
            `problem_fn` or solver options directly passed to the solver.

        Returns
        -------
        status : str
            The status of the optimization, either "ok" or one of the
            codes listed in
            https://linopy.readthedocs.io/en/latest/generated/linopy.constants.SolverStatus.html
        condition : str
            The termination condition of the optimization, either
            "optimal" or one of the codes listed in
            https://linopy.readthedocs.io/en/latest/generated/linopy.constants.TerminationCondition.html

        """
        if solver_options is None:
            solver_options = {}

        n = self._n
        if extra_functionality:
            extra_functionality(n, n.snapshots)
        m = n.model
        status, condition = m.solve(solver_name=solver_name, **solver_options, **kwargs)

        if status == "ok":
            self._n.optimize.assign_solution()
            self._n.optimize.assign_duals(assign_all_duals)
            self._n.optimize.post_processing()

        # Optional runtime verification
        if options.debug.runtime_verification:
            _optimize_guard(self._n)

        return status, condition

    def assign_solution(self) -> None:
        """Map solution to network components."""
        n = self._n
        m = n.model
        sns = n.model.parameters.snapshots.to_index()

        for name, variable in m.variables.items():
            sol = variable.solution
            if name == "objective_constant":
                continue
<<<<<<< HEAD

            # Skip auxiliary CVaR variables
            if name.startswith("CVaR"):
                continue

            # Skip variables without component-attribute naming
            if "-" not in name:
                continue

=======
            if "-" not in name:
                # Custom variables might not contain a dash
                logger.info(
                    "The variable '%s' could not be mapped to the network component because it does not include the symbol '-'.",
                    name,
                )
                continue
>>>>>>> c2057a2f
            _c_name, attr = name.split("-", 1)
            if not hasattr(n.c, _c_name):
                # Custom variables might correspond to a designated component
                logger.info(
                    "The variable '%s' could not be mapped to the network component because the component '%s' does not exist.",
                    name,
                    _c_name,
                )
                continue
            c = n.c[_c_name]
            df = _from_xarray(sol, c)

            if "snapshot" in sol.dims:
                if c.name in n.passive_branch_components and attr == "s":
                    _set_dynamic_data(n, c.name, "p0", df)
                    _set_dynamic_data(n, c.name, "p1", -df)

                elif c.name == "Link" and attr == "p":
                    _set_dynamic_data(n, c.name, "p0", df)

                    for i in ["1"] + n.c.links.additional_ports:
                        i_eff = "" if i == "1" else i
                        eff = get_as_dense(n, "Link", f"efficiency{i_eff}", sns)
                        _set_dynamic_data(n, c.name, f"p{i}", -df * eff)
                        c.dynamic[f"p{i}"].loc[
                            sns, c.static.index[c.static[f"bus{i}"] == ""]
                        ] = float(c.attrs.loc[f"p{i}", "default"])

                else:
                    _set_dynamic_data(n, c.name, attr, df)
            # Ignore `n_mod`
            elif attr == "n_mod":
                pass
            else:
                c.static.update(df.rename(attr + "_opt"), overwrite=True)

        # If nominal capacity was no variable set optimal value to nominal
        for c_name, attr in lookup.query("nominal").index:
            c = n.components[c_name]
            fix_i = c.fixed
            if n.has_scenarios:
                fix_i = pd.MultiIndex.from_product([n.scenarios, fix_i])
            if not fix_i.empty:
                c.static.loc[fix_i, f"{attr}_opt"] = c.static.loc[fix_i, attr]

        # Recalculate storageunit net dispatch
        storage_units = n.c.storage_units
        if not storage_units.empty:
            storage_units.dynamic["p"] = (
                storage_units.dynamic["p_dispatch"] - storage_units.dynamic["p_store"]
            )

        n._objective = m.objective.value

    def assign_duals(self, assign_all_duals: bool = False) -> None:
        """Map dual values i.e. shadow prices to network components.

        Parameters
        ----------
        assign_all_duals : bool, default False
            Whether to assign all dual values or only those that already
            have a designated place in the network.

        """
        m = self._n.model
        unassigned_constraints = []

        # Early return if no dual values are available
        if all("dual" not in constraint for _, constraint in m.constraints.items()):
            logger.info("No shadow prices were assigned to the network.")
            return

        # Process each constraint and its dual values
        for constraint_name, constraint in m.constraints.items():
            # Parse constraint name into component and attribute
            # Dual variable doesn't have a designated component are ignored

            # Split constraint name into component and attribute
            # GlobalConstraints refer instead to the component name, e.g. "GlobalConstraint-X"
            try:
                prefix, suffix = constraint_name.split("-", 1)
                c = self._n.components[prefix]
            except (ValueError, KeyError):
                unassigned_constraints.append(constraint_name)
                continue

            # Add placeholder for custom constraints, marked as GlobalConstraint
            # TODO This should go to an actual custom constraint
            if (
                c.name == "GlobalConstraint"
                and suffix not in c.static.index
                and assign_all_duals
            ):
                if c.has_scenarios:
                    msg = (
                        "Dual values for custom constraints with scenarios are not "
                        "yet supported for stochastic optimization."
                    )
                    raise NotImplementedError(msg)
                else:
                    c.static.loc[suffix] = None

            # Dynamic duals (constraints with snapshot dimension)
            if "snapshot" in constraint.dual.dims:
                # Get dual from constraint as formatted pandas DataFrame
                dual_df = _from_xarray(constraint.dual, c)

                # Standard components: extract last part after final dash
                # e.g., "Line-s-upper" -> "upper", "Generator-p-lower" -> "lower"
                try:
                    dual_spec = suffix.rsplit("-", 1)[-1]
                except ValueError:
                    dual_spec = suffix
                # Don't try to split GlobalConstraint names, since they refer to
                # component name instead of attribute name
                if c.name == "GlobalConstraint":
                    dual_spec = suffix

                # Handle special cases for dual attribute name

                # 1. Nodal balance duals become marginal prices
                if suffix.endswith("nodal_balance"):
                    dual_attr_name = "marginal_price"

                # Standard case: assign as "mu_<spec>"
                # (e.g., "mu_upper", "mu_generation_limit_dynamic")
                elif assign_all_duals or f"mu_{dual_spec}" in c.static:
                    dual_attr_name = f"mu_{dual_spec}"

                # Duals that don't have a placeholder are ignored
                else:
                    unassigned_constraints.append(constraint_name)
                    continue

                # Assign dynamic duals to component
                _set_dynamic_data(self._n, c.name, dual_attr_name, dual_df)

            # SCALAR DUALS (constraints without snapshot dimension)
            # else:
            elif c.name == "GlobalConstraint" and suffix in c.static.index:
                if c.has_scenarios:
                    raise NotImplementedError()

                c.static.loc[suffix, "mu"] = constraint.dual

        if unassigned_constraints:
            logger.info(
                "The shadow-prices of the constraints %s were not assigned to the network.",
                ", ".join(unassigned_constraints),
            )

    def post_processing(self) -> None:
        """Post-process the optimized network.

        This calculates quantities derived from the optimized values such as
        power injection per bus and snapshot, voltage angle.
        """
        n = self._n
        sns = n.model.parameters.snapshots.to_index()

        # correct prices with objective weightings
        if n._multi_invest:
            period_weighting = n.investment_period_weightings.objective
            weightings = n.snapshot_weightings.objective.mul(
                period_weighting, level=0, axis=0
            ).loc[sns]
        else:
            weightings = n.snapshot_weightings.objective.loc[sns]

        n.c.buses.dynamic.marginal_price.loc[sns] = (
            n.c.buses.dynamic.marginal_price.loc[sns].divide(weightings, axis=0)
        )

        # load
        if len(n.loads):
            _set_dynamic_data(n, "Load", "p", get_as_dense(n, "Load", "p_set", sns))

        # line losses
        if "Line-loss" in n.model.variables:
            losses = n.model["Line-loss"].solution.to_pandas()
            n.c.lines.dynamic.p0 += losses / 2
            n.c.lines.dynamic.p1 += losses / 2

        # recalculate injection
        ca = [
            ("Generator", "p", "bus"),
            ("Store", "p", "bus"),
            ("Load", "p", "bus"),
            ("StorageUnit", "p", "bus"),
            ("Link", "p0", "bus0"),
            ("Link", "p1", "bus1"),
        ]
        ca.extend(
            [("Link", f"p{i}", f"bus{i}") for i in n.components.links.additional_ports]
        )

        def sign(c: str) -> int:
            return n.static(c).sign if "sign" in n.static(c) else -1  # sign for 'Link'

        n.c.buses.dynamic.p = (
            pd.concat(
                [
                    n.dynamic(c)[attr]
                    .mul(sign(c))
                    .rename(columns=n.static(c)[group], level="name")
                    for c, attr, group in ca
                ],
                axis=1,
            )
            .T.groupby(level=0)
            .sum()
            .T.reindex(columns=n.c.buses.static.index, fill_value=0.0)
        )

        if not n.has_scenarios:

            def v_ang_for_(sub: SubNetwork) -> pd.DataFrame:
                buses_i = sub.buses_o
                if len(buses_i) == 1:
                    return pd.DataFrame(0, index=sns, columns=buses_i)
                sub.calculate_B_H(skip_pre=True)
                Z = pd.DataFrame(np.linalg.pinv((sub.B).todense()), buses_i, buses_i)
                Z -= Z[sub.slack_bus]
                return n.c.buses.dynamic.p.reindex(columns=buses_i) @ Z

            # TODO: if multi investment optimization, the network topology is not the necessarily the same,
            # i.e. one has to iterate over the periods in order to get the correct angles.

            # Determine_network_topology is not necessarily called (only if KVL was assigned)
            if n.c.sub_networks.static.empty:
                n.determine_network_topology()

            # Calculate voltage angles (only needed for power flow)
            if "obj" in n.c.sub_networks.static:
                n.c.buses.dynamic.v_ang = pd.concat(
                    [v_ang_for_(sub) for sub in n.c.sub_networks.static.obj], axis=1
                ).reindex(columns=n.c.buses.static.index, fill_value=0.0)

    def fix_optimal_capacities(self) -> None:
        """Fix capacities of extendable assets to optimized capacities.

        Use this function when a capacity expansion optimization was
        already performed and a operational optimization should be done
        afterwards.
        """
        n = self._n
        for c, attr in nominal_attrs.items():
            ext_i = n.c[c].extendables.difference(n.c[c].inactive_assets)
            n.static(c).loc[ext_i, attr] = n.static(c).loc[ext_i, attr + "_opt"]
            n.static(c)[attr + "_extendable"] = False

    def fix_optimal_dispatch(self) -> None:
        """Fix dispatch of all assets to optimized values.

        Use this function when the optimal dispatch should be used as an
        starting point for power flow calculation (`Network.pf`).
        """
        for c in self._n.one_port_components:
            self._n.dynamic(c).p_set = self._n.dynamic(c).p
        for c in self._n.controllable_branch_components:
            self._n.dynamic(c).p_set = self._n.dynamic(c).p0

    def add_load_shedding(
        self,
        suffix: str = " load shedding",
        buses: pd.Index | None = None,
        sign: float | pd.Series = 1e-3,
        marginal_cost: float | pd.Series = 1e2,
        p_nom: float | pd.Series = 1e9,
    ) -> pd.Index:
        """Add load shedding in form of generators to all or a subset of buses.

        For more information on load shedding see
        http://journal.frontiersin.org/article/10.3389/fenrg.2015.00055/full

        Parameters
        ----------
        suffix : str, default: " load shedding"
            Suffix of the load shedding generators. See suffix parameter of
            [pypsa.Network.add].
        buses : pandas.Index, optional
            Subset of buses where load shedding should be available.
            Defaults to all buses.
        sign : float/Series, optional
            Scaling of the load shedding. This is used to scale the price of the
            load shedding. The default is 1e-3 which translates to a measure in kW instead
            of MW.
        marginal_cost : float/Series, optional
            Price of the load shedding. The default is 1e2.
        p_nom : float/Series, optional
            Maximal load shedding. The default is 1e9 (kW).

        """
        if "Load" not in self._n.c.carriers.static.index:
            self._n.add("Carrier", "Load")
        if buses is None:
            buses = self._n.c.buses.static.index

        return self._n.add(
            "Generator",
            buses,
            suffix,
            bus=buses,
            carrier="load",
            sign=sign,
            marginal_cost=marginal_cost,
            p_nom=p_nom,
        )<|MERGE_RESOLUTION|>--- conflicted
+++ resolved
@@ -704,7 +704,6 @@
             sol = variable.solution
             if name == "objective_constant":
                 continue
-<<<<<<< HEAD
 
             # Skip auxiliary CVaR variables
             if name.startswith("CVaR"):
@@ -714,7 +713,6 @@
             if "-" not in name:
                 continue
 
-=======
             if "-" not in name:
                 # Custom variables might not contain a dash
                 logger.info(
@@ -722,7 +720,7 @@
                     name,
                 )
                 continue
->>>>>>> c2057a2f
+
             _c_name, attr = name.split("-", 1)
             if not hasattr(n.c, _c_name):
                 # Custom variables might correspond to a designated component
