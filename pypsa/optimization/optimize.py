"""Build optimisation problems from PyPSA networks with Linopy."""

from __future__ import annotations

import logging
from pathlib import Path
from typing import TYPE_CHECKING, Any

import numpy as np
import pandas as pd
from deprecation import deprecated
from linopy import Model, merge
from linopy.solvers import available_solvers

from pypsa.common import as_index
from pypsa.descriptors import get_committable_i, nominal_attrs
from pypsa.descriptors import get_switchable_as_dense as get_as_dense
from pypsa.optimization.abstract import OptimizationAbstractMixin
from pypsa.optimization.common import get_strongly_meshed_buses, set_from_frame
from pypsa.optimization.constraints import (
    define_fixed_nominal_constraints,
    define_fixed_operation_constraints,
    define_kirchhoff_voltage_constraints,
    define_loss_constraints,
    define_modular_constraints,
    define_nodal_balance_constraints,
    define_nominal_constraints_for_extendables,
    define_operational_constraints_for_committables,
    define_operational_constraints_for_extendables,
    define_operational_constraints_for_non_extendables,
    define_ramp_limit_constraints,
    define_storage_unit_constraints,
    define_store_constraints,
    define_total_supply_constraints,
)
from pypsa.optimization.expressions import StatisticExpressionsAccessor
from pypsa.optimization.global_constraints import (
    define_growth_limit,
    define_nominal_constraints_per_bus_carrier,
    define_operational_limit,
    define_primary_energy_limit,
    define_tech_capacity_expansion_limit,
    define_transmission_expansion_cost_limit,
    define_transmission_volume_expansion_limit,
)
from pypsa.optimization.variables import (
    define_loss_variables,
    define_modular_variables,
    define_nominal_variables,
    define_operational_variables,
    define_shut_down_variables,
    define_spillage_variables,
    define_start_up_variables,
    define_status_variables,
)

if TYPE_CHECKING:
    from collections.abc import Callable, Sequence

    from pypsa import Network, SubNetwork
logger = logging.getLogger(__name__)


lookup = pd.read_csv(
    Path(__file__).parent / ".." / "data" / "variables.csv",
    index_col=["component", "variable"],
)


def define_objective(n: Network, sns: pd.Index) -> None:
    """Define and write out the objective function."""
    m = n.model
    objective = []
    is_quadratic = False

    if n._multi_invest:
        periods = sns.unique("period")
        period_weighting = n.investment_period_weightings.objective[periods]

    # constant for already done investment
    nom_attr = nominal_attrs.items()
    constant = 0
    for c, attr in nom_attr:
        ext_i = n.get_extendable_i(c)
        cost = n.static(c)["capital_cost"][ext_i]
        if cost.empty:
            continue

        if n._multi_invest:
            active = pd.concat(
                {
                    period: n.get_active_assets(c, period)[ext_i]
                    for period in sns.unique("period")
                },
                axis=1,
            )
            cost = active @ period_weighting * cost
        else:
            active = n.get_active_assets(c)[ext_i]
            cost = cost[active]

        constant += (cost * n.static(c)[attr][ext_i]).sum()

    n.objective_constant = constant
    if constant != 0:
        object_const = m.add_variables(constant, constant, name="objective_constant")
        objective.append(-1 * object_const)

    # Weightings
    weighting = n.snapshot_weightings.objective
    if n._multi_invest:
        weighting = weighting.mul(period_weighting, level=0).loc[sns]
    else:
        weighting = weighting.loc[sns]

    # marginal costs, marginal storage cost, and spill cost
    for cost_type in ["marginal_cost", "marginal_cost_storage", "spill_cost"]:
        for c, attr in lookup.query(cost_type).index:
            cost = (
                get_as_dense(n, c, cost_type, sns)
                .loc[:, lambda ds: (ds != 0).any()]
                .mul(weighting, axis=0)
            )
            if cost.empty:
                continue
            operation = m[f"{c}-{attr}"].sel({"snapshot": sns, c: cost.columns})
            objective.append((operation * cost).sum())

    # marginal cost quadratic
    for c, attr in lookup.query("marginal_cost_quadratic").index:
        if "marginal_cost_quadratic" in n.static(c):
            cost = (
                get_as_dense(n, c, "marginal_cost_quadratic", sns)
                .loc[:, lambda ds: (ds != 0).any()]
                .mul(weighting, axis=0)
            )
            if cost.empty:
                continue
            operation = m[f"{c}-{attr}"].sel({"snapshot": sns, c: cost.columns})
            objective.append((operation * operation * cost).sum())
            is_quadratic = True

    # stand-by cost
    comps = {"Generator", "Link"}
    for c in comps:
        com_i = get_committable_i(n, c)

        if com_i.empty:
            continue

        stand_by_cost = (
            get_as_dense(n, c, "stand_by_cost", sns, com_i)
            .loc[:, lambda ds: (ds != 0).any()]
            .mul(weighting, axis=0)
        )
        stand_by_cost.columns.name = f"{c}-com"
        status = n.model.variables[f"{c}-status"].loc[:, stand_by_cost.columns]
        objective.append((status * stand_by_cost).sum())

    # investment
    for c, attr in nominal_attrs.items():
        ext_i = n.get_extendable_i(c)
        cost = n.static(c)["capital_cost"][ext_i]
        if cost.empty:
            continue

        if n._multi_invest:
            active = pd.concat(
                {
                    period: n.get_active_assets(c, period)[ext_i]
                    for period in sns.unique("period")
                },
                axis=1,
            )
            cost = active @ period_weighting * cost
        else:
            active = n.get_active_assets(c)[ext_i]
            cost = cost[active]

        caps = m[f"{c}-{attr}"]
        objective.append((caps * cost).sum())

    # unit commitment
    keys = ["start_up", "shut_down"]  # noqa: F841
    for c, attr in lookup.query("variable in @keys").index:
        com_i = n.get_committable_i(c)
        cost = n.static(c)[attr + "_cost"].reindex(com_i)

        if cost.sum():
            var = m[f"{c}-{attr}"]
            objective.append((var * cost).sum())

    if not objective:
        msg = (
            "Objective function could not be created. "
            "Please make sure the components have assigned costs."
        )
        raise ValueError(msg)

    m.objective = sum(objective) if is_quadratic else merge(objective)


@deprecated(
    deprecated_in="0.35",
    removed_in="1.0",
    details="Use `n.optimize.create_model` instead.",
)
def create_model(
    n: Network,
    snapshots: Sequence | None = None,
    multi_investment_periods: bool = False,
    transmission_losses: int = 0,
    linearized_unit_commitment: bool = False,
    consistency_check: bool = True,
    **kwargs: Any,
) -> Model:
    """Use `n.optimize.create_model` instead."""
    return n.optimize.create_model(
        snapshots,
        multi_investment_periods,
        transmission_losses,
        linearized_unit_commitment,
        consistency_check,
<<<<<<< HEAD
=======
        **kwargs,
>>>>>>> b4f0b835
    )


@deprecated(
    deprecated_in="0.35",
    removed_in="1.0",
    details="Use `n.optimize.assign_solution` instead.",
)
def assign_solution(n: Network) -> None:
    """Use `n.optimize.assign_solution` instead."""
    n.optimize.assign_solution()


@deprecated(
    deprecated_in="0.35",
    removed_in="1.0",
    details="Use `n.optimize.assign_duals` instead.",
)
def assign_duals(n: Network, assign_all_duals: bool = False) -> None:
    """Use `n.optimize.assign_duals` instead."""
    n.optimize.assign_duals(assign_all_duals)


@deprecated(
    deprecated_in="0.35",
    removed_in="1.0",
    details="Use `n.optimize.post_processing` instead.",
)
def post_processing(n: Network) -> None:
    """Use `n.optimize.post_processing` instead."""
    n.optimize.post_processing()


@deprecated(
    deprecated_in="0.35", removed_in="1.0", details="Use `n.optimize()` instead."
)
def optimize(
    n: Network,
    snapshots: Sequence | None = None,
    multi_investment_periods: bool = False,
    transmission_losses: int = 0,
    linearized_unit_commitment: bool = False,
    model_kwargs: dict | None = None,
    extra_functionality: Callable | None = None,
    assign_all_duals: bool = False,
    solver_name: str = "highs",
    solver_options: dict | None = None,
    compute_infeasibilities: bool = False,
    **kwargs: Any,
) -> tuple[str, str]:
    """Use `n.optimize()` instead."""
    return n.optimize(
        snapshots=snapshots,
        multi_investment_periods=multi_investment_periods,
        transmission_losses=transmission_losses,
        linearized_unit_commitment=linearized_unit_commitment,
        model_kwargs=model_kwargs,
        extra_functionality=extra_functionality,
        assign_all_duals=assign_all_duals,
        solver_name=solver_name,
        solver_options=solver_options,
        compute_infeasibilities=compute_infeasibilities,
        **kwargs,
    )


class OptimizationAccessor(OptimizationAbstractMixin):
    """Optimization accessor for building and solving models using linopy."""

    def __init__(self, n: Network) -> None:
        self._n = n
        self.expressions = StatisticExpressionsAccessor(self._n)

    def __call__(
        self,
        snapshots: Sequence | None = None,
        multi_investment_periods: bool = False,
        transmission_losses: int = 0,
        linearized_unit_commitment: bool = False,
        model_kwargs: dict | None = None,
        extra_functionality: Callable | None = None,
        assign_all_duals: bool = False,
        solver_name: str = "highs",
        solver_options: dict | None = None,
        compute_infeasibilities: bool = False,
        **kwargs: Any,
    ) -> tuple[str, str]:
        """Optimize the pypsa network using linopy.

        Parameters
        ----------
        snapshots : list or index slice
            A list of snapshots to optimise, must be a subset of
            n.snapshots, defaults to n.snapshots
        multi_investment_periods : bool, default False
            Whether to optimise as a single investment period or to optimise in multiple
            investment periods. Then, snapshots should be a ``pd.MultiIndex``.
        transmission_losses : int, default 0
            Whether an approximation of transmission losses should be included
            in the linearised power flow formulation. A passed number will denote
            the number of tangents used for the piecewise linear approximation.
            Defaults to 0, which ignores losses.
        linearized_unit_commitment : bool, default False
            Whether to optimise using the linearised unit commitment formulation or not.
        model_kwargs: dict
            Keyword arguments used by `linopy.Model`, such as `solver_dir` or `chunk`.
        extra_functionality : callable
            This function must take two arguments
            `extra_functionality(n, snapshots)` and is called after
            the model building is complete, but before it is sent to the
            solver. It allows the user to
            add/change constraints and add/change the objective function.
        assign_all_duals : bool, default False
            Whether to assign all dual values or only those that already
            have a designated place in the network.
        solver_name : str
            Name of the solver to use.
        solver_options : dict
            Keyword arguments used by the solver. Can also be passed via `**kwargs`.
        compute_infeasibilities : bool, default False
            Whether to compute and print Irreducible Inconsistent Subsystem (IIS) in case
            of an infeasible solution. Requires Gurobi.
        **kwargs:
            Keyword argument used by `linopy.Model.solve`, such as `solver_name`,
            `problem_fn` or solver options directly passed to the solver.

        Returns
        -------
        status : str
            The status of the optimization, either "ok" or one of the codes listed
            in https://linopy.readthedocs.io/en/latest/generated/linopy.constants.SolverStatus.html
        condition : str
            The termination condition of the optimization, either
            "optimal" or one of the codes listed in
            https://linopy.readthedocs.io/en/latest/generated/linopy.constants.TerminationCondition.html

        """
        if model_kwargs is None:
            model_kwargs = {}

        if solver_options is None:
            solver_options = {}

        sns = as_index(self._n, snapshots, "snapshots")
        self._n._multi_invest = int(multi_investment_periods)
        self._n._linearized_uc = linearized_unit_commitment

        self._n.consistency_check(strict=["unknown_buses"])
        m = self._n.optimize.create_model(
            sns,
            multi_investment_periods,
            transmission_losses,
            linearized_unit_commitment,
            consistency_check=False,
            **model_kwargs,
        )
        if extra_functionality:
            extra_functionality(self._n, sns)
        status, condition = m.solve(solver_name=solver_name, **solver_options, **kwargs)

        if status == "ok":
            self._n.optimize.assign_solution()
            self._n.optimize.assign_duals(assign_all_duals)
            self._n.optimize.post_processing()

        if (
            condition == "infeasible"
            and compute_infeasibilities
            and "gurobi" in available_solvers
        ):
            self._n.model.print_infeasibilities()

        return status, condition

    def create_model(
        self,
        snapshots: Sequence | None = None,
        multi_investment_periods: bool = False,
        transmission_losses: int = 0,
        linearized_unit_commitment: bool = False,
        consistency_check: bool = True,
        **kwargs: Any,
    ) -> Model:
        """Create a linopy.Model instance from a pypsa network.

        The model is stored at `n.model`.

        Parameters
        ----------
        snapshots : list or index slice
            A list of snapshots to optimise, must be a subset of
            n.snapshots, defaults to n.snapshots
        multi_investment_periods : bool, default False
            Whether to optimise as a single investment period or to optimize in multiple
            investment periods. Then, snapshots should be a ``pd.MultiIndex``.
        transmission_losses : int, default 0
        linearized_unit_commitment : bool, default False
            Whether to optimise using the linearised unit commitment formulation or not.
        consistency_check : bool, default True
            Whether to run the consistency check before building the model.
        **kwargs:
            Keyword arguments used by `linopy.Model()`, such as `solver_dir` or `chunk`.

        Returns
        -------
        linopy.model

        """
        sns = as_index(self._n, snapshots, "snapshots")
        self._n._linearized_uc = int(linearized_unit_commitment)
        self._n._multi_invest = int(multi_investment_periods)
        if consistency_check:
            self._n.consistency_check()

        kwargs.setdefault("force_dim_names", True)
        self._n.model = Model(**kwargs)
        self._n.model.parameters = self._n.model.parameters.assign(snapshots=sns)

        # Define variables
        for c, attr in lookup.query("nominal").index:
            define_nominal_variables(self._n, c, attr)
            define_modular_variables(self._n, c, attr)

        for c, attr in lookup.query("not nominal and not handle_separately").index:
            define_operational_variables(self._n, sns, c, attr)
            define_status_variables(self._n, sns, c)
            define_start_up_variables(self._n, sns, c)
            define_shut_down_variables(self._n, sns, c)

        define_spillage_variables(self._n, sns)
        define_operational_variables(self._n, sns, "Store", "p")

        if transmission_losses:
            for c in self._n.passive_branch_components:
                define_loss_variables(self._n, sns, c)

        # Define constraints
        for c, attr in lookup.query("nominal").index:
            define_nominal_constraints_for_extendables(self._n, c, attr)
            define_fixed_nominal_constraints(self._n, c, attr)
            define_modular_constraints(self._n, c, attr)

        for c, attr in lookup.query("not nominal and not handle_separately").index:
            define_operational_constraints_for_non_extendables(
                self._n, sns, c, attr, transmission_losses
            )
            define_operational_constraints_for_extendables(
                self._n, sns, c, attr, transmission_losses
            )
            define_operational_constraints_for_committables(self._n, sns, c)
            define_ramp_limit_constraints(self._n, sns, c, attr)
            define_fixed_operation_constraints(self._n, sns, c, attr)

        meshed_threshold = kwargs.get("meshed_threshold", 45)
        meshed_buses = get_strongly_meshed_buses(self._n, threshold=meshed_threshold)
        weakly_meshed_buses = self._n.buses.index.difference(meshed_buses)
        if not meshed_buses.empty and not weakly_meshed_buses.empty:
            # Write constraint for buses many terms and for buses with a few terms
            # separately. This reduces memory usage for large networks.
            define_nodal_balance_constraints(
                self._n,
                sns,
                transmission_losses=transmission_losses,
                buses=weakly_meshed_buses,
            )
            define_nodal_balance_constraints(
                self._n,
                sns,
                transmission_losses=transmission_losses,
                buses=meshed_buses,
                suffix="-meshed",
            )
        else:
            define_nodal_balance_constraints(
                self._n, sns, transmission_losses=transmission_losses
            )

        define_kirchhoff_voltage_constraints(self._n, sns)
        define_storage_unit_constraints(self._n, sns)
        define_store_constraints(self._n, sns)
        define_total_supply_constraints(self._n, sns)

        if transmission_losses:
            for c in self._n.passive_branch_components:
                define_loss_constraints(self._n, sns, c, transmission_losses)

        # Define global constraints
        define_primary_energy_limit(self._n, sns)
        define_transmission_expansion_cost_limit(self._n, sns)
        define_transmission_volume_expansion_limit(self._n, sns)
        define_tech_capacity_expansion_limit(self._n, sns)
        define_operational_limit(self._n, sns)
        define_nominal_constraints_per_bus_carrier(self._n, sns)
        define_growth_limit(self._n, sns)

        define_objective(self._n, sns)

        return self._n.model

    def solve_model(
        self,
        extra_functionality: Callable | None = None,
        solver_name: str = "highs",
        solver_options: dict | None = None,
        assign_all_duals: bool = False,
        **kwargs: Any,
    ) -> tuple[str, str]:
        """Solve an already created model and assign its solution to the network.

        Parameters
        ----------
        solver_name : str
            Name of the solver to use.
        solver_options : dict
            Keyword arguments used by the solver. Can also be passed via `**kwargs`.
        assign_all_duals : bool, default False
            Whether to assign all dual values or only those that already
            have a designated place in the network.
        **kwargs:
            Keyword argument used by `linopy.Model.solve`, such as `solver_name`,
            `problem_fn` or solver options directly passed to the solver.

        Returns
        -------
        status : str
            The status of the optimization, either "ok" or one of the
            codes listed in
            https://linopy.readthedocs.io/en/latest/generated/linopy.constants.SolverStatus.html
        condition : str
            The termination condition of the optimization, either
            "optimal" or one of the codes listed in
            https://linopy.readthedocs.io/en/latest/generated/linopy.constants.TerminationCondition.html

        """
        if solver_options is None:
            solver_options = {}

        n = self._n
        if extra_functionality:
            extra_functionality(n, n.snapshots)
        m = n.model
        status, condition = m.solve(solver_name=solver_name, **solver_options, **kwargs)

        if status == "ok":
            self._n.optimize.assign_solution()
            self._n.optimize.assign_duals(assign_all_duals)
            self._n.optimize.post_processing()

        return status, condition

    def assign_solution(self) -> None:
        """Map solution to network components."""
        m = self._n.model
        sns = self._n.model.parameters.snapshots.to_index()

        for name, variable in m.variables.items():
            sol = variable.solution
            if name == "objective_constant":
                continue

            try:
                c, attr = name.split("-", 1)
                df = sol.to_pandas()
            except ValueError:
                continue

            if "snapshot" in sol.dims:
                if c in self._n.passive_branch_components and attr == "s":
                    set_from_frame(self._n, c, "p0", df)
                    set_from_frame(self._n, c, "p1", -df)

                elif c == "Link" and attr == "p":
                    set_from_frame(self._n, c, "p0", df)

                    for i in ["1"] + self._n.c.links.additional_ports:
                        i_eff = "" if i == "1" else i
                        eff = get_as_dense(self._n, "Link", f"efficiency{i_eff}", sns)
                        set_from_frame(self._n, c, f"p{i}", -df * eff)
                        self._n.dynamic(c)[f"p{i}"].loc[
                            sns, self._n.links.index[self._n.links[f"bus{i}"] == ""]
                        ] = float(
                            self._n.components["Link"]["attrs"].loc[f"p{i}", "default"]
                        )

                else:
                    set_from_frame(self._n, c, attr, df)
            elif attr != "n_mod":
                idx = df.index.intersection(self._n.static(c).index)
                self._n.static(c).loc[idx, attr + "_opt"] = df.loc[idx]

        # if nominal capacity was no variable set optimal value to nominal
        for c, attr in lookup.query("nominal").index:
            fix_i = self._n.get_non_extendable_i(c)
            if not fix_i.empty:
                self._n.static(c).loc[fix_i, f"{attr}_opt"] = self._n.static(c).loc[
                    fix_i, attr
                ]

        # recalculate storageunit net dispatch
        if not self._n.static("StorageUnit").empty:
            c = "StorageUnit"
            self._n.dynamic(c)["p"] = (
                self._n.dynamic(c)["p_dispatch"] - self._n.dynamic(c)["p_store"]
            )

        self._n.objective = m.objective.value

    def assign_duals(self, assign_all_duals: bool = False) -> None:
        """Map dual values i.e. shadow prices to network components.

        Parameters
        ----------
        assign_all_duals : bool, default False
            Whether to assign all dual values or only those that already
            have a designated place in the network.

        """
        m = self._n.model
        unassigned = []
        if all("dual" not in constraint for _, constraint in m.constraints.items()):
            logger.info("No shadow prices were assigned to the network.")
            return

        for name, constraint in m.constraints.items():
            dual = constraint.dual
            try:
                c, attr = name.split("-", 1)
            except ValueError:
                unassigned.append(name)
                continue

            if "snapshot" in dual.dims:
                try:
                    df = dual.transpose("snapshot", ...).to_pandas()

                    try:
                        spec = attr.rsplit("-", 1)[-1]
                    except ValueError:
                        spec = attr

                    if attr.endswith("nodal_balance"):
                        set_from_frame(self._n, c, "marginal_price", df)
                    elif assign_all_duals or f"mu_{spec}" in self._n.static(c):
                        set_from_frame(self._n, c, "mu_" + spec, df)
                    else:
                        unassigned.append(name)

                except:  # noqa: E722 # TODO: specify exception
                    unassigned.append(name)

            elif (c == "GlobalConstraint") and (
                assign_all_duals or attr in self._n.static(c).index
            ):
                self._n.static(c).loc[attr, "mu"] = dual

        if unassigned:
            logger.info(
                "The shadow-prices of the constraints %s were not assigned to the network.",
                ", ".join(unassigned),
            )

    def post_processing(self) -> None:
        """Post-process the optimized network.

        This calculates quantities derived from the optimized values such as
        power injection per bus and snapshot, voltage angle.
        """
        sns = self._n.model.parameters.snapshots.to_index()

        # correct prices with objective weightings
        if self._n._multi_invest:
            period_weighting = self._n.investment_period_weightings.objective
            weightings = self._n.snapshot_weightings.objective.mul(
                period_weighting, level=0, axis=0
            ).loc[sns]
        else:
            weightings = self._n.snapshot_weightings.objective.loc[sns]

        self._n.buses_t.marginal_price.loc[sns] = self._n.buses_t.marginal_price.loc[
            sns
        ].divide(weightings, axis=0)

        # load
        if len(self._n.loads):
            set_from_frame(
                self._n, "Load", "p", get_as_dense(self._n, "Load", "p_set", sns)
            )

        # line losses
        if "Line-loss" in self._n.model.variables:
            losses = self._n.model["Line-loss"].solution.to_pandas()
            self._n.lines_t.p0 += losses / 2
            self._n.lines_t.p1 += losses / 2

        # recalculate injection
        ca = [
            ("Generator", "p", "bus"),
            ("Store", "p", "bus"),
            ("Load", "p", "bus"),
            ("StorageUnit", "p", "bus"),
            ("Link", "p0", "bus0"),
            ("Link", "p1", "bus1"),
        ]
        ca.extend(
            [("Link", f"p{i}", f"bus{i}") for i in self._n.c.links.additional_ports]
        )

        def sign(c: str) -> int:
            return (
                self._n.static(c).sign if "sign" in self._n.static(c) else -1
            )  # sign for 'Link'

        self._n.buses_t.p = (
            pd.concat(
                [
                    self._n.dynamic(c)[attr]
                    .mul(sign(c))
                    .rename(columns=self._n.static(c)[group])
                    for c, attr, group in ca
                ],
                axis=1,
            )
            .T.groupby(level=0)
            .sum()
            .T.reindex(columns=self._n.buses.index, fill_value=0.0)
        )

        def v_ang_for_(sub: SubNetwork) -> pd.DataFrame:
            buses_i = sub.buses_o
            if len(buses_i) == 1:
                return pd.DataFrame(0, index=sns, columns=buses_i)
            sub.calculate_B_H(skip_pre=True)
            Z = pd.DataFrame(np.linalg.pinv((sub.B).todense()), buses_i, buses_i)
            Z -= Z[sub.slack_bus]
            return self._n.buses_t.p.reindex(columns=buses_i) @ Z

        # TODO: if multi investment optimization, the network topology is not the necessarily the same,
        # i.e. one has to iterate over the periods in order to get the correct angles.
        # Determine_network_topology is not necessarily called (only if KVL was assigned)
        if "obj" in self._n.sub_networks:
            self._n.buses_t.v_ang = pd.concat(
                [v_ang_for_(sub) for sub in self._n.sub_networks.obj], axis=1
            ).reindex(columns=self._n.buses.index, fill_value=0.0)

    def fix_optimal_capacities(self) -> None:
        """Fix capacities of extendable assets to optimized capacities.

        Use this function when a capacity expansion optimization was
        already performed and a operational optimization should be done
        afterwards.
        """
        for c, attr in nominal_attrs.items():
            ext_i = self._n.get_extendable_i(c)
            self._n.static(c).loc[ext_i, attr] = self._n.static(c).loc[
                ext_i, attr + "_opt"
            ]
            self._n.static(c)[attr + "_extendable"] = False

    def fix_optimal_dispatch(self) -> None:
        """Fix dispatch of all assets to optimized values.

        Use this function when the optimal dispatch should be used as an
        starting point for power flow calculation (`Network.pf`).
        """
        for c in self._n.one_port_components:
            self._n.dynamic(c).p_set = self._n.dynamic(c).p
        for c in self._n.controllable_branch_components:
            self._n.dynamic(c).p_set = self._n.dynamic(c).p0

    def add_load_shedding(
        self,
        suffix: str = " load shedding",
        buses: pd.Index | None = None,
        sign: float | pd.Series = 1e-3,
        marginal_cost: float | pd.Series = 1e2,
        p_nom: float | pd.Series = 1e9,
    ) -> pd.Index:
        """Add load shedding in form of generators to all or a subset of buses.

        For more information on load shedding see
        http://journal.frontiersin.org/article/10.3389/fenrg.2015.00055/full

        Parameters
        ----------
        buses : pandas.Index, optional
            Subset of buses where load shedding should be available.
            Defaults to all buses.
        sign : float/Series, optional
            Scaling of the load shedding. This is used to scale the price of the
            load shedding. The default is 1e-3 which translates to a measure in kW instead
            of MW.
        marginal_cost : float/Series, optional
            Price of the load shedding. The default is 1e2.
        p_nom : float/Series, optional
            Maximal load shedding. The default is 1e9 (kW).

        """
        if "Load" not in self._n.carriers.index:
            self._n.add("Carrier", "Load")
        if buses is None:
            buses = self._n.buses.index

        return self._n.add(
            "Generator",
            buses,
            suffix,
            bus=buses,
            carrier="load",
            sign=sign,
            marginal_cost=marginal_cost,
            p_nom=p_nom,
        )<|MERGE_RESOLUTION|>--- conflicted
+++ resolved
@@ -221,10 +221,7 @@
         transmission_losses,
         linearized_unit_commitment,
         consistency_check,
-<<<<<<< HEAD
-=======
         **kwargs,
->>>>>>> b4f0b835
     )
 
 
