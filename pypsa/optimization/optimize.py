"""Build optimisation problems from PyPSA networks with Linopy."""

from __future__ import annotations

import logging
from pathlib import Path
from typing import TYPE_CHECKING, Any

import numpy as np
import pandas as pd
import xarray as xr
from linopy import Model, merge
from linopy.solvers import available_solvers

from pypsa._options import options
from pypsa.common import as_index
from pypsa.components.array import _from_xarray
from pypsa.components.common import as_components
from pypsa.descriptors import nominal_attrs
from pypsa.guards import _optimize_guard
from pypsa.optimization.abstract import OptimizationAbstractMixin
from pypsa.optimization.common import _set_dynamic_data, get_strongly_meshed_buses
from pypsa.optimization.constraints import (
    define_fixed_nominal_constraints,
    define_fixed_operation_constraints,
    define_kirchhoff_voltage_constraints,
    define_loss_constraints,
    define_modular_constraints,
    define_nodal_balance_constraints,
    define_nominal_constraints_for_extendables,
    define_operational_constraints_for_committables,
    define_operational_constraints_for_extendables,
    define_operational_constraints_for_non_extendables,
    define_ramp_limit_constraints,
    define_storage_unit_constraints,
    define_store_constraints,
    define_total_supply_constraints,
)
from pypsa.optimization.expressions import StatisticExpressionsAccessor
from pypsa.optimization.global_constraints import (
    define_growth_limit,
    define_nominal_constraints_per_bus_carrier,
    define_operational_limit,
    define_primary_energy_limit,
    define_tech_capacity_expansion_limit,
    define_transmission_expansion_cost_limit,
    define_transmission_volume_expansion_limit,
)
from pypsa.optimization.variables import (
    define_loss_variables,
    define_modular_variables,
    define_nominal_variables,
    define_operational_variables,
    define_shut_down_variables,
    define_spillage_variables,
    define_start_up_variables,
    define_status_variables,
)

if TYPE_CHECKING:
    from collections.abc import Callable, Sequence

    from pypsa import Network, SubNetwork
logger = logging.getLogger(__name__)


lookup = pd.read_csv(
    Path(__file__).parent / ".." / "data" / "variables.csv",
    index_col=["component", "variable"],
)


def define_objective(n: Network, sns: pd.Index) -> None:
    """Define and write the optimization objective function.

    Builds the (linear or quadratic) objective by assembling the following terms:

    1. **Constant term** for already-built capacity
       Calculates capex of existing assets and stores it in `n.objective_constant`.
    2. **Operating costs**
       Marginal generation costs, storage operation costs, and spill costs weighted by snapshot durations.
    3. **Quadratic costs**
       If present, adds second-order marginal cost terms to convex quadratic objective.
    4. **Stand-by costs**
       Fixed costs for committed assets (e.g. generators and links) when online.
    5. **Investment costs**
       Capex for new capacity, weighted by investment periods if `n._multi_invest` is True.
    6. **Unit-commitment costs**
       Start-up and shut-down costs for committable components.

    Parameters
    ----------
    n : pypsa.Network
        Network instance containing the Linopy model and component data.
    sns : pandas.Index
        Snapshots (and, for multi-investment, periods) over which to build the objective.

    Returns
    -------
    None

    Notes
    -----
    - The final objective expression is assigned to `n.model.objective`.
    - Applies snapshot and investment-period weightings to operational and capex terms.
    - For a stochastic problem, scenario probabilities are applied as weightings to all cost (includes *both* investment terms).

    """
    weighted_cost: xr.DataArray | int
    m = n.model
    objective = []
    is_quadratic = False

    if n._multi_invest:
        periods = sns.unique("period")
        period_weighting = n.investment_period_weightings.objective[periods]

    # constant for already done investment
    nom_attr = nominal_attrs.items()
    constant: xr.DataArray | float = 0
    terms = []

    for c_name, attr in nom_attr:
        c = as_components(n, c_name)
        ext_i = c.extendables.difference(c.inactive_assets)

        if ext_i.empty:
            continue

        capital_cost = c.da.capital_cost.sel(name=ext_i)
        if capital_cost.size == 0:
            continue

        nominal = c.da[attr].sel(name=ext_i)

        # only charge capex for already-existing assets
        if n._multi_invest:
            weighted_cost = 0
            for period in periods:
                # collapse time axis via any() so capex value isn't broadcasted
                active = c.da.active.sel(period=period, name=ext_i).any(dim="timestep")
                weighted_cost += capital_cost * active * period_weighting.loc[period]
        else:
            # collapse time axis via any() so capex value isn’t broadcasted
            active = c.da.active.sel(name=ext_i).any(dim="snapshot")
            weighted_cost = capital_cost * active

        terms.append((weighted_cost * nominal).sum(dim=["name"]))

    constant += sum(terms)

    # Handle constant for stochastic vs deterministic networks
    if n.has_scenarios and isinstance(constant, xr.DataArray):
        # For stochastic networks, weight constant by scenario probabilities
        weighted_constant = sum(
            constant.sel(scenario=s) * n.scenario_weightings.loc[s, "weight"]
            for s in n.scenarios
        )
        n._objective_constant = float(weighted_constant)
        has_const = (constant != 0).any().item()
    else:
        n._objective_constant = float(constant)
        has_const = constant != 0
    if has_const:
        object_const = m.add_variables(constant, constant, name="objective_constant")
        objective.append(-1 * object_const)

    # Weightings
    weighting = n.snapshot_weightings.objective
    if n._multi_invest:
        weighting = weighting.mul(period_weighting, level=0).loc[sns]
    else:
        weighting = weighting.loc[sns]
    weight = xr.DataArray(weighting.values, coords={"snapshot": sns}, dims=["snapshot"])

    # marginal costs, marginal storage cost, and spill cost
    for cost_type in ["marginal_cost", "marginal_cost_storage", "spill_cost"]:
        for c_name, attr in lookup.query(cost_type).index:
            c = as_components(n, c_name)

            if c.static.empty:
                continue

            var_name = f"{c.name}-{attr}"
            if var_name not in m.variables and cost_type == "spill_cost":
                continue

            cost = c.da[cost_type].sel(snapshot=sns, name=c.active_assets)
            if cost.size == 0 or (cost == 0).all():
                continue

            cost = cost * weight

            operation = m[var_name].sel(snapshot=sns, name=cost.coords["name"].values)
            objective.append((operation * cost).sum(dim=["name", "snapshot"]))

    # marginal cost quadratic
    for c_name, attr in lookup.query("marginal_cost_quadratic").index:
        c = as_components(n, c_name)

        if c.static.empty or "marginal_cost_quadratic" not in c.static.columns:
            continue

        cost = c.da.marginal_cost_quadratic.sel(snapshot=sns)
        if cost.size == 0 or (cost == 0).all():
            continue

        cost = cost * weight

        operation = m[f"{c.name}-{attr}"].sel(
            snapshot=sns, name=cost.coords["name"].values
        )
        objective.append((operation * operation * cost).sum(dim=["name", "snapshot"]))
        is_quadratic = True

    # stand-by cost
    for c_name in ["Generator", "Link"]:
        c = as_components(n, c_name)
        com_i = c.committables.difference(c.inactive_assets)

        if com_i.empty:
            continue

        stand_by_cost = c.da.stand_by_cost.sel(name=com_i, snapshot=sns)
        if stand_by_cost.size == 0 or (stand_by_cost == 0).all():
            continue

        stand_by_cost = stand_by_cost * weight

        status = m[f"{c.name}-status"].sel(
            snapshot=sns, name=stand_by_cost.coords["name"].values
        )
        objective.append((status * stand_by_cost).sum(dim=["name", "snapshot"]))

    # investment
    for c_name, attr in nominal_attrs.items():
        c = as_components(n, c_name)
        ext_i = c.extendables.difference(c.inactive_assets)

        if ext_i.empty:
            continue

        capital_cost = c.da.capital_cost.sel(name=ext_i)
        if capital_cost.size == 0 or (capital_cost == 0).all():
            continue

        # only charge capex for already-existing assets
        if n._multi_invest:
            weighted_cost = 0
            for period in periods:
                # collapse time axis via any() so capex value isn't broadcasted
                active = c.da.active.sel(period=period, name=ext_i).any(dim="timestep")
                weighted_cost += capital_cost * active * period_weighting.loc[period]
        else:
            # collapse time axis via any() so capex value isn't broadcasted
            active = c.da.active.sel(name=ext_i).any(dim="snapshot")
            weighted_cost = capital_cost * active

        caps = m[f"{c.name}-{attr}"].sel(name=ext_i)
        objective.append((caps * weighted_cost).sum(dim=["name"]))

    # unit commitment
    keys = ["start_up", "shut_down"]  # noqa: F841
    for c_name, attr in lookup.query("variable in @keys").index:
        c = as_components(n, c_name)
        com_i = c.committables.difference(c.inactive_assets)

        if com_i.empty:
            continue

        cost = c.da[attr + "_cost"].sel(name=com_i)

        if cost.size == 0 or cost.sum().item() == 0:
            continue

        var = m[f"{c.name}-{attr}"].sel(name=com_i)
        objective.append((var * cost).sum(dim=["name", "snapshot"]))

    if not objective:
        msg = (
            "Objective function could not be created. "
            "Please make sure the components have assigned costs."
        )
        raise ValueError(msg)

    terms = []
    if n.has_scenarios:
        # Apply scenario probabilities as weights to the objective
        for s, p in n.scenario_weightings["weight"].items():
            selected = [e.sel(scenario=s) for e in objective]
            merged = merge(selected)
            terms.append(merged * p)
    else:
        terms = objective

    # Ensure we're returning the correct expression type (MGA compatibility)
    m.objective = sum(terms) if is_quadratic else merge(terms)


class OptimizationAccessor(OptimizationAbstractMixin):
    """Optimization accessor for building and solving models using linopy."""

    def __init__(self, n: Network) -> None:
        """Initialize the optimization accessor."""
        self._n = n
        self.expressions = StatisticExpressionsAccessor(self._n)

    def __call__(
        self,
        snapshots: Sequence | None = None,
        multi_investment_periods: bool = False,
        transmission_losses: int = 0,
        linearized_unit_commitment: bool = False,
        model_kwargs: dict | None = None,
        extra_functionality: Callable | None = None,
        assign_all_duals: bool = False,
        solver_name: str = "highs",
        solver_options: dict | None = None,
        compute_infeasibilities: bool = False,
        **kwargs: Any,
    ) -> tuple[str, str]:
        """Optimize the pypsa network using linopy.

        Parameters
        ----------
        snapshots : list or index slice
            A list of snapshots to optimise, must be a subset of
            n.snapshots, defaults to n.snapshots
        multi_investment_periods : bool, default False
            Whether to optimise as a single investment period or to optimise in multiple
            investment periods. Then, snapshots should be a ``pd.MultiIndex``.
        transmission_losses : int, default 0
            Whether an approximation of transmission losses should be included
            in the linearised power flow formulation. A passed number will denote
            the number of tangents used for the piecewise linear approximation.
            Defaults to 0, which ignores losses.
        linearized_unit_commitment : bool, default False
            Whether to optimise using the linearised unit commitment formulation or not.
        model_kwargs: dict
            Keyword arguments used by `linopy.Model`, such as `solver_dir` or `chunk`.
        extra_functionality : callable
            This function must take two arguments
            `extra_functionality(n, snapshots)` and is called after
            the model building is complete, but before it is sent to the
            solver. It allows the user to
            add/change constraints and add/change the objective function.
        assign_all_duals : bool, default False
            Whether to assign all dual values or only those that already
            have a designated place in the network.
        solver_name : str
            Name of the solver to use.
        solver_options : dict
            Keyword arguments used by the solver. Can also be passed via `**kwargs`.
        compute_infeasibilities : bool, default False
            Whether to compute and print Irreducible Inconsistent Subsystem (IIS) in case
            of an infeasible solution. Requires Gurobi.
        **kwargs:
            Keyword argument used by `linopy.Model.solve`, such as `solver_name`,
            `problem_fn` or solver options directly passed to the solver.

        Returns
        -------
        status : str
            The status of the optimization, either "ok" or one of the codes listed
            in https://linopy.readthedocs.io/en/latest/generated/linopy.constants.SolverStatus.html
        condition : str
            The termination condition of the optimization, either
            "optimal" or one of the codes listed in
            https://linopy.readthedocs.io/en/latest/generated/linopy.constants.TerminationCondition.html

        """
        if model_kwargs is None:
            model_kwargs = {}

        if solver_options is None:
            solver_options = {}

        n = self._n
        sns = as_index(n, snapshots, "snapshots")
        n._multi_invest = int(multi_investment_periods)
        n._linearized_uc = linearized_unit_commitment

        n.consistency_check(strict=["unknown_buses"])
        m = n.optimize.create_model(
            sns,
            multi_investment_periods,
            transmission_losses,
            linearized_unit_commitment,
            consistency_check=False,
            **model_kwargs,
        )
        if extra_functionality:
            extra_functionality(n, sns)
        status, condition = m.solve(solver_name=solver_name, **solver_options, **kwargs)

        if status == "ok":
            n.optimize.assign_solution()
            n.optimize.assign_duals(assign_all_duals)
            n.optimize.post_processing()

        if (
            condition == "infeasible"
            and compute_infeasibilities
            and "gurobi" in available_solvers
        ):
            n.model.print_infeasibilities()

        return status, condition

    def create_model(
        self,
        snapshots: Sequence | None = None,
        multi_investment_periods: bool = False,
        transmission_losses: int = 0,
        linearized_unit_commitment: bool = False,
        consistency_check: bool = True,
        **kwargs: Any,
    ) -> Model:
        """Create a linopy.Model instance from a pypsa network.

        The model is stored at `n.model`.

        Parameters
        ----------
        snapshots : list or index slice
            A list of snapshots to optimise, must be a subset of
            n.snapshots, defaults to n.snapshots
        multi_investment_periods : bool, default: False
            Whether to optimise as a single investment period or to optimize in multiple
            investment periods. Then, snapshots should be a ``pd.MultiIndex``.
        transmission_losses : int, default: 0
            Whether an approximation of transmission losses should be included
            in the linearised power flow formulation.
        linearized_unit_commitment : bool, default: False
            Whether to optimise using the linearised unit commitment formulation or not.
        consistency_check : bool, default: True
            Whether to run the consistency check before building the model.
        **kwargs:
            Keyword arguments used by `linopy.Model()`, such as `solver_dir` or `chunk`.

        Returns
        -------
        linopy.model

        """
        n = self._n
        sns = as_index(n, snapshots, "snapshots")
        n._linearized_uc = int(linearized_unit_commitment)
        n._multi_invest = int(multi_investment_periods)
        if consistency_check:
            n.consistency_check()

        kwargs.setdefault("force_dim_names", True)
        n._model = Model(**kwargs)
        n.model.parameters = n.model.parameters.assign(snapshots=sns)

        # Define variables
        for c, attr in lookup.query("nominal").index:
            define_nominal_variables(n, c, attr)
            define_modular_variables(n, c, attr)

        for c, attr in lookup.query("not nominal and not handle_separately").index:
            define_operational_variables(n, sns, c, attr)
            define_status_variables(n, sns, c, linearized_unit_commitment)
            define_start_up_variables(n, sns, c, linearized_unit_commitment)
            define_shut_down_variables(n, sns, c, linearized_unit_commitment)

        define_spillage_variables(n, sns)
        define_operational_variables(n, sns, "Store", "p")

        if transmission_losses:
            for c in n.passive_branch_components:
                define_loss_variables(n, sns, c)

        # Define constraints
        for c, attr in lookup.query("nominal").index:
            define_nominal_constraints_for_extendables(n, c, attr)
            define_fixed_nominal_constraints(n, c, attr)
            define_modular_constraints(n, c, attr)

        for c, attr in lookup.query("not nominal and not handle_separately").index:
            define_operational_constraints_for_non_extendables(
                n, sns, c, attr, transmission_losses
            )
            define_operational_constraints_for_extendables(
                n, sns, c, attr, transmission_losses
            )
            define_operational_constraints_for_committables(n, sns, c)
            define_ramp_limit_constraints(n, sns, c, attr)
            define_fixed_operation_constraints(n, sns, c, attr)

        meshed_threshold = kwargs.get("meshed_threshold", 45)
        meshed_buses = get_strongly_meshed_buses(n, threshold=meshed_threshold)

        if isinstance(n.c.buses.static.index, pd.MultiIndex):
            bus_names = n.c.buses.static.index.get_level_values(1)
            weakly_meshed_buses = pd.Index(
                [b for b in bus_names if b not in meshed_buses], name="Bus"
            )
        else:
            weakly_meshed_buses = n.c.buses.static.index.difference(meshed_buses)

        if not meshed_buses.empty and not weakly_meshed_buses.empty:
            # Write constraint for buses many terms and for buses with a few terms
            # separately. This reduces memory usage for large networks.
            define_nodal_balance_constraints(
                n,
                sns,
                transmission_losses=transmission_losses,
                buses=weakly_meshed_buses,
            )
            define_nodal_balance_constraints(
                n,
                sns,
                transmission_losses=transmission_losses,
                buses=meshed_buses,
                suffix="-meshed",
            )
        else:
            define_nodal_balance_constraints(
                n, sns, transmission_losses=transmission_losses
            )

        define_kirchhoff_voltage_constraints(n, sns)
        define_storage_unit_constraints(n, sns)
        define_store_constraints(n, sns)
        define_total_supply_constraints(n, sns)

        if transmission_losses:
            for c in n.passive_branch_components:
                define_loss_constraints(n, sns, c, transmission_losses)

        # Define global constraints
        define_primary_energy_limit(n, sns)
        define_transmission_expansion_cost_limit(n, sns)
        define_transmission_volume_expansion_limit(n, sns)
        define_tech_capacity_expansion_limit(n, sns)
        define_operational_limit(n, sns)
        define_nominal_constraints_per_bus_carrier(n, sns)
        define_growth_limit(n, sns)

        define_objective(n, sns)

        return n.model

    def solve_model(
        self,
        extra_functionality: Callable | None = None,
        solver_name: str = "highs",
        solver_options: dict | None = None,
        assign_all_duals: bool = False,
        **kwargs: Any,
    ) -> tuple[str, str]:
        """Solve an already created model and assign its solution to the network.

        Parameters
        ----------
        extra_functionality : callable
            This function must take two arguments
            `extra_functionality(n, snapshots)` and is called after
            the model building is complete, but before it is sent to the
            solver. It allows the user to
            add/change constraints and add/change the objective function.
        solver_name : str
            Name of the solver to use.
        solver_options : dict
            Keyword arguments used by the solver. Can also be passed via `**kwargs`.
        assign_all_duals : bool, default False
            Whether to assign all dual values or only those that already
            have a designated place in the network.
        **kwargs:
            Keyword argument used by `linopy.Model.solve`, such as `solver_name`,
            `problem_fn` or solver options directly passed to the solver.

        Returns
        -------
        status : str
            The status of the optimization, either "ok" or one of the
            codes listed in
            https://linopy.readthedocs.io/en/latest/generated/linopy.constants.SolverStatus.html
        condition : str
            The termination condition of the optimization, either
            "optimal" or one of the codes listed in
            https://linopy.readthedocs.io/en/latest/generated/linopy.constants.TerminationCondition.html

        """
        if solver_options is None:
            solver_options = {}

        n = self._n
        if extra_functionality:
            extra_functionality(n, n.snapshots)
        m = n.model
        status, condition = m.solve(solver_name=solver_name, **solver_options, **kwargs)

        if status == "ok":
            self._n.optimize.assign_solution()
            self._n.optimize.assign_duals(assign_all_duals)
            self._n.optimize.post_processing()

        # Optional runtime verification
        if options.debug.runtime_verification:
            _optimize_guard(self._n)

        return status, condition

    def assign_solution(self) -> None:
        """Map solution to network components."""
        n = self._n
        m = n.model
        sns = n.model.parameters.snapshots.to_index()

        for name, variable in m.variables.items():
            sol = variable.solution
            if name == "objective_constant":
                continue

            _c_name, attr = name.split("-", 1)
            c = n.c[_c_name]
            df = _from_xarray(sol, c)

            if "snapshot" in sol.dims:
                if c.name in n.passive_branch_components and attr == "s":
                    _set_dynamic_data(n, c.name, "p0", df)
                    _set_dynamic_data(n, c.name, "p1", -df)

                elif c.name == "Link" and attr == "p":
                    _set_dynamic_data(n, c.name, "p0", df)

                    for i in ["1"] + n.c.links.additional_ports:
                        i_eff = "" if i == "1" else i
<<<<<<< HEAD
                        eff = n.get_switchable_as_dense(
                            "Link", f"efficiency{i_eff}", sns
                        )
=======
                        eff = n.c.links._as_dynamic(f"efficiency{i_eff}", sns)
>>>>>>> 8b701000
                        _set_dynamic_data(n, c.name, f"p{i}", -df * eff)
                        c.dynamic[f"p{i}"].loc[
                            sns, c.static.index[c.static[f"bus{i}"] == ""]
                        ] = float(c.attrs.loc[f"p{i}", "default"])

                else:
                    _set_dynamic_data(n, c.name, attr, df)
            # Ignore `n_mod`
            elif attr == "n_mod":
                pass
            else:
                c.static.update(df.rename(attr + "_opt"), overwrite=True)

        # If nominal capacity was no variable set optimal value to nominal
        for c_name, attr in lookup.query("nominal").index:
            c = n.components[c_name]
            fix_i = c.fixed
            if n.has_scenarios:
                fix_i = pd.MultiIndex.from_product([n.scenarios, fix_i])
            if not fix_i.empty:
                c.static.loc[fix_i, f"{attr}_opt"] = c.static.loc[fix_i, attr]

        # Recalculate storageunit net dispatch
        storage_units = n.c.storage_units
        if not storage_units.empty:
            storage_units.dynamic["p"] = (
                storage_units.dynamic["p_dispatch"] - storage_units.dynamic["p_store"]
            )

        n._objective = m.objective.value

    def assign_duals(self, assign_all_duals: bool = False) -> None:
        """Map dual values i.e. shadow prices to network components.

        Parameters
        ----------
        assign_all_duals : bool, default False
            Whether to assign all dual values or only those that already
            have a designated place in the network.

        """
        m = self._n.model
        unassigned_constraints = []

        # Early return if no dual values are available
        if all("dual" not in constraint for _, constraint in m.constraints.items()):
            logger.info("No shadow prices were assigned to the network.")
            return

        # Process each constraint and its dual values
        for constraint_name, constraint in m.constraints.items():
            # Parse constraint name into component and attribute
            # Dual variable doesn't have a designated component are ignored

            # Split constraint name into component and attribute
            # GlobalConstraints refer instead to the component name, e.g. "GlobalConstraint-X"
            try:
                prefix, suffix = constraint_name.split("-", 1)
                c = self._n.components[prefix]
            except (ValueError, KeyError):
                unassigned_constraints.append(constraint_name)
                continue

            # Add placeholder for custom constraints, marked as GlobalConstraint
            # TODO This should go to an actual custom constraint
            if (
                c.name == "GlobalConstraint"
                and suffix not in c.static.index
                and assign_all_duals
            ):
                if c.has_scenarios:
                    msg = (
                        "Dual values for custom constraints with scenarios are not "
                        "yet supported for stochastic optimization."
                    )
                    raise NotImplementedError(msg)
                else:
                    c.static.loc[suffix] = None

            # Dynamic duals (constraints with snapshot dimension)
            if "snapshot" in constraint.dual.dims:
                # Get dual from constraint as formatted pandas DataFrame
                dual_df = _from_xarray(constraint.dual, c)

                # Standard components: extract last part after final dash
                # e.g., "Line-s-upper" -> "upper", "Generator-p-lower" -> "lower"
                try:
                    dual_spec = suffix.rsplit("-", 1)[-1]
                except ValueError:
                    dual_spec = suffix
                # Don't try to split GlobalConstraint names, since they refer to
                # component name instead of attribute name
                if c.name == "GlobalConstraint":
                    dual_spec = suffix

                # Handle special cases for dual attribute name

                # 1. Nodal balance duals become marginal prices
                if suffix.endswith("nodal_balance"):
                    dual_attr_name = "marginal_price"

                # Standard case: assign as "mu_<spec>"
                # (e.g., "mu_upper", "mu_generation_limit_dynamic")
                elif assign_all_duals or f"mu_{dual_spec}" in c.static:
                    dual_attr_name = f"mu_{dual_spec}"

                # Duals that don't have a placeholder are ignored
                else:
                    unassigned_constraints.append(constraint_name)
                    continue

                # Assign dynamic duals to component
                _set_dynamic_data(self._n, c.name, dual_attr_name, dual_df)

            # SCALAR DUALS (constraints without snapshot dimension)
            # else:
            elif c.name == "GlobalConstraint" and suffix in c.static.index:
                if c.has_scenarios:
                    raise NotImplementedError()

                c.static.loc[suffix, "mu"] = constraint.dual

        if unassigned_constraints:
            logger.info(
                "The shadow-prices of the constraints %s were not assigned to the network.",
                ", ".join(unassigned_constraints),
            )

    def post_processing(self) -> None:
        """Post-process the optimized network.

        This calculates quantities derived from the optimized values such as
        power injection per bus and snapshot, voltage angle.
        """
        n = self._n
        sns = n.model.parameters.snapshots.to_index()

        # correct prices with objective weightings
        if n._multi_invest:
            period_weighting = n.investment_period_weightings.objective
            weightings = n.snapshot_weightings.objective.mul(
                period_weighting, level=0, axis=0
            ).loc[sns]
        else:
            weightings = n.snapshot_weightings.objective.loc[sns]

        n.c.buses.dynamic.marginal_price.loc[sns] = (
            n.c.buses.dynamic.marginal_price.loc[sns].divide(weightings, axis=0)
        )

        # load
        if len(n.loads):
<<<<<<< HEAD
            _set_dynamic_data(
                n, "Load", "p", n.get_switchable_as_dense("Load", "p_set", sns)
            )
=======
            _set_dynamic_data(n, "Load", "p", n.c.loads._as_dynamic("p_set", sns))
>>>>>>> 8b701000

        # line losses
        if "Line-loss" in n.model.variables:
            losses = n.model["Line-loss"].solution.to_pandas()
            n.c.lines.dynamic.p0 += losses / 2
            n.c.lines.dynamic.p1 += losses / 2

        # recalculate injection
        ca = [
            ("Generator", "p", "bus"),
            ("Store", "p", "bus"),
            ("Load", "p", "bus"),
            ("StorageUnit", "p", "bus"),
            ("Link", "p0", "bus0"),
            ("Link", "p1", "bus1"),
        ]
        ca.extend([("Link", f"p{i}", f"bus{i}") for i in n.c.links.additional_ports])

        def sign(c: str) -> int:
<<<<<<< HEAD
            return (
                n.c[c].static.sign if "sign" in n.c[c].static else -1
            )  # sign for 'Link'
=======
            return n.c[c].static.get("sign", -1)  # -1 is the sign for 'Link'
>>>>>>> 8b701000

        n.c.buses.dynamic.p = (
            pd.concat(
                [
                    n.c[c]
                    .dynamic[attr]
                    .mul(sign(c))
                    .rename(columns=n.c[c].static[group], level="name")
                    for c, attr, group in ca
                ],
                axis=1,
            )
            .T.groupby(level=0)
            .sum()
            .T.reindex(columns=n.c.buses.static.index, fill_value=0.0)
        )

        if not n.has_scenarios:

            def v_ang_for_(sub: SubNetwork) -> pd.DataFrame:
                buses_i = sub.buses_o
                if len(buses_i) == 1:
                    return pd.DataFrame(0, index=sns, columns=buses_i)
                sub.calculate_B_H(skip_pre=True)
                Z = pd.DataFrame(np.linalg.pinv((sub.B).todense()), buses_i, buses_i)
                Z -= Z[sub.slack_bus]
                return n.c.buses.dynamic.p.reindex(columns=buses_i) @ Z

            # TODO: if multi investment optimization, the network topology is not the necessarily the same,
            # i.e. one has to iterate over the periods in order to get the correct angles.

            # Determine_network_topology is not necessarily called (only if KVL was assigned)
            if n.c.sub_networks.static.empty:
                n.determine_network_topology()

            # Calculate voltage angles (only needed for power flow)
            if "obj" in n.c.sub_networks.static:
                n.c.buses.dynamic.v_ang = pd.concat(
                    [v_ang_for_(sub) for sub in n.c.sub_networks.static.obj], axis=1
                ).reindex(columns=n.c.buses.static.index, fill_value=0.0)

    def fix_optimal_capacities(self) -> None:
        """Fix capacities of extendable assets to optimized capacities.

        Use this function when a capacity expansion optimization was
        already performed and a operational optimization should be done
        afterwards.
        """
        n = self._n
        for c, attr in nominal_attrs.items():
            c = n.components[c]
            ext_i = c.extendables.difference(c.inactive_assets)
            c.static.loc[ext_i, attr] = c.static.loc[ext_i, attr + "_opt"]
            c.static[attr + "_extendable"] = False

    def fix_optimal_dispatch(self) -> None:
        """Fix dispatch of all assets to optimized values.

        Use this function when the optimal dispatch should be used as an
        starting point for power flow calculation (`Network.pf`).
        """
        for c in self._n.one_port_components:
            self._n.components[c].dynamic.p_set = self._n.components[c].dynamic.p
        for c in self._n.controllable_branch_components:
            self._n.components[c].dynamic.p_set = self._n.components[c].dynamic.p0

    def add_load_shedding(
        self,
        suffix: str = " load shedding",
        buses: pd.Index | None = None,
        sign: float | pd.Series = 1e-3,
        marginal_cost: float | pd.Series = 1e2,
        p_nom: float | pd.Series = 1e9,
    ) -> pd.Index:
        """Add load shedding in form of generators to all or a subset of buses.

        For more information on load shedding see
        http://journal.frontiersin.org/article/10.3389/fenrg.2015.00055/full

        Parameters
        ----------
        suffix : str, default: " load shedding"
            Suffix of the load shedding generators. See suffix parameter of
            [pypsa.Network.add].
        buses : pandas.Index, optional
            Subset of buses where load shedding should be available.
            Defaults to all buses.
        sign : float/Series, optional
            Scaling of the load shedding. This is used to scale the price of the
            load shedding. The default is 1e-3 which translates to a measure in kW instead
            of MW.
        marginal_cost : float/Series, optional
            Price of the load shedding. The default is 1e2.
        p_nom : float/Series, optional
            Maximal load shedding. The default is 1e9 (kW).

        """
        if "Load" not in self._n.c.carriers.static.index:
            self._n.add("Carrier", "Load")
        if buses is None:
            buses = self._n.c.buses.static.index

        return self._n.add(
            "Generator",
            buses,
            suffix,
            bus=buses,
            carrier="load",
            sign=sign,
            marginal_cost=marginal_cost,
            p_nom=p_nom,
        )<|MERGE_RESOLUTION|>--- conflicted
+++ resolved
@@ -629,13 +629,9 @@
 
                     for i in ["1"] + n.c.links.additional_ports:
                         i_eff = "" if i == "1" else i
-<<<<<<< HEAD
                         eff = n.get_switchable_as_dense(
                             "Link", f"efficiency{i_eff}", sns
                         )
-=======
-                        eff = n.c.links._as_dynamic(f"efficiency{i_eff}", sns)
->>>>>>> 8b701000
                         _set_dynamic_data(n, c.name, f"p{i}", -df * eff)
                         c.dynamic[f"p{i}"].loc[
                             sns, c.static.index[c.static[f"bus{i}"] == ""]
@@ -788,13 +784,9 @@
 
         # load
         if len(n.loads):
-<<<<<<< HEAD
             _set_dynamic_data(
                 n, "Load", "p", n.get_switchable_as_dense("Load", "p_set", sns)
             )
-=======
-            _set_dynamic_data(n, "Load", "p", n.c.loads._as_dynamic("p_set", sns))
->>>>>>> 8b701000
 
         # line losses
         if "Line-loss" in n.model.variables:
@@ -814,13 +806,7 @@
         ca.extend([("Link", f"p{i}", f"bus{i}") for i in n.c.links.additional_ports])
 
         def sign(c: str) -> int:
-<<<<<<< HEAD
-            return (
-                n.c[c].static.sign if "sign" in n.c[c].static else -1
-            )  # sign for 'Link'
-=======
             return n.c[c].static.get("sign", -1)  # -1 is the sign for 'Link'
->>>>>>> 8b701000
 
         n.c.buses.dynamic.p = (
             pd.concat(
