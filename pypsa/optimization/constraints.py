--- conflicted
+++ resolved
@@ -125,11 +125,7 @@
     dispatch = reindex(n.model[f"{c}-{attr}"], c, inter_i)
     capacity = n.model[f"{c}-{nominal_attrs[c]}"]
 
-<<<<<<< HEAD
-    active = get_activity_mask(n, c, sns, inter_i) if n._multi_invest else None
-=======
-    active = get_activity_mask(n, c, sns, ext_i)
->>>>>>> 4d9fa3b9
+    active = get_activity_mask(n, c, sns, inter_i)
 
     lhs_lower = (1, dispatch), (-min_pu, capacity)
     lhs_upper = (1, dispatch), (-max_pu, capacity)
@@ -342,41 +338,23 @@
     start_up = n.model[f"{c}-start_up"].loc[sns, inter_i]
     shut_down = n.model[f"{c}-shut_down"].loc[sns, inter_i]
     status_diff = status - status.shift(snapshot=1)
-<<<<<<< HEAD
+
     p = reindex(n.model[f"{c}-p"], c, inter_i)
-
-    active = get_activity_mask(n, c, sns, inter_i) if n._multi_invest else None
+    active = get_activity_mask(n, c, sns, inter_i)
 
     # parameters
+    nominal = DataArray(n.static(c)[nominal_attrs[c]].reindex(inter_i))
     min_pu, max_pu = map(DataArray, get_bounds_pu(n, c, sns, inter_i, "p"))
     lower_p = min_pu * nominal
     upper_p = max_pu * nominal
-    min_up_time_set = n.df(c).min_up_time[inter_i]
-    min_down_time_set = n.df(c).min_down_time[inter_i]
-    ramp_up_limit = nominal * n.df(c).ramp_limit_up[inter_i].fillna(1)
-    ramp_down_limit = nominal * n.df(c).ramp_limit_down[inter_i].fillna(1)
-    ramp_start_up = nominal * n.df(c).ramp_limit_start_up[inter_i]
-    ramp_shut_down = nominal * n.df(c).ramp_limit_shut_down[inter_i]
-    up_time_before_set = n.df(c)["up_time_before"].reindex(inter_i)
-    down_time_before_set = n.df(c)["down_time_before"].reindex(inter_i)
-=======
-    p = reindex(n.model[f"{c}-p"], c, com_i)
-    active = get_activity_mask(n, c, sns, com_i)
-
-    # parameters
-    nominal = DataArray(n.static(c)[nominal_attrs[c]].reindex(com_i))
-    min_pu, max_pu = map(DataArray, get_bounds_pu(n, c, sns, com_i, "p"))
-    lower_p = min_pu * nominal
-    upper_p = max_pu * nominal
-    min_up_time_set = n.static(c).min_up_time[com_i]
-    min_down_time_set = n.static(c).min_down_time[com_i]
-    ramp_up_limit = nominal * n.static(c).ramp_limit_up[com_i].fillna(1)
-    ramp_down_limit = nominal * n.static(c).ramp_limit_down[com_i].fillna(1)
-    ramp_start_up = nominal * n.static(c).ramp_limit_start_up[com_i]
-    ramp_shut_down = nominal * n.static(c).ramp_limit_shut_down[com_i]
-    up_time_before_set = n.static(c)["up_time_before"].reindex(com_i)
-    down_time_before_set = n.static(c)["down_time_before"].reindex(com_i)
->>>>>>> 4d9fa3b9
+    min_up_time_set = n.static(c).min_up_time[inter_i]
+    min_down_time_set = n.static(c).min_down_time[inter_i]
+    ramp_up_limit = nominal * n.static(c).ramp_limit_up[inter_i].fillna(1)
+    ramp_down_limit = nominal * n.static(c).ramp_limit_down[inter_i].fillna(1)
+    ramp_start_up = nominal * n.static(c).ramp_limit_start_up[inter_i]
+    ramp_shut_down = nominal * n.static(c).ramp_limit_shut_down[inter_i]
+    up_time_before_set = n.static(c)["up_time_before"].reindex(inter_i)
+    down_time_before_set = n.static(c)["down_time_before"].reindex(inter_i)
     initially_up = up_time_before_set.astype(bool)
     initially_down = down_time_before_set.astype(bool)
 
@@ -384,11 +362,7 @@
     if sns[0] != n.snapshots[0]:
         start_i = n.snapshots.get_loc(sns[0])
         # get generators which are online until the first regarded snapshot
-<<<<<<< HEAD
-        until_start_up = n.pnl(c).status.iloc[:start_i][::-1].reindex(columns=inter_i)
-=======
-        until_start_up = n.dynamic(c).status.iloc[:start_i][::-1].reindex(columns=com_i)
->>>>>>> 4d9fa3b9
+        until_start_up = n.dynamic(c).status.iloc[:start_i][::-1].reindex(columns=inter_i)
         ref = range(1, len(until_start_up) + 1)
         up_time_before = until_start_up[until_start_up.cumsum().eq(ref, axis=0)].sum()
         up_time_before_set = up_time_before.clip(upper=min_up_time_set)
@@ -430,13 +404,7 @@
     )
 
     # min up time
-<<<<<<< HEAD
-    mask = get_activity_mask(n, c, sns[1:], inter_i)
-    expr = []
     min_up_time_i = inter_i[min_up_time_set.astype(bool)]
-=======
-    min_up_time_i = com_i[min_up_time_set.astype(bool)]
->>>>>>> 4d9fa3b9
     if not min_up_time_i.empty:
         expr = []
         for g in min_up_time_i:
@@ -449,20 +417,11 @@
             "<=",
             0,
             name=f"{c}-com-up-time",
-<<<<<<< HEAD
-            mask=mask[min_up_time_i],
+            mask=DataArray(active[min_up_time_i]).sel(snapshot=sns[1:]),
         )
 
     # min down time
-    expr = []
     min_down_time_i = inter_i[min_down_time_set.astype(bool)]
-=======
-            mask=DataArray(active[min_up_time_i]).sel(snapshot=sns[1:]),
-        )
-
-    # min down time
-    min_down_time_i = com_i[min_down_time_set.astype(bool)]
->>>>>>> 4d9fa3b9
     if not min_down_time_i.empty:
         expr = []
         for g in min_down_time_i:
@@ -475,11 +434,7 @@
             "<=",
             1,
             name=f"{c}-com-down-time",
-<<<<<<< HEAD
-            mask=mask[min_down_time_i],
-=======
             mask=DataArray(active[min_down_time_i]).sel(snapshot=sns[1:]),
->>>>>>> 4d9fa3b9
         )
     # up time before
     timesteps = pd.DataFrame([range(1, len(sns) + 1)] * len(inter_i), inter_i, sns).T
@@ -499,16 +454,10 @@
         n.model.add_constraints(status, "=", 0, name=name, mask=mask)
 
     # linearized approximation because committable can partly start up and shut down
-<<<<<<< HEAD
-    cost_equal = all(
-        n.df(c).loc[inter_i, "start_up_cost"] == n.df(c).loc[inter_i, "shut_down_cost"]
-    )
-=======
     cost_equal = (
-        n.static(c).loc[com_i, "start_up_cost"]
-        == n.static(c).loc[com_i, "shut_down_cost"]
+        n.static(c).loc[inter_i, "start_up_cost"]
+        == n.static(c).loc[inter_i, "shut_down_cost"]
     ).values
->>>>>>> 4d9fa3b9
     # only valid additional constraints if start up costs equal to shut down costs
     if n._linearized_uc and not cost_equal.all():
         logger.warning(
@@ -692,14 +641,7 @@
 
     # ----------------------------- Fixed Generators ----------------------------- #
 
-<<<<<<< HEAD
-    com_i = n.get_committable_i(c)
-    fix_i = n.get_non_extendable_i(c)
-    fix_i = fix_i.difference(com_i).rename(fix_i.name)
-    assets = n.df(c).reindex(fix_i)
-=======
     assets = n.static(c).reindex(fix_i)
->>>>>>> 4d9fa3b9
 
     p_nom = n.static(c)[nominal_attrs[c]].reindex(fix_i)
 
@@ -731,42 +673,34 @@
 
     # ----------------------------- Extendable Generators ----------------------------- #
 
-<<<<<<< HEAD
-    ext_i = n.get_extendable_i(c)
-    com_i = n.get_committable_i(c)
-    mod_i = n.df(c).query(f"({nominal_attrs[c]}_mod>0)").index
     inter_i = ext_i.difference(com_i).rename(ext_i.name)
     inter_i = inter_i.union(
         ext_i.intersection(com_i).difference(mod_i).rename(ext_i.name)
     )
-    ext_i = inter_i
-
-    assets = n.df(c).reindex(ext_i)
-=======
-    assets = n.static(c).reindex(ext_i)
->>>>>>> 4d9fa3b9
+
+    assets = n.static(c).reindex(inter_i)
 
     # ext up
-    if not ramp_limit_up[ext_i].isnull().all().all():
-        p_nom = m[f"{c}-p_nom"].loc[ext_i]
-        limit_pu = DataArray(ramp_limit_up.reindex(active.index, columns=ext_i))
-        lhs = p_actual(ext_i) - p_previous(ext_i) - limit_pu * p_nom
-        rhs = rhs_start.reindex(columns=ext_i)
-        mask = active.reindex(columns=ext_i) & ~ramp_limit_up.isnull().reindex(
-            active.index, columns=ext_i
+    if not ramp_limit_up[inter_i].isnull().all().all():
+        p_nom = m[f"{c}-p_nom"].loc[inter_i]
+        limit_pu = DataArray(ramp_limit_up.reindex(active.index, columns=inter_i))
+        lhs = p_actual(inter_i) - p_previous(inter_i) - limit_pu * p_nom
+        rhs = rhs_start.reindex(columns=inter_i)
+        mask = active.reindex(columns=inter_i) & ~ramp_limit_up.isnull().reindex(
+            active.index, columns=inter_i
         )
         m.add_constraints(
             lhs, "<=", rhs, name=f"{c}-ext-{attr}-ramp_limit_up", mask=mask
         )
 
     # ext down
-    if not ramp_limit_down[ext_i].isnull().all().all():
-        p_nom = m[f"{c}-p_nom"].loc[ext_i]
-        limit_pu = DataArray(ramp_limit_down.reindex(active.index, columns=ext_i))
-        lhs = p_actual(ext_i) - p_previous(ext_i) + limit_pu * p_nom
-        rhs = rhs_start.reindex(columns=ext_i)
-        mask = active.reindex(columns=ext_i) & ~ramp_limit_down.isnull().reindex(
-            active.index, columns=ext_i
+    if not ramp_limit_down[inter_i].isnull().all().all():
+        p_nom = m[f"{c}-p_nom"].loc[inter_i]
+        limit_pu = DataArray(ramp_limit_down.reindex(active.index, columns=inter_i))
+        lhs = p_actual(inter_i) - p_previous(inter_i) + limit_pu * p_nom
+        rhs = rhs_start.reindex(columns=inter_i)
+        mask = active.reindex(columns=inter_i) & ~ramp_limit_down.isnull().reindex(
+            active.index, columns=inter_i
         )
         m.add_constraints(
             lhs, ">=", rhs, name=f"{c}-ext-{attr}-ramp_limit_down", mask=mask
@@ -774,7 +708,6 @@
 
     # ----------------------------- Committable Generators ----------------------------- #
 
-<<<<<<< HEAD
     attr_nom_i = ["p_nom", "p_nom_mod"]
 
     for attr_nom in attr_nom_i:
@@ -814,7 +747,7 @@
 
             rhs = rhs_start.reindex(columns=com_i)
             if is_rolling_horizon:
-                status_start = n.pnl(c)["status"][com_i].iloc[start_i]
+                status_start = n.dynamic(c)["status"][com_i].iloc[start_i]
                 rhs.loc[sns[0]] += (limit_up - limit_start) * status_start
 
             mask = active.reindex(columns=com_i) & assets.ramp_limit_up.notnull()
@@ -848,7 +781,7 @@
 
             rhs = rhs_start.reindex(columns=com_i)
             if is_rolling_horizon:
-                status_start = n.pnl(c)["status"][com_i].iloc[start_i]
+                status_start = n.dynamic(c)["status"][com_i].iloc[start_i]
                 rhs.loc[sns[0]] += -limit_shut * status_start
 
             mask = active.reindex(columns=com_i) & assets.ramp_limit_down.notnull()
@@ -860,60 +793,6 @@
                 name=f"{c}-com{constraint_name}-{attr}-ramp_limit_down",
                 mask=mask,
             )
-=======
-    assets = n.static(c).reindex(com_i)
-
-    # com up
-    if not assets.ramp_limit_up.isnull().all():
-        limit_start = assets.eval("ramp_limit_start_up * p_nom").to_xarray()
-        limit_up = assets.eval("ramp_limit_up * p_nom").to_xarray()
-
-        status = m[f"{c}-status"].sel(snapshot=active.index)
-        status_prev = m[f"{c}-status"].shift(snapshot=1).sel(snapshot=active.index)
-
-        lhs_tuple = (
-            (1, p_actual(com_i)),
-            (-1, p_previous(com_i)),
-            (limit_start - limit_up, status_prev),
-            (-limit_start, status),
-        )
-
-        rhs = rhs_start.reindex(columns=com_i)
-        if is_rolling_horizon:
-            status_start = n.dynamic(c)["status"][com_i].iloc[start_i]
-            rhs.loc[sns[0]] += (limit_up - limit_start) * status_start
-
-        mask = active.reindex(columns=com_i) & assets.ramp_limit_up.notnull()
-        m.add_constraints(
-            lhs_tuple, "<=", rhs, name=f"{c}-com-{attr}-ramp_limit_up", mask=mask
-        )
-
-    # com down
-    if not assets.ramp_limit_down.isnull().all():
-        limit_shut = assets.eval("ramp_limit_shut_down * p_nom").to_xarray()
-        limit_down = assets.eval("ramp_limit_down * p_nom").to_xarray()
-
-        status = m[f"{c}-status"].sel(snapshot=active.index)
-        status_prev = m[f"{c}-status"].shift(snapshot=1).sel(snapshot=active.index)
-
-        lhs_tuple = (
-            (1, p_actual(com_i)),
-            (-1, p_previous(com_i)),
-            (limit_down - limit_shut, status),
-            (limit_shut, status_prev),
-        )
-
-        rhs = rhs_start.reindex(columns=com_i)
-        if is_rolling_horizon:
-            status_start = n.dynamic(c)["status"][com_i].iloc[start_i]
-            rhs.loc[sns[0]] += -limit_shut * status_start
-
-        mask = active.reindex(columns=com_i) & assets.ramp_limit_down.notnull()
-
-        m.add_constraints(
-            lhs_tuple, ">=", rhs, name=f"{c}-com-{attr}-ramp_limit_down", mask=mask
-        )
->>>>>>> 4d9fa3b9
 
 
 def define_nodal_balance_constraints(
