"""Define optimisation constraints from PyPSA networks with Linopy."""

from __future__ import annotations

import logging
<<<<<<< HEAD
from collections.abc import Sequence
from typing import TYPE_CHECKING, Any
=======
from typing import TYPE_CHECKING
>>>>>>> 992e5e21

import linopy
import pandas as pd
from deprecation import deprecated
from linopy import LinearExpression, merge
from numpy import inf, isfinite
from scipy import sparse
from xarray import DataArray, Dataset, concat

<<<<<<< HEAD
from pypsa.common import as_index
from pypsa.components.common import as_components
from pypsa.descriptors import (
    additional_linkports,
    expand_series,
=======
from pypsa.common import as_index, expand_series
from pypsa.descriptors import (
    get_activity_mask,
    get_bounds_pu,
>>>>>>> 992e5e21
    nominal_attrs,
)
from pypsa.optimization.common import reindex

if TYPE_CHECKING:
    from collections.abc import Sequence

    from xarray import DataArray  # noqa: TC004

    from pypsa import Network

    ArgItem = list[str | int | float | DataArray]

logger = logging.getLogger(__name__)


def define_operational_constraints_for_non_extendables(
    n: Network, sns: pd.Index, component: str, attr: str, transmission_losses: int
) -> None:
<<<<<<< HEAD
    """
    Define operational constraints (lower-/upper bound).

    Sets operational constraints for a subset of non-extendable
    and non-committable components based on their bounds. For each component,
    the constraint enforces:

    lower_bound ≤ dispatch ≤ upper_bound

    where lower_bound and upper_bound are computed from the component's nominal
    capacity and min/max per unit values.
=======
    """Set power dispatch constraints for non-extendable and non-commitable
    assets for a given component and a given attribute.
>>>>>>> 992e5e21

    Parameters
    ----------
    n : pypsa.Network
        Network instance containing the model and component data
    sns : pd.Index
        Set of snapshots for which to define the constraints
    component : str
        Name of the network component (e.g. "Generator", "Link")
    attr : str
<<<<<<< HEAD
        Name of the attribute to constrain (e.g. "p" for active power)
    transmission_losses : int
        Number of segments for transmission loss linearization; if non-zero,
        losses are considered in the constraints for passive branches

    Returns
    -------
    None
=======
        name of the attribute, e.g. 'p'

    """
    dispatch_lower: DataArray | tuple
    dispatch_upper: DataArray | tuple
>>>>>>> 992e5e21

    Notes
    -----
    For passive branches with transmission losses, the constraint accounts for
    the losses in both directions, see justification in [1]_.

    References
    ----------
    .. [1] F. Neumann, T. Brown, "Transmission losses in power system
       optimization models: A comparison of heuristic and exact solution methods,"
       Applied Energy, 2022, https://doi.org/10.1016/j.apenergy.2022.118859
    """
    c = as_components(n, component)
    fix_i = c.fixed
    fix_i = fix_i.difference(c.committables).rename(fix_i.name)

    if fix_i.empty:
        return

    nominal_fix = c.as_xarray(c.operational_attrs["nom"], inds=fix_i)
    min_pu, max_pu = c.get_bounds_pu(sns, fix_i, attr, as_xarray=True)

    lower = min_pu * nominal_fix
    upper = max_pu * nominal_fix

    active = c.as_xarray("active", sns, fix_i)

    dispatch = n.model[f"{c.name}-{attr}"].sel(component=fix_i)

    if c.name in n.passive_branch_components and transmission_losses:
        loss = n.model[f"{c.name}-loss"].sel(component=fix_i)
        lhs_lower = dispatch - loss
        lhs_upper = dispatch + loss
    else:
        lhs_lower = lhs_upper = dispatch

    n.model.add_constraints(
        lhs_lower, ">=", lower, name=f"{c.name}-fix-{attr}-lower", mask=active
    )
    n.model.add_constraints(
        lhs_upper, "<=", upper, name=f"{c.name}-fix-{attr}-upper", mask=active
    )


def define_operational_constraints_for_extendables(
    n: Network, sns: pd.Index, component: str, attr: str, transmission_losses: int
) -> None:
<<<<<<< HEAD
    """
    Define operational constraints (lower-/upper bound) for extendable components.

    Sets operational constraints for extendable components based on their bounds.
    For each component, the constraint enforces:

    lower_bound ≤ dispatch ≤ upper_bound

    where lower_bound and upper_bound are computed from the component's nominal
    capacity and min/max per unit values.
=======
    """Set power dispatch constraints for extendable devices for a given
    component and a given attribute.
>>>>>>> 992e5e21

    Parameters
    ----------
    n : pypsa.Network
        Network instance containing the model and component data
    sns : pd.Index
        Set of snapshots for which to define the constraints
    component : str
        Name of the network component (e.g. "Generator", "Link")
    attr : str
<<<<<<< HEAD
        Name of the attribute to constrain (e.g. "p" for active power)
    transmission_losses : int
        Number of segments for transmission loss linearization; if non-zero,
        losses are considered in the constraints for passive branches

    Returns
    -------
    None
=======
        name of the attribute, e.g. 'p'

    """
    lhs_lower: DataArray | tuple
    lhs_upper: DataArray | tuple
>>>>>>> 992e5e21

    """
    c = as_components(n, component)
    sns = as_index(n, sns, "snapshots")

    ext_i = c.extendables
    if ext_i.empty:
        return

    min_pu, max_pu = c.get_bounds_pu(sns, ext_i, attr, as_xarray=True)
    dispatch = n.model[f"{c.name}-{attr}"].sel(component=ext_i)
    capacity = n.model[f"{c.name}-{nominal_attrs[c.name]}"]
    active = c.as_xarray("active", sns, ext_i)

    lhs_lower = dispatch - min_pu * capacity
    lhs_upper = dispatch - max_pu * capacity

    if c.name in n.passive_branch_components and transmission_losses:
        loss = reindex(n.model[f"{c.name}-loss"], c.name, ext_i)
        lhs_lower = lhs_lower - loss
        lhs_upper = lhs_upper + loss

    n.model.add_constraints(
        lhs_lower, ">=", 0, name=f"{c.name}-ext-{attr}-lower", mask=active
    )
    n.model.add_constraints(
        lhs_upper, "<=", 0, name=f"{c.name}-ext-{attr}-upper", mask=active
    )


def define_operational_constraints_for_committables(
    n: Network, sns: pd.Index, component: str
) -> None:
<<<<<<< HEAD
    """

    Define operational constraints (lower-/upper bound) for committable components.

    Sets operational constraints for components with unit commitment
    decisions. The constraints include:

    1. Power output limits based on commitment status
    2. State transition constraints (start-up/shut-down)
    3. Minimum up and down time constraints
    4. Ramp rate constraints for committed units
=======
    """Set power dispatch constraints for committable devices for a given
    component and a given attribute. The linearized approximation of the unit
    commitment problem is inspired by Hua et al. (2017) DOI:
    10.1109/TPWRS.2017.2735026.
>>>>>>> 992e5e21

    Parameters
    ----------
    n : pypsa.Network
        Network instance containing the model and component data
    sns : pd.Index
<<<<<<< HEAD
        Set of snapshots for which to define the constraints
    component : str
        Name of the network component ("Generator" or "Link")

    Returns
    -------
    None

    Notes
    -----
    The linearized approximation of the unit commitment problem
    is possible with flag `n._linearized_uc`. Here linearization
    implies that p_min_pu is fractional, ie component can start up
    any fraction of its capacity. The linearization is based on
    [2]_.

    For components with equal start-up and shut-down costs, additional
    tightening constraints are applied to improve the linear relaxation.

    References
    ----------
    .. [2] Y. Hua, C. Liu, J. Zhang, "Representing Operational
       Flexibility in Generation Expansion Planning Through Convex Relaxation
       of Unit Commitment," IEEE Transactions on Power Systems, vol. 32,
       no. 5, pp. 3854-3865, 2017, https://doi.org/10.1109/TPWRS.2017.2735026
=======
        Snapshots of the constraint.
    c : str
        name of the network component

>>>>>>> 992e5e21
    """
    c = as_components(n, component)
    com_i = c.committables

    if com_i.empty:
        return

    # variables
    status = n.model[f"{c.name}-status"]
    start_up = n.model[f"{c.name}-start_up"]
    shut_down = n.model[f"{c.name}-shut_down"]
    status_diff = status - status.shift(snapshot=1)
    p = n.model[f"{c.name}-p"].sel(component=com_i)
    active = c.get_activity_mask(sns, com_i)

    # parameters
    nominal = c.as_xarray(c.operational_attrs["nom"], inds=com_i)
    min_pu, max_pu = c.get_bounds_pu(sns, com_i, "p", as_xarray=True)
    lower_p = min_pu * nominal
    upper_p = max_pu * nominal
    min_up_time_set = c.as_xarray("min_up_time", inds=com_i)
    min_down_time_set = c.as_xarray("min_down_time", inds=com_i)
    ramp_up_limit = nominal * c.as_xarray("ramp_limit_up", inds=com_i).fillna(1)
    ramp_down_limit = nominal * c.as_xarray("ramp_limit_down", inds=com_i).fillna(1)
    ramp_start_up = nominal * c.as_xarray("ramp_limit_start_up", inds=com_i)
    ramp_shut_down = nominal * c.as_xarray("ramp_limit_shut_down", inds=com_i)
    up_time_before_set = c.as_xarray("up_time_before", inds=com_i)
    down_time_before_set = c.as_xarray("down_time_before", inds=com_i)
    initially_up = up_time_before_set.astype(bool)
    initially_down = down_time_before_set.astype(bool)

    # check if there are status calculated/fixed before given sns interval
    if sns[0] != n.snapshots[0]:
        start_i = n.snapshots.get_loc(sns[0])
        # get generators which are online until the first regarded snapshot
        until_start_up = c._as_dynamic(
            "status", n.snapshots[:start_i][::-1], inds=com_i
        )
        ref = range(1, len(until_start_up) + 1)
        up_time_before = until_start_up[until_start_up.cumsum().eq(ref, axis=0)].sum()
        up_time_before_set = up_time_before.clip(upper=min_up_time_set)
        initially_up = up_time_before_set.astype(bool)
        # get number of snapshots for generators which are offline before the first regarded snapshot
        until_start_down = ~until_start_up.astype(bool)
        ref = range(1, len(until_start_down) + 1)
        down_time_before = until_start_down[
            until_start_down.cumsum().eq(ref, axis=0)
        ].sum()
        down_time_before_set = down_time_before.clip(upper=min_down_time_set)
        initially_down = down_time_before_set.astype(bool)

    # lower dispatch level limit
    lhs_tuple = (1, p), (-lower_p, status)
    n.model.add_constraints(
        lhs_tuple, ">=", 0, name=f"{c.name}-com-p-lower", mask=active
    )

    # upper dispatch level limit
    lhs_tuple = (1, p), (-upper_p, status)
    n.model.add_constraints(
        lhs_tuple, "<=", 0, name=f"{c.name}-com-p-upper", mask=active
    )

    # state-transition constraint
    rhs = pd.DataFrame(0, sns, com_i)
    # Convert xarray boolean to list of indices for DataFrame indexing
    initially_up_indices = com_i[initially_up.values]
    if not initially_up_indices.empty:
        rhs.loc[sns[0], initially_up_indices] = -1

    lhs = start_up - status_diff
    n.model.add_constraints(
        lhs, ">=", rhs, name=f"{c.name}-com-transition-start-up", mask=active
    )

    rhs = pd.DataFrame(0, sns, com_i)
    if not initially_up_indices.empty:
        rhs.loc[sns[0], initially_up_indices] = 1

    lhs = shut_down + status_diff
    n.model.add_constraints(
        lhs, ">=", rhs, name=f"{c.name}-com-transition-shut-down", mask=active
    )

    # min up time
    min_up_time_i = com_i[min_up_time_set.astype(bool)]
    if not min_up_time_i.empty:
        expr = []
        for g in min_up_time_i:
            su = start_up.loc[:, g]
            # Retrieve the minimum up time value for generator g and convert it to a scalar
            up_time_value = min_up_time_set.sel({min_up_time_set.dims[0]: g}).item()
            expr.append(su.rolling(snapshot=up_time_value).sum())
        lhs = -status.loc[:, min_up_time_i] + merge(expr, dim=com_i.name)
        lhs = lhs.sel(snapshot=sns[1:])
        n.model.add_constraints(
            lhs,
            "<=",
            0,
            name=f"{c.name}-com-up-time",
            mask=DataArray(active[min_up_time_i]).sel(snapshot=sns[1:]),
        )

    # min down time
    min_down_time_i = com_i[min_down_time_set.astype(bool)]
    if not min_down_time_i.empty:
        expr = []
        for g in min_down_time_i:
            su = shut_down.loc[:, g]
            down_time_value = min_down_time_set.sel(
                {min_down_time_set.dims[0]: g}
            ).item()
            expr.append(su.rolling(snapshot=down_time_value).sum())
        lhs = status.loc[:, min_down_time_i] + merge(expr, dim=com_i.name)
        lhs = lhs.sel(snapshot=sns[1:])
        n.model.add_constraints(
            lhs,
            "<=",
            1,
            name=f"{c.name}-com-down-time",
            mask=DataArray(active[min_down_time_i]).sel(snapshot=sns[1:]),
        )
    # up time before
    timesteps = pd.DataFrame([range(1, len(sns) + 1)] * len(com_i), com_i, sns).T
    if initially_up.any():
        must_stay_up = (min_up_time_set - up_time_before_set).clip(min=0)
        mask_values = (must_stay_up.values >= timesteps) & initially_up.values
        mask = pd.DataFrame(
            mask_values, index=timesteps.index, columns=timesteps.columns
        )
        name = f"{c.name}-com-status-min_up_time_must_stay_up"
        mask = mask & active if active is not None else mask
        n.model.add_constraints(status, "=", 1, name=name, mask=mask)

    # down time before
    if initially_down.any():
        must_stay_down = (min_down_time_set - down_time_before_set).clip(min=0)
        mask_values = (must_stay_down.values >= timesteps) & initially_down.values
        mask = pd.DataFrame(
            mask_values, index=timesteps.index, columns=timesteps.columns
        )
        name = f"{c.name}-com-status-min_down_time_must_stay_up"
        mask = mask & active if active is not None else mask
        n.model.add_constraints(status, "=", 0, name=name, mask=mask)

    # linearized approximation because committable can partly start up and shut down
    start_up_cost = c.as_xarray("start_up_cost", inds=com_i)
    shut_down_cost = c.as_xarray("shut_down_cost", inds=com_i)
    cost_equal = (start_up_cost == shut_down_cost).values

    # only valid additional constraints if start up costs equal to shut down costs
    if n._linearized_uc and not cost_equal.all():
        logger.warning(
            "The linear relaxation of the unit commitment cannot be "
            "tightened for all generators since the start up costs "
            "are not equal to the shut down costs. Proceed with the "
            "linear relaxation without the tightening by additional "
            "constraints for these. This might result in a longer "
            "solving time."
        )
    if n._linearized_uc and cost_equal.any():
        # dispatch limit for partly start up/shut down for t-1
        p_ce = p.loc[:, cost_equal]
        start_up_ce = start_up.loc[:, cost_equal]
        status_ce = status.loc[:, cost_equal]
        active_ce = DataArray(active.loc[:, cost_equal]).sel(snapshot=sns[1:])

        # parameters
        upper_p_ce = upper_p.loc[:, cost_equal]
        lower_p_ce = lower_p.loc[:, cost_equal]
        ramp_shut_down_ce = ramp_shut_down.loc[cost_equal]
        ramp_start_up_ce = ramp_start_up.loc[cost_equal]
        ramp_up_limit_ce = ramp_up_limit.loc[cost_equal]
        ramp_down_limit_ce = ramp_down_limit.loc[cost_equal]

        lhs = (
            p_ce.shift(snapshot=1)
            - ramp_shut_down_ce * status_ce.shift(snapshot=1)
            - (upper_p_ce - ramp_shut_down_ce) * (status_ce - start_up_ce)
        )
        lhs = lhs.sel(snapshot=sns[1:])
        n.model.add_constraints(
            lhs,
            "<=",
            0,
            name=f"{c.name}-com-p-before",
            mask=active_ce,
        )

        # dispatch limit for partly start up/shut down for t
        lhs = (
            p_ce
            - upper_p_ce * status_ce
            + (upper_p_ce - ramp_start_up_ce) * start_up_ce
        )
        lhs = lhs.sel(snapshot=sns[1:])
        n.model.add_constraints(
            lhs,
            "<=",
            0,
            name=f"{c.name}-com-p-current",
            mask=active_ce,
        )

        # ramp up if committable is only partly active and some capacity is starting up
        lhs = (
            p_ce
            - p_ce.shift(snapshot=1)
            - (lower_p_ce + ramp_up_limit_ce) * status_ce
            + lower_p_ce * status_ce.shift(snapshot=1)
            + (lower_p_ce + ramp_up_limit_ce - ramp_start_up_ce) * start_up_ce
        )
        lhs = lhs.sel(snapshot=sns[1:])
        n.model.add_constraints(
            lhs,
            "<=",
            0,
            name=f"{c.name}-com-partly-start-up",
            mask=active_ce,
        )

        # ramp down if committable is only partly active and some capacity is shutting up
        lhs = (
            p_ce.shift(snapshot=1)
            - p_ce
            - ramp_shut_down_ce * status_ce.shift(snapshot=1)
            + (ramp_shut_down_ce - ramp_down_limit_ce) * status_ce
            - (lower_p_ce + ramp_down_limit_ce - ramp_shut_down_ce) * start_up_ce
        )
        lhs = lhs.sel(snapshot=sns[1:])
        n.model.add_constraints(
            lhs,
            "<=",
            0,
            name=f"{c.name}-com-partly-shut-down",
            mask=active_ce,
        )


<<<<<<< HEAD
def define_nominal_constraints_for_extendables(
    n: Network, component: str, attr: str
) -> None:
    """
    Define capacity constraints for extendable components.

    Sets capacity expansion constraints for components with extendable
    capacities. For each component, the constraint enforces:

    min_capacity ≤ capacity ≤ max_capacity

    where capacity is a decision variable representing the component's
    optimal capacity.
=======
def define_nominal_constraints_for_extendables(n: Network, c: str, attr: str) -> None:
    """Set capacity expansion constraints for extendable assets for a given
    component and a given attribute.

    Note: As GLPK does not like inf values on the right-hand-side we as
    masking these out.
>>>>>>> 992e5e21

    Parameters
    ----------
    n : pypsa.Network
        Network instance containing the model and component data
    component : str
        Name of the network component (e.g. "Generator", "StorageUnit")
    attr : str
<<<<<<< HEAD
        Name of the capacity attribute (e.g. "p_nom" for nominal power)

    Returns
    -------
    None

    Notes
    -----
    Components with infinite max_capacity values are handled through masking
    to avoid solver issues, particularly with GLPK which doesn't accept
    infinite values in constraints.
=======
        name of the attribute, e.g. 'p'

>>>>>>> 992e5e21
    """
    c = as_components(n, component)
    ext_i = c.extendables

    if ext_i.empty:
        return

    capacity = n.model[f"{c.name}-{attr}"]
    lower = c.as_xarray(attr + "_min", inds=ext_i)
    upper = c.as_xarray(attr + "_max", inds=ext_i)

    n.model.add_constraints(capacity, ">=", lower, name=f"{c.name}-ext-{attr}-lower")

    is_finite = upper != inf
    if is_finite.any():
        n.model.add_constraints(
            capacity, "<=", upper, name=f"{c.name}-ext-{attr}-upper", mask=is_finite
        )


<<<<<<< HEAD
def define_ramp_limit_constraints(
    n: Network, sns: pd.Index, component: str, attr: str
) -> None:
    """
    Define ramp rate limit constraints for components.

    Sets ramp rate constraints to limit the change in output between
    consecutive time periods. The constraints are defined for fixed,
    extendable, and committable components, with different formulations
    for each case.
=======
def define_ramp_limit_constraints(n: Network, sns: pd.Index, c: str, attr: str) -> None:
    """Define ramp limits for assets with valid ramplimit.
>>>>>>> 992e5e21

    Parameters
    ----------
    n : pypsa.Network
<<<<<<< HEAD
        Network instance containing the model and component data
    sns : pd.Index
        Set of snapshots for which to define the constraints
    component : str
        Name of the network component (e.g. "Generator")
    attr : str
        Name of the dispatch attribute (e.g. "p" for active power)

    Returns
    -------
    None

    Notes
    -----
    For rolling horizon optimization, the function handles linking between
    optimization windows by including the previous snapshot's dispatch value.

    For committable components, ramp constraints incorporate the unit commitment
    status and special ramp limits for start-up and shut-down periods.

    For extendable components, ramp constraints are defined relative to the
    variable capacity, ensuring consistency in the optimization.
=======
    c : str
        name of the network component

>>>>>>> 992e5e21
    """
    m = n.model
    c = as_components(n, component)

    if {"ramp_limit_up", "ramp_limit_down"}.isdisjoint(c.static.columns):
        return

    ramp_limit_up = c.as_xarray("ramp_limit_up", sns)
    ramp_limit_down = c.as_xarray("ramp_limit_down", sns)

    # Skip if there are no ramp limits defined or if all are set to 1 (no limit)
    if (ramp_limit_up.isnull() & ramp_limit_down.isnull()).all():
        return
    if (ramp_limit_up == 1).all() and (ramp_limit_down == 1).all():
        return

    # ---------------- Check if ramping is at start of n.snapshots --------------- #

    attr = {"p", "p0"}.intersection(c.dynamic.keys()).pop()
    start_i = n.snapshots.get_loc(sns[0]) - 1
    p_start = c.dynamic[attr].iloc[start_i]

    # Get the dispatch value from previous snapshot if not at beginning
    is_rolling_horizon = sns[0] != n.snapshots[0] and not p_start.empty
    p = m[f"{c.name}-{attr}"]

    # Get different component groups for constraint application
    com_i = c.committables
    fix_i = c.fixed
    fix_i = fix_i.difference(com_i).rename(fix_i.name)
    ext_i = c.extendables

    # Auxiliary variables for constraint application
    ext_dim = ext_i.name if ext_i.name else c
    original_ext_i = ext_i.copy()
    original_com_i = com_i.copy()

    if is_rolling_horizon:
        active = c.as_xarray("active", sns, fix_i)
        rhs_start = pd.DataFrame(0.0, index=sns, columns=c.static.index)
        rhs_start.loc[sns[0]] = p_start

        def p_actual(idx: pd.Index) -> DataArray:
            return p.sel(component=idx)

        def p_previous(idx: pd.Index) -> DataArray:
            return p.sel(component=idx).shift(snapshot=1)

    else:
        active = c.as_xarray("active", sns[1:], fix_i)
        rhs_start = pd.DataFrame(0.0, index=sns[1:], columns=c.static.index)
        rhs_start.index.name = "snapshot"

        def p_actual(idx: pd.Index) -> DataArray:
            return p.sel(component=idx).sel(snapshot=sns[1:])

        def p_previous(idx: pd.Index) -> DataArray:
            return p.sel(component=idx).shift(snapshot=1).sel(snapshot=sns[1:])

    rhs_start = DataArray(rhs_start)

    # ----------------------------- Fixed Components ----------------------------- #
    if not fix_i.empty:
        ramp_limit_up_fix = ramp_limit_up.sel(component=fix_i)
        ramp_limit_down_fix = ramp_limit_down.sel(component=fix_i)
        rhs_start_fix = rhs_start
        p_nom = c.as_xarray(c.operational_attrs["nom"], inds=fix_i)

        # Ramp up constraints for fixed components
        non_null_up = ~ramp_limit_up_fix.isnull().all()
        if non_null_up.any():
            lhs = p_actual(fix_i) - p_previous(fix_i)
            rhs = (ramp_limit_up_fix * p_nom) + rhs_start_fix
            mask = active & non_null_up
            m.add_constraints(
                lhs, "<=", rhs, name=f"{c.name}-fix-{attr}-ramp_limit_up", mask=mask
            )

        # Ramp down constraints for fixed components
        non_null_down = ~ramp_limit_down_fix.isnull().all()
        if non_null_down.any():
            lhs = p_actual(fix_i) - p_previous(fix_i)
            rhs = (-ramp_limit_down_fix * p_nom) + rhs_start
            mask = active & non_null_down
            m.add_constraints(
                lhs, ">=", rhs, name=f"{c.name}-fix-{attr}-ramp_limit_down", mask=mask
            )

    # ----------------------------- Extendable Components ----------------------------- #
    if not ext_i.empty:
        # Redefine active mask over ext_i
        active_ext = (
            c.as_xarray("active", sns, ext_i)
            if is_rolling_horizon
            else c.as_xarray("active", sns[1:], ext_i)
        )

        ramp_limit_up_ext = ramp_limit_up.reindex(
            {"snapshot": active_ext.coords["snapshot"].values, c: ext_i}
        ).rename({c: ext_dim})
        ramp_limit_down_ext = ramp_limit_down.reindex(
            {"snapshot": active_ext.coords["snapshot"].values, c: ext_i}
        ).rename({c: ext_dim})
        rhs_start_ext = rhs_start.sel({c: ext_i}).rename({c: ext_dim})

        # For extendables, nominal capacity is a decision variable
        p_nom_var = m[f"{c.name}-{c.operational_attrs['nom']}"]

        if not ramp_limit_up_ext.isnull().all():
            lhs = (
                p_actual(original_ext_i)
                - p_previous(original_ext_i)
                - (ramp_limit_up_ext * p_nom_var)
            )
            mask = active_ext & (~ramp_limit_up_ext.isnull())
            m.add_constraints(
                lhs,
                "<=",
                rhs_start_ext,
                name=f"{c.name}-ext-{attr}-ramp_limit_up",
                mask=mask,
            )

        if not ramp_limit_down_ext.isnull().all():
            lhs = (
                p_actual(original_ext_i)
                - p_previous(original_ext_i)
                + (ramp_limit_down_ext * p_nom_var)
            )
            mask = active_ext & (~ramp_limit_down_ext.isnull())
            m.add_constraints(
                lhs,
                ">=",
                rhs_start_ext,
                name=f"{c.name}-ext-{attr}-ramp_limit_down",
                mask=mask,
            )
    # ----------------------------- Committable Components ----------------------------- #
    if not com_i.empty:
        # Redefine active mask over com_i and get parameters directly using component methods
        active_com = (
            c.as_xarray("active", sns, com_i)
            if is_rolling_horizon
            else c.as_xarray("active", sns[1:], com_i)
        )

        ramp_limit_up_com = ramp_limit_up.reindex(
            {"snapshot": active_com.coords["snapshot"].values, "component": com_i}
        )
        ramp_limit_down_com = ramp_limit_down.reindex(
            {"snapshot": active_com.coords["snapshot"].values, "component": com_i}
        )

        ramp_limit_start_up_com = c.as_xarray("ramp_limit_start_up", inds=com_i)
        ramp_limit_shut_down_com = c.as_xarray("ramp_limit_shut_down", inds=com_i)
        p_nom_com = c.as_xarray(c.operational_attrs["nom"], inds=original_com_i)

        # Transform rhs_start for committable components
        rhs_start_com = rhs_start.sel(component=com_i)

        # com up
        non_null_up = ~ramp_limit_up_com.isnull()
        if non_null_up.any():
            limit_start = p_nom_com * ramp_limit_start_up_com
            limit_up = p_nom_com * ramp_limit_up_com

            status = m[f"{c.name}-status"].sel(
                snapshot=active_com.coords["snapshot"].values
            )
            status_prev = (
                m[f"{c.name}-status"]
                .shift(snapshot=1)
                .sel(snapshot=active_com.coords["snapshot"].values)
            )

            lhs = (
                p_actual(original_com_i)
                - p_previous(original_com_i)
                + (limit_start - limit_up) * status_prev
                - limit_start * status
            )

            rhs = rhs_start_com.copy()
            if is_rolling_horizon:
                status_start = c.dynamic["status"].iloc[start_i]
                limit_diff = (limit_up - limit_start).isel(snapshot=0)
                rhs.loc[{"snapshot": rhs.coords["snapshot"].item(0)}] += (
                    limit_diff * status_start
                )

            mask = active_com & non_null_up
            m.add_constraints(
                lhs, "<=", rhs, name=f"{c.name}-com-{attr}-ramp_limit_up", mask=mask
            )

        # com down
        non_null_down = ~ramp_limit_down_com.isnull()
        if non_null_down.any():
            limit_shut = p_nom_com * ramp_limit_shut_down_com
            limit_down = p_nom_com * ramp_limit_down_com

            status = m[f"{c.name}-status"].sel(
                snapshot=active_com.coords["snapshot"].values
            )
            status_prev = (
                m[f"{c.name}-status"]
                .shift(snapshot=1)
                .sel(snapshot=active_com.coords["snapshot"].values)
            )

            lhs = (
                p_actual(original_com_i)
                - p_previous(original_com_i)
                + (limit_down - limit_shut) * status
                + limit_shut * status_prev
            )

            rhs = rhs_start_com.copy()
            if is_rolling_horizon:
                status_start = c.dynamic["status"].iloc[start_i]
                rhs.loc[{"snapshot": rhs.coords["snapshot"].item(0)}] += (
                    -limit_shut * status_start
                )

            mask = active_com & non_null_down
            m.add_constraints(
                lhs, ">=", rhs, name=f"{c.name}-com-{attr}-ramp_limit_down", mask=mask
            )


def define_nodal_balance_constraints(
    n: Network,
    sns: pd.Index,
    transmission_losses: int = 0,
    buses: Sequence | None = None,
    suffix: str = "",
) -> None:
<<<<<<< HEAD
    """
    Define energy balance constraints at each node.

    Creates constraints ensuring that the sum of power injections at each node
    equals the demand at that node for each snapshot. This is the core constraint
    implementing Kirchhoff's Current Law (KCL) in the power system model. However,
    the logic is not limited to power networks and spans to other energy carriers.

    Using an example of power system, the general form of the constraint is:

    sum(power_injections) = sum(power_withdrawals)

    where power injections include generation, storage discharge, and incoming branch flows,
    while power withdrawals include loads, storage charging, and outgoing branch flows.

    Parameters
    ----------
    n : pypsa.Network
        Network instance containing the model and component data
    sns : pd.Index
        Set of snapshots for which to define the constraints
    transmission_losses : int, default 0
        Number of segments for transmission loss linearization; if non-zero,
        losses are included in the power balance
    buses : Sequence | None, default None
        Subset of buses for which to define constraints; if None, all buses are used
    suffix : str, default ""
        Optional suffix to append to constraint names and dimensions

    Returns
    -------
    None

    Notes
    -----
    Link components with multiple buses are handled with their respective
    efficiency factors for conversion between energy carriers.

    The function raises an error if there's a bus with non-zero load but no
    connected components to provide power.
    """
=======
    """Define nodal balance constraints."""
>>>>>>> 992e5e21
    m = n.model
    if buses is None:
        buses = as_components(n, "Bus").static.index

    links = as_components(n, "Link")

    args: list[Any] = [
        ["Generator", "p", "bus", 1],
        ["Store", "p", "bus", 1],
        ["StorageUnit", "p_dispatch", "bus", 1],
        ["StorageUnit", "p_store", "bus", -1],
        ["Line", "s", "bus0", -1],
        ["Line", "s", "bus1", 1],
        ["Transformer", "s", "bus0", -1],
        ["Transformer", "s", "bus1", 1],
        ["Link", "p", "bus0", -1],
        ["Link", "p", "bus1", links.as_xarray("efficiency", sns)],
    ]

<<<<<<< HEAD
    if not links.empty:
        for i in additional_linkports(n):
            eff_attr = f"efficiency{i}" if i != "1" else "efficiency"
            eff = links.as_xarray(eff_attr, sns)
=======
    if not n.links.empty:
        for i in n.components.links.additional_ports:
            eff = get_as_dense(n, "Link", f"efficiency{i}", sns)
>>>>>>> 992e5e21
            args.append(["Link", "p", f"bus{i}", eff])

    if transmission_losses:
        args.extend(
            [
                ["Line", "loss", "bus0", -0.5],
                ["Line", "loss", "bus1", -0.5],
                ["Transformer", "loss", "bus0", -0.5],
                ["Transformer", "loss", "bus1", -0.5],
            ]
        )

    exprs = []

    for component, attr, column, sign in args:
        c = as_components(n, component)
        if c.static.empty:
            continue

        if "sign" in c.static:
            sign = sign * c.static.sign

        expr = DataArray(sign) * m[f"{c.name}-{attr}"]

        cbuses = c.as_xarray(column).rename("Bus")
        cbuses = cbuses[cbuses.isin(buses)]

        if not cbuses.size:
            continue

        #  drop non-existent multiport buses which are ''
        if column in ["bus" + i for i in n.c.links.additional_ports]:
            cbuses = cbuses[cbuses != ""]

        expr = expr.sel(component=cbuses["component"].values)
        if expr.size:
            exprs.append(expr.groupby(cbuses).sum())

    lhs = merge(exprs, join="outer").reindex(Bus=buses)

    # Prepare the RHS
    loads = as_components(n, "Load")
    active_loads = loads.static.query("active").index

    if len(active_loads) > 0:
        load_values = -loads.as_xarray(
            "p_set", sns, inds=active_loads
        ) * loads.as_xarray("sign", inds=active_loads)
        load_buses = loads.as_xarray("bus", inds=active_loads)
        rhs = load_values.groupby(load_buses).sum()

        # Reindex to include all buses with zeros for missing buses
        rhs = rhs.reindex(bus=buses, fill_value=0).rename(bus="Bus")
    else:
        rhs = DataArray(
            0, coords={"snapshot": sns, "Bus": buses}, dims=["snapshot", "Bus"]
        )

    empty_nodal_balance = (lhs.vars == -1).all("_term")

    if empty_nodal_balance.any():
        if (empty_nodal_balance & (rhs != 0)).any().item():
            msg = "Empty LHS with non-zero RHS in nodal balance constraint."
            raise ValueError(msg)

        mask = ~empty_nodal_balance
    else:
        mask = None

    if suffix:
        lhs = lhs.rename(Bus=f"Bus{suffix}")
        rhs = rhs.rename({"Bus": f"Bus{suffix}"})
        if mask is not None:
            mask = mask.rename(Bus=f"Bus{suffix}")

    n.model.add_constraints(lhs, "=", rhs, name=f"Bus{suffix}-nodal_balance", mask=mask)


def define_kirchhoff_voltage_constraints(n: Network, sns: pd.Index) -> None:
<<<<<<< HEAD
    """
    Define Kirchhoff's Voltage Law constraints for networks.

    Creates constraints ensuring that the sum of potential differences across
    branches around all cycles in the network must sum to zero. For each cycle
    in the network graph, the constraint enforces:

    sum_{l in cycle} x_l * s_l = 0

    where
        x_l : series reactance or resistance of branch l (depending on AC/DC)
        s_l : branch flow variable for branch l in the cycle

    Parameters
    ----------
    n : pypsa.Network
        Network instance containing the model and component data
    sns : pd.Index
        Set of snapshots for which to define the constraints

    Returns
    -------
    None

    Notes
    -----
    While there are different formulations of KVL, the cycle-based
    formulation was found to be much faster than other formulations
    due to its sparsity, as shown in [3]_.

    The function first determines the network topology including cycles for each
    network component (AC and DC sub-networks), then creates constraints for
    each cycle.

    For multi-investment period models, the function creates separate constraints
    for each investment period, reflecting the changing network topology over time.

    The impedances are scaled by 1e5 to improve numerical conditioning.

    References
    ----------
    .. [3] J. Hörsch et al., "Linear optimal power flow using cycle flows,"
       Electric Power Systems Research, vol. 158, pp. 126-135, 2018,
       https://doi.org/10.1016/j.epsr.2020.106908
    """
=======
    """Define Kirchhoff voltage constraints."""
>>>>>>> 992e5e21
    m = n.model
    n.calculate_dependent_values()

    comps = [c for c in n.passive_branch_components if not n.static(c).empty]

    if not comps:
        return

    names = ["component", "name"]
    s = pd.concat({c: m[f"{c}-s"].to_pandas() for c in comps}, axis=1, names=names)

    lhs = []

    periods = sns.unique("period") if n._multi_invest else [None]

    for period in periods:
        n.determine_network_topology(investment_period=period, skip_isolated_buses=True)

        snapshots = sns if period is None else sns[sns.get_loc(period)]

        exprs_list = []
        for sub_network in n.sub_networks.obj:
            branches = sub_network.branches()

            if not sub_network.C.size:
                continue

            carrier = n.sub_networks.carrier[sub_network.name]
            weightings = branches.x_pu_eff if carrier == "AC" else branches.r_pu_eff
            C = 1e5 * sparse.diags(weightings.values) * sub_network.C
            ssub = s.loc[snapshots, branches.index].values

            ncycles = C.shape[1]

            for j in range(ncycles):
                c = C.getcol(j).tocoo()
                coeffs = DataArray(c.data, dims="_term")
                vars = DataArray(
                    ssub[:, c.row],
                    dims=("snapshot", "_term"),
                    coords={"snapshot": snapshots},
                )
                ds = Dataset({"coeffs": coeffs, "vars": vars})
                exprs_list.append(LinearExpression(ds, m))

        if exprs_list:
            exprs = merge(exprs_list, dim="cycles")
            exprs = exprs.assign_coords(cycles=range(len(exprs.data.cycles)))
            lhs.append(exprs)

    if lhs:
        lhs = merge(lhs, dim="snapshot")
        m.add_constraints(lhs, "=", 0, name="Kirchhoff-Voltage-Law")


<<<<<<< HEAD
def define_fixed_nominal_constraints(n: Network, component: str, attr: str) -> None:
    """
    Define constraints for fixing component capacities to specified values.

    Sets constraints to fix nominal (capacity) variables of components to values
    specified in the corresponding '_set' attribute.
=======
def define_fixed_nominal_constraints(n: Network, c: str, attr: str) -> None:
    """Set constraints for fixing static variables of a given component and
    attribute to the corresponding values in `n.static(c)[attr + '_set']`.
>>>>>>> 992e5e21

    Parameters
    ----------
    n : pypsa.Network
        Network instance containing the model and component data
    component : str
        Name of the network component (e.g. "Generator", "StorageUnit")
    attr : str
<<<<<<< HEAD
        Name of the capacity attribute (e.g. "p_nom" for nominal power)

    Returns
    -------
    None

    Notes
    -----
    The function only creates constraints for components that have non-NaN
    values in their '{attr}_set' attribute.
=======
        name of the attribute, e.g. 'p'

>>>>>>> 992e5e21
    """
    if attr + "_set" not in n.static(component):
        return

    dim = f"{component}-{attr}_set_i"
    fix = n.static(component)[attr + "_set"].dropna().rename_axis(dim)

    if fix.empty:
        return

    var = n.model[f"{component}-{attr}"]
    var = reindex(var, var.dims[0], fix.index)
    n.model.add_constraints(var, "=", fix, name=f"{component}-{attr}_set")


<<<<<<< HEAD
def define_modular_constraints(n: Network, component: str, attr: str) -> None:
    """
    Define constraints for modular capacity expansion.

    Sets constraints ensuring that the optimal capacity of a component is
    an integer multiple of a specified module size. This implements discrete
    capacity expansion for components with modular units.

    For each modular component, the constraint enforces:

    capacity = n_modules * module_size

    where n_modules is an integer decision variable and module_size is the
    specified size of each module.
=======
def define_modular_constraints(n: Network, c: str, attr: str) -> None:
    """Set constraints for fixing modular variables of a given component. It
    allows to define optimal capacity of a component as multiple of the nominal
    capacity of the single module.
>>>>>>> 992e5e21

    Parameters
    ----------
    n : pypsa.Network
        Network instance containing the model and component data
    component : str
        Name of the network component (e.g. "Generator", "StorageUnit")
    attr : str
<<<<<<< HEAD
        Name of the capacity attribute (e.g. "p_nom" for nominal power)

    Returns
    -------
    None

    Notes
    -----
    This function is used for components where capacity expansion must occur
    in discrete steps rather than continuous values, reflecting the reality
    of many energy system technologies.

    The function only applies to components that are both extendable and have
    a positive module size specified in the '{attr}_mod' attribute.
=======
        name of the variable, e.g. 'n_opt'

>>>>>>> 992e5e21
    """
    m = n.model
    c = as_components(n, component)

    ext_attr = f"{attr}_extendable"
    mod_attr = f"{attr}_mod"

    # Mask components that are both extendable and have a positive modular capacity
    mask = c.static[ext_attr] & (c.static[mod_attr] > 0)
    mod_i = c.static.index[mask]

    if (mod_i).empty:
        return

    # Get modular capacity values
    modular_capacity = c.as_xarray(mod_attr, inds=mod_i)

    # Get variables
    modularity = m[f"{c.name}-n_mod"]
    capacity = m.variables[f"{c.name}-{attr}"].loc[mod_i]

    con = capacity - modularity * modular_capacity.values == 0
    n.model.add_constraints(con, name=f"{c.name}-{attr}_modularity", mask=None)


def define_fixed_operation_constraints(
    n: Network, sns: pd.Index, component: str, attr: str
) -> None:
<<<<<<< HEAD
    """
    Define constraints for fixing operational variables to specified values.

    Sets constraints to fix dispatch variables of components to values specified
    in the corresponding '_set' attribute.
=======
    """Set constraints for fixing time-dependent variables of a given component
    and attribute to the corresponding values in `n.dynamic(c)[attr + '_set']`.
>>>>>>> 992e5e21

    Parameters
    ----------
    n : pypsa.Network
        Network instance containing the model and component data
    sns : pd.Index
        Set of snapshots for which to define the constraints
    component : str
        Name of the network component (e.g. "Generator", "StorageUnit")
    attr : str
<<<<<<< HEAD
        Name of the dispatch attribute (e.g. "p" for active power)

    Returns
    -------
    None

    Notes
    -----
    This function is useful for modeling must-run generators, fixed imports/exports,
    or pre-committed dispatch decisions.

    The function only creates constraints for snapshots and components where
    the '{attr}_set' values are not NaN and the component is active.
=======
        name of the attribute, e.g. 'p'

>>>>>>> 992e5e21
    """
    c = as_components(n, component)
    attr_set = f"{attr}_set"

    if attr_set not in c.dynamic.keys():
        return

    fix = c.as_xarray(attr_set, sns)

    if fix.isnull().all():
        return

    active = c.as_xarray("active", sns, inds=fix.coords["component"].values)
    mask = (~fix.isnull()) & active

    var = n.model[f"{c.name}-{attr}"]

    n.model.add_constraints(var, "=", fix, name=f"{c.name}-" + attr_set, mask=mask)


def define_storage_unit_constraints(n: Network, sns: pd.Index) -> None:
<<<<<<< HEAD
    """
    Define energy balance constraints for storage units.

    Creates constraints ensuring energy conservation for storage units over time.
    For each storage unit and snapshot, the constraint enforces:

    soc(t) = standing_eff * soc(t-1) + eff_store * p_store(t)
                - (1/eff_dispatch) * p_dispatch(t)
                - spill(t) + inflow(t)

    where soc is the state of charge, p_store and p_dispatch are the
    charging and discharging power variables, and the efficiencies account
    for energy losses.

    Parameters
    ----------
    n : pypsa.Network
        Network instance containing the model and component data
    sns : pd.Index
        Set of snapshots for which to define the constraints

    Returns
    -------
    None

    Notes
    -----
    The function handles different storage operating modes:
    - Cyclic storage (returning to initial state at the end of the period)
    - Non-cyclic storage (with specified initial state of charge)
=======
    """Define energy balance constraints for storage units.

    In principal the constraints states:
>>>>>>> 992e5e21

    For multi-investment period models, the function supports both cycling
    within each period and carrying state of charge between periods.

    Standing losses are applied based on the elapsed hours between snapshots.
    """
    m = n.model
    component = "StorageUnit"
    dim = "snapshot"
    c = as_components(n, component)
    active = c.as_xarray("active", sns)

    if c.static.empty:
        return

    # elapsed hours
    eh = expand_series(n.snapshot_weightings.stores[sns], c.static.index)

    # efficiencies as xarray DataArrays
    eff_stand = (1 - c.as_xarray("standing_loss", sns)) ** eh
    eff_dispatch = c.as_xarray("efficiency_dispatch", sns)
    eff_store = c.as_xarray("efficiency_store", sns)

    soc = m[f"{component}-state_of_charge"]

    lhs = [
        (-1, soc),
        (-1 / eff_dispatch * eh, m[f"{component}-p_dispatch"]),
        (eff_store * eh, m[f"{component}-p_store"]),
    ]

    if f"{component}-spill" in m.variables:
        lhs += [(-eh, m[f"{component}-spill"])]

    # We create a mask `include_previous_soc` which excludes the first snapshot
    # for non-cyclic assets
    noncyclic_b = ~c.as_xarray("cyclic_state_of_charge")
    include_previous_soc = (active.cumsum(dim) != 1).where(noncyclic_b, True)

    previous_soc = (
        soc.where(active)
        .ffill(dim)
        .roll(snapshot=1)
        .ffill(dim)
        .where(include_previous_soc)
    )

    # We add inflow and initial soc for noncyclic assets to rhs
    soc_init = c.as_xarray("state_of_charge_initial")
    rhs = DataArray(-c.as_xarray("inflow", sns) * eh)

    if isinstance(sns, pd.MultiIndex):
        # If multi-horizon optimizing, we update the previous_soc and the rhs
        # for all assets which are cyclic/non-cyclic per period
        periods = soc.coords["period"]
        per_period = c.as_xarray("cyclic_state_of_charge_per_period") | c.as_xarray(
            "state_of_charge_initial_per_period"
        )

        # We calculate the previous soc per period while cycling within a period
        # Normally, we should use groupby, but is broken for multi-index
        # see https://github.com/pydata/xarray/issues/6836
        ps = sns.unique("period")
        sl = slice(None)
        previous_soc_pp_list = [
            soc.data.sel(snapshot=(p, sl)).roll(snapshot=1) for p in ps
        ]
        previous_soc_pp = concat(previous_soc_pp_list, dim="snapshot")

        # We create a mask `include_previous_soc_pp` which excludes the first
        # snapshot of each period for non-cyclic assets
        include_previous_soc_pp = active & (periods == periods.shift(snapshot=1))
        include_previous_soc_pp = include_previous_soc_pp.where(noncyclic_b, True)
        # We take values still to handle internal xarray multi-index difficulties
        previous_soc_pp = previous_soc_pp.where(
            include_previous_soc_pp.values, linopy.variables.FILL_VALUE
        )

        # update the previous_soc variables and right hand side
        previous_soc = previous_soc.where(~per_period, previous_soc_pp)
        include_previous_soc = include_previous_soc_pp.where(
            per_period, include_previous_soc
        )

    lhs += [(eff_stand, previous_soc)]
    rhs = rhs.where(include_previous_soc, rhs - soc_init)

    m.add_constraints(lhs, "=", rhs, name=f"{component}-energy_balance", mask=active)


def define_store_constraints(n: Network, sns: pd.Index) -> None:
<<<<<<< HEAD
    """
    Define energy balance constraints for stores.

    Creates constraints ensuring energy conservation for store components over time.
    For each store and snapshot, the constraint enforces:

    e(t) = eff_stand * e(t-1) + p(t) * elapsed_hours

    where
        e(t)        : energy level at time t
        eff_stand   : standing efficiency (1 - standing_loss)^elapsed_hours
        e(t-1)      : energy level at previous time step
        p(t)        : energy charging (positive), or discharging (negative)
        elapsed_hours: duration of the time step

    Parameters
    ----------
    n : pypsa.Network
        Network instance containing the model and component data
    sns : pd.Index
        Set of snapshots for which to define the constraints

    Returns
    -------
    None

    Notes
    -----
    Stores differ from storage units in that they have a single power variable
    that can be positive (charging) or negative (discharging) rather than
    separate variables for charge and discharge.

    The function handles different store operating modes:
    - Cyclic storage (returning to initial energy level at the end of the period)
    - Non-cyclic storage (with specified initial energy level)

    For multi-investment period models, the function supports both cycling
    within each period and carrying energy between periods.
=======
    """Define energy balance constraints for stores.

    In principal the constraints states:
>>>>>>> 992e5e21

    Standing losses are applied based on the elapsed hours between snapshots.
    """
    m = n.model
    component = "Store"
    dim = "snapshot"
    c = as_components(n, component)
    active = c.as_xarray("active", sns)

    if c.static.empty:
        return

    # elapsed hours
    eh = expand_series(n.snapshot_weightings.stores[sns], c.static.index)

    # standing efficiency
    eff_stand = (1 - c.as_xarray("standing_loss", sns)) ** eh

    e = m[f"{component}-e"]
    p = m[f"{component}-p"]

    # Define LHS expression
    lhs = [(-1, e), (-eh, p)]

    # We create a mask `include_previous_e` which excludes the first snapshot
    # for non-cyclic assets
    noncyclic_b = ~c.as_xarray("e_cyclic")
    include_previous_e = (active.cumsum(dim) != 1).where(noncyclic_b, True)

    # Calculate previous energy state with proper handling of boundaries
    previous_e = (
        e.where(active).ffill(dim).roll(snapshot=1).ffill(dim).where(include_previous_e)
    )

    # We add initial e for non-cyclic assets to rhs
    e_init = c.as_xarray("e_initial")
    rhs = DataArray(0)

    if isinstance(sns, pd.MultiIndex):
        # If multi-horizon optimization, we update previous_e and the rhs
        # for all assets which are cyclic/non-cyclic per period
        periods = e.coords["period"]
        per_period = c.as_xarray("e_cyclic_per_period") | c.as_xarray(
            "e_initial_per_period"
        )

        # We calculate the previous e per period while cycling within a period
        # Normally, we should use groupby, but it's broken for multi-index
        # see https://github.com/pydata/xarray/issues/6836
        ps = sns.unique("period")
        sl = slice(None)
        previous_e_pp_list = [e.data.sel(snapshot=(p, sl)).roll(snapshot=1) for p in ps]
        previous_e_pp = concat(previous_e_pp_list, dim="snapshot")

        # We create a mask `include_previous_e_pp` which excludes the first
        # snapshot of each period for non-cyclic assets
        include_previous_e_pp = active & (periods == periods.shift(snapshot=1))
        include_previous_e_pp = include_previous_e_pp.where(noncyclic_b, True)

        # We take values still to handle internal xarray multi-index difficulties
        previous_e_pp = previous_e_pp.where(
            include_previous_e_pp.values, linopy.variables.FILL_VALUE
        )

        # update previous_e variables and rhs
        previous_e = previous_e.where(~per_period, previous_e_pp)
        include_previous_e = include_previous_e_pp.where(per_period, include_previous_e)

    # Add the previous energy term with standing efficiency factor
    lhs += [(eff_stand, previous_e)]

    # For snapshots where we don't include previous_e, we need to account for initial values
    rhs = -e_init.where(~include_previous_e, 0)

    m.add_constraints(lhs, "=", rhs, name=f"{component}-energy_balance", mask=active)


def define_loss_constraints(
    n: Network, sns: pd.Index, component: str, transmission_losses: int
) -> None:
    """
    Define power loss constraints for passive branches.

    This function approximates quadratic power losses using piecewise linear
    constraints. It creates tangent segments to the quadratic loss curve
    to model the relationship between power flow and losses.

    See equations (39)-(46) in [1]_ for further details on the formulation.

    Parameters
    ----------
    n : pypsa.Network
        Network instance containing the model and branch data
    sns : pd.Index
        Set of snapshots for which to define the constraints
    component : str
        Name of the passive branch component (e.g. "Line", "Transformer")
    transmission_losses : int
        Number of tangent segments to use in the piecewise linearization
        of the quadratic loss function; higher values increase accuracy
        but also computational complexity

    Returns
    -------
    None

    Notes
    -----
    3 segments offer a good trade-off between accuracy and solver performance.

    References
    ----------
    .. [1] F. Neumann, T. Brown, "Transmission losses in power system
       optimization models: A comparison of heuristic and exact solution methods,"
       Applied Energy, 2022, https://doi.org/10.1016/j.apenergy.2022.118859
    """
    c = as_components(n, component)

    if c.static.empty or component not in n.passive_branch_components:
        return

    tangents = transmission_losses
    active = c.as_xarray("active", sns)

    s_max_pu = c.as_xarray("s_max_pu", sns)

    # Define nominal capacity (depends on extendability of lines)
    is_extendable = c.as_xarray("s_nom_extendable")
    s_nom_max = c.as_xarray("s_nom_max").where(is_extendable, c.as_xarray("s_nom"))

    if not isfinite(s_nom_max).all():
        msg = (
            f"Loss approximation requires finite 's_nom_max' for extendable "
            f"branches:\n {s_nom_max.sel(component=~isfinite(s_nom_max))}"
        )
        raise ValueError(msg)

    r_pu_eff = c.as_xarray("r_pu_eff")

    # Calculate upper bound on losses
    upper_limit = r_pu_eff * (s_max_pu * s_nom_max) ** 2

    # Get variables
    loss = n.model[f"{c.name}-loss"]
    flow = n.model[f"{c.name}-s"]

    # Add upper limit constraint
    n.model.add_constraints(
        loss <= upper_limit, name=f"{c.name}-loss_upper", mask=active
    )

    # Add linearization constraints for each tangent segment
    for k in range(1, tangents + 1):
        # Calculate linearization parameters for segment k
        p_k = k / tangents * s_max_pu * s_nom_max
        loss_k = r_pu_eff * p_k**2
        slope_k = 2 * r_pu_eff * p_k
        offset_k = loss_k - slope_k * p_k

        # Add constraints for both positive and negative flow
        for sign in [-1, 1]:
            lhs = n.model.linexpr((1, loss), (sign * slope_k, flow))
            n.model.add_constraints(
                lhs >= offset_k, name=f"{c.name}-loss_tangents-{k}-{sign}", mask=active
            )


def define_total_supply_constraints(
    n: Network, sns: Sequence, component: str = "Generator"
) -> None:
    """
    Define energy sum constraints for generators.

    Creates constraints limiting the total energy generated by each generator
    over the specified snapshots. The constraints can enforce both minimum
    and maximum energy production requirements.

<<<<<<< HEAD
    For generators with e_sum_min, the constraint enforces:

    sum(p(t) * weighting(t)) ≥ e_sum_min

    For generators with e_sum_max, the constraint enforces:
=======
def define_total_supply_constraints(n: Network, sns: Sequence) -> None:
    """Define energy sum constraints for generators in the network model.
>>>>>>> 992e5e21

    sum(p(t) * weighting(t)) ≤ e_sum_max

    where the sum is taken over all snapshots and weighting accounts for the
    duration of each snapshot.

    Parameters
    ----------
    n : pypsa.Network
        Network instance containing the model and component data
    sns : Sequence
        Set of snapshots for which to define the constraints
    component : str, default "Generator"
        Name of the network component to apply the constraints to

<<<<<<< HEAD
    Returns
    -------
    None

    Notes
    -----
    These constraints are useful for modeling:
    - Minimum energy production requirements (e.g., contracted energy delivery)
    - Maximum energy production limits (e.g., fuel availability, water reservoir limits)
    - Must-run generators with flexibility in when to produce

    The constraints only apply to generators that have finite e_sum_min or
    e_sum_max values specified.
=======
>>>>>>> 992e5e21
    """
    sns_ = as_index(n, sns, "snapshots")
    m = n.model
    c = as_components(n, component)

    if c.static.empty:
        return

    # elapsed hours
    eh = DataArray(
        expand_series(n.snapshot_weightings.generators[sns_], c.static.index)
    )

    # minimum energy production constraints
    e_sum_min_i = c.static.index[c.static.e_sum_min > -inf]
    if not e_sum_min_i.empty:
        e_sum_min = c.as_xarray("e_sum_min", inds=e_sum_min_i)
        p = m[f"{c.name}-p"].sel(component=e_sum_min_i, snapshot=sns_)
        energy = (p * eh).sum(dim="snapshot")
        m.add_constraints(energy, ">=", e_sum_min, name=f"{c.name}-e_sum_min")

    # maximum energy production constraints
    e_sum_max_i = c.static.index[c.static.e_sum_max < inf]
    if not e_sum_max_i.empty:
        e_sum_max = c.as_xarray("e_sum_max", inds=e_sum_max_i)
        p = m[f"{c.name}-p"].sel(component=e_sum_max_i, snapshot=sns_)
        energy = (p * eh).sum(dim="snapshot")
        m.add_constraints(energy, "<=", e_sum_max, name=f"{c.name}-e_sum_max")


@deprecated(
    deprecated_in="0.31.2",
    removed_in="1.0",
    details="Use define_total_supply_constraints instead.",
)
def define_generators_constraints(n: Network, sns: Sequence) -> None:
    return define_total_supply_constraints(n, sns)<|MERGE_RESOLUTION|>--- conflicted
+++ resolved
@@ -3,12 +3,8 @@
 from __future__ import annotations
 
 import logging
-<<<<<<< HEAD
 from collections.abc import Sequence
 from typing import TYPE_CHECKING, Any
-=======
-from typing import TYPE_CHECKING
->>>>>>> 992e5e21
 
 import linopy
 import pandas as pd
@@ -18,20 +14,9 @@
 from scipy import sparse
 from xarray import DataArray, Dataset, concat
 
-<<<<<<< HEAD
-from pypsa.common import as_index
+from pypsa.common import as_index, expand_series
 from pypsa.components.common import as_components
-from pypsa.descriptors import (
-    additional_linkports,
-    expand_series,
-=======
-from pypsa.common import as_index, expand_series
-from pypsa.descriptors import (
-    get_activity_mask,
-    get_bounds_pu,
->>>>>>> 992e5e21
-    nominal_attrs,
-)
+from pypsa.descriptors import nominal_attrs
 from pypsa.optimization.common import reindex
 
 if TYPE_CHECKING:
@@ -49,9 +34,7 @@
 def define_operational_constraints_for_non_extendables(
     n: Network, sns: pd.Index, component: str, attr: str, transmission_losses: int
 ) -> None:
-<<<<<<< HEAD
-    """
-    Define operational constraints (lower-/upper bound).
+    """Define operational constraints (lower-/upper bound).
 
     Sets operational constraints for a subset of non-extendable
     and non-committable components based on their bounds. For each component,
@@ -61,10 +44,6 @@
 
     where lower_bound and upper_bound are computed from the component's nominal
     capacity and min/max per unit values.
-=======
-    """Set power dispatch constraints for non-extendable and non-commitable
-    assets for a given component and a given attribute.
->>>>>>> 992e5e21
 
     Parameters
     ----------
@@ -75,7 +54,6 @@
     component : str
         Name of the network component (e.g. "Generator", "Link")
     attr : str
-<<<<<<< HEAD
         Name of the attribute to constrain (e.g. "p" for active power)
     transmission_losses : int
         Number of segments for transmission loss linearization; if non-zero,
@@ -84,13 +62,6 @@
     Returns
     -------
     None
-=======
-        name of the attribute, e.g. 'p'
-
-    """
-    dispatch_lower: DataArray | tuple
-    dispatch_upper: DataArray | tuple
->>>>>>> 992e5e21
 
     Notes
     -----
@@ -138,9 +109,7 @@
 def define_operational_constraints_for_extendables(
     n: Network, sns: pd.Index, component: str, attr: str, transmission_losses: int
 ) -> None:
-<<<<<<< HEAD
-    """
-    Define operational constraints (lower-/upper bound) for extendable components.
+    """Define operational constraints (lower-/upper bound) for extendable components.
 
     Sets operational constraints for extendable components based on their bounds.
     For each component, the constraint enforces:
@@ -149,10 +118,6 @@
 
     where lower_bound and upper_bound are computed from the component's nominal
     capacity and min/max per unit values.
-=======
-    """Set power dispatch constraints for extendable devices for a given
-    component and a given attribute.
->>>>>>> 992e5e21
 
     Parameters
     ----------
@@ -163,7 +128,6 @@
     component : str
         Name of the network component (e.g. "Generator", "Link")
     attr : str
-<<<<<<< HEAD
         Name of the attribute to constrain (e.g. "p" for active power)
     transmission_losses : int
         Number of segments for transmission loss linearization; if non-zero,
@@ -172,13 +136,6 @@
     Returns
     -------
     None
-=======
-        name of the attribute, e.g. 'p'
-
-    """
-    lhs_lower: DataArray | tuple
-    lhs_upper: DataArray | tuple
->>>>>>> 992e5e21
 
     """
     c = as_components(n, component)
@@ -212,10 +169,7 @@
 def define_operational_constraints_for_committables(
     n: Network, sns: pd.Index, component: str
 ) -> None:
-<<<<<<< HEAD
-    """
-
-    Define operational constraints (lower-/upper bound) for committable components.
+    """Define operational constraints (lower-/upper bound) for committable components.
 
     Sets operational constraints for components with unit commitment
     decisions. The constraints include:
@@ -224,19 +178,12 @@
     2. State transition constraints (start-up/shut-down)
     3. Minimum up and down time constraints
     4. Ramp rate constraints for committed units
-=======
-    """Set power dispatch constraints for committable devices for a given
-    component and a given attribute. The linearized approximation of the unit
-    commitment problem is inspired by Hua et al. (2017) DOI:
-    10.1109/TPWRS.2017.2735026.
->>>>>>> 992e5e21
 
     Parameters
     ----------
     n : pypsa.Network
         Network instance containing the model and component data
     sns : pd.Index
-<<<<<<< HEAD
         Set of snapshots for which to define the constraints
     component : str
         Name of the network component ("Generator" or "Link")
@@ -262,12 +209,6 @@
        Flexibility in Generation Expansion Planning Through Convex Relaxation
        of Unit Commitment," IEEE Transactions on Power Systems, vol. 32,
        no. 5, pp. 3854-3865, 2017, https://doi.org/10.1109/TPWRS.2017.2735026
-=======
-        Snapshots of the constraint.
-    c : str
-        name of the network component
-
->>>>>>> 992e5e21
     """
     c = as_components(n, component)
     com_i = c.committables
@@ -507,12 +448,10 @@
         )
 
 
-<<<<<<< HEAD
 def define_nominal_constraints_for_extendables(
     n: Network, component: str, attr: str
 ) -> None:
-    """
-    Define capacity constraints for extendable components.
+    """Define capacity constraints for extendable components.
 
     Sets capacity expansion constraints for components with extendable
     capacities. For each component, the constraint enforces:
@@ -521,14 +460,6 @@
 
     where capacity is a decision variable representing the component's
     optimal capacity.
-=======
-def define_nominal_constraints_for_extendables(n: Network, c: str, attr: str) -> None:
-    """Set capacity expansion constraints for extendable assets for a given
-    component and a given attribute.
-
-    Note: As GLPK does not like inf values on the right-hand-side we as
-    masking these out.
->>>>>>> 992e5e21
 
     Parameters
     ----------
@@ -537,7 +468,6 @@
     component : str
         Name of the network component (e.g. "Generator", "StorageUnit")
     attr : str
-<<<<<<< HEAD
         Name of the capacity attribute (e.g. "p_nom" for nominal power)
 
     Returns
@@ -549,10 +479,6 @@
     Components with infinite max_capacity values are handled through masking
     to avoid solver issues, particularly with GLPK which doesn't accept
     infinite values in constraints.
-=======
-        name of the attribute, e.g. 'p'
-
->>>>>>> 992e5e21
     """
     c = as_components(n, component)
     ext_i = c.extendables
@@ -573,26 +499,19 @@
         )
 
 
-<<<<<<< HEAD
 def define_ramp_limit_constraints(
     n: Network, sns: pd.Index, component: str, attr: str
 ) -> None:
-    """
-    Define ramp rate limit constraints for components.
+    """Define ramp rate limit constraints for components.
 
     Sets ramp rate constraints to limit the change in output between
     consecutive time periods. The constraints are defined for fixed,
     extendable, and committable components, with different formulations
     for each case.
-=======
-def define_ramp_limit_constraints(n: Network, sns: pd.Index, c: str, attr: str) -> None:
-    """Define ramp limits for assets with valid ramplimit.
->>>>>>> 992e5e21
 
     Parameters
     ----------
     n : pypsa.Network
-<<<<<<< HEAD
         Network instance containing the model and component data
     sns : pd.Index
         Set of snapshots for which to define the constraints
@@ -615,11 +534,6 @@
 
     For extendable components, ramp constraints are defined relative to the
     variable capacity, ensuring consistency in the optimization.
-=======
-    c : str
-        name of the network component
-
->>>>>>> 992e5e21
     """
     m = n.model
     c = as_components(n, component)
@@ -857,9 +771,7 @@
     buses: Sequence | None = None,
     suffix: str = "",
 ) -> None:
-<<<<<<< HEAD
-    """
-    Define energy balance constraints at each node.
+    """Define energy balance constraints at each node.
 
     Creates constraints ensuring that the sum of power injections at each node
     equals the demand at that node for each snapshot. This is the core constraint
@@ -899,9 +811,6 @@
     The function raises an error if there's a bus with non-zero load but no
     connected components to provide power.
     """
-=======
-    """Define nodal balance constraints."""
->>>>>>> 992e5e21
     m = n.model
     if buses is None:
         buses = as_components(n, "Bus").static.index
@@ -921,16 +830,10 @@
         ["Link", "p", "bus1", links.as_xarray("efficiency", sns)],
     ]
 
-<<<<<<< HEAD
     if not links.empty:
-        for i in additional_linkports(n):
+        for i in n.components.links.additional_ports:
             eff_attr = f"efficiency{i}" if i != "1" else "efficiency"
             eff = links.as_xarray(eff_attr, sns)
-=======
-    if not n.links.empty:
-        for i in n.components.links.additional_ports:
-            eff = get_as_dense(n, "Link", f"efficiency{i}", sns)
->>>>>>> 992e5e21
             args.append(["Link", "p", f"bus{i}", eff])
 
     if transmission_losses:
@@ -1010,9 +913,7 @@
 
 
 def define_kirchhoff_voltage_constraints(n: Network, sns: pd.Index) -> None:
-<<<<<<< HEAD
-    """
-    Define Kirchhoff's Voltage Law constraints for networks.
+    """Define Kirchhoff's Voltage Law constraints for networks.
 
     Creates constraints ensuring that the sum of potential differences across
     branches around all cycles in the network must sum to zero. For each cycle
@@ -1056,9 +957,6 @@
        Electric Power Systems Research, vol. 158, pp. 126-135, 2018,
        https://doi.org/10.1016/j.epsr.2020.106908
     """
-=======
-    """Define Kirchhoff voltage constraints."""
->>>>>>> 992e5e21
     m = n.model
     n.calculate_dependent_values()
 
@@ -1114,18 +1012,11 @@
         m.add_constraints(lhs, "=", 0, name="Kirchhoff-Voltage-Law")
 
 
-<<<<<<< HEAD
 def define_fixed_nominal_constraints(n: Network, component: str, attr: str) -> None:
-    """
-    Define constraints for fixing component capacities to specified values.
+    """Define constraints for fixing component capacities to specified values.
 
     Sets constraints to fix nominal (capacity) variables of components to values
     specified in the corresponding '_set' attribute.
-=======
-def define_fixed_nominal_constraints(n: Network, c: str, attr: str) -> None:
-    """Set constraints for fixing static variables of a given component and
-    attribute to the corresponding values in `n.static(c)[attr + '_set']`.
->>>>>>> 992e5e21
 
     Parameters
     ----------
@@ -1134,7 +1025,6 @@
     component : str
         Name of the network component (e.g. "Generator", "StorageUnit")
     attr : str
-<<<<<<< HEAD
         Name of the capacity attribute (e.g. "p_nom" for nominal power)
 
     Returns
@@ -1145,10 +1035,6 @@
     -----
     The function only creates constraints for components that have non-NaN
     values in their '{attr}_set' attribute.
-=======
-        name of the attribute, e.g. 'p'
-
->>>>>>> 992e5e21
     """
     if attr + "_set" not in n.static(component):
         return
@@ -1164,10 +1050,8 @@
     n.model.add_constraints(var, "=", fix, name=f"{component}-{attr}_set")
 
 
-<<<<<<< HEAD
 def define_modular_constraints(n: Network, component: str, attr: str) -> None:
-    """
-    Define constraints for modular capacity expansion.
+    """Define constraints for modular capacity expansion.
 
     Sets constraints ensuring that the optimal capacity of a component is
     an integer multiple of a specified module size. This implements discrete
@@ -1179,12 +1063,6 @@
 
     where n_modules is an integer decision variable and module_size is the
     specified size of each module.
-=======
-def define_modular_constraints(n: Network, c: str, attr: str) -> None:
-    """Set constraints for fixing modular variables of a given component. It
-    allows to define optimal capacity of a component as multiple of the nominal
-    capacity of the single module.
->>>>>>> 992e5e21
 
     Parameters
     ----------
@@ -1193,7 +1071,6 @@
     component : str
         Name of the network component (e.g. "Generator", "StorageUnit")
     attr : str
-<<<<<<< HEAD
         Name of the capacity attribute (e.g. "p_nom" for nominal power)
 
     Returns
@@ -1208,10 +1085,6 @@
 
     The function only applies to components that are both extendable and have
     a positive module size specified in the '{attr}_mod' attribute.
-=======
-        name of the variable, e.g. 'n_opt'
-
->>>>>>> 992e5e21
     """
     m = n.model
     c = as_components(n, component)
@@ -1240,16 +1113,10 @@
 def define_fixed_operation_constraints(
     n: Network, sns: pd.Index, component: str, attr: str
 ) -> None:
-<<<<<<< HEAD
-    """
-    Define constraints for fixing operational variables to specified values.
+    """Define constraints for fixing operational variables to specified values.
 
     Sets constraints to fix dispatch variables of components to values specified
     in the corresponding '_set' attribute.
-=======
-    """Set constraints for fixing time-dependent variables of a given component
-    and attribute to the corresponding values in `n.dynamic(c)[attr + '_set']`.
->>>>>>> 992e5e21
 
     Parameters
     ----------
@@ -1260,7 +1127,6 @@
     component : str
         Name of the network component (e.g. "Generator", "StorageUnit")
     attr : str
-<<<<<<< HEAD
         Name of the dispatch attribute (e.g. "p" for active power)
 
     Returns
@@ -1274,10 +1140,6 @@
 
     The function only creates constraints for snapshots and components where
     the '{attr}_set' values are not NaN and the component is active.
-=======
-        name of the attribute, e.g. 'p'
-
->>>>>>> 992e5e21
     """
     c = as_components(n, component)
     attr_set = f"{attr}_set"
@@ -1299,9 +1161,7 @@
 
 
 def define_storage_unit_constraints(n: Network, sns: pd.Index) -> None:
-<<<<<<< HEAD
-    """
-    Define energy balance constraints for storage units.
+    """Define energy balance constraints for storage units.
 
     Creates constraints ensuring energy conservation for storage units over time.
     For each storage unit and snapshot, the constraint enforces:
@@ -1330,11 +1190,6 @@
     The function handles different storage operating modes:
     - Cyclic storage (returning to initial state at the end of the period)
     - Non-cyclic storage (with specified initial state of charge)
-=======
-    """Define energy balance constraints for storage units.
-
-    In principal the constraints states:
->>>>>>> 992e5e21
 
     For multi-investment period models, the function supports both cycling
     within each period and carrying state of charge between periods.
@@ -1426,9 +1281,7 @@
 
 
 def define_store_constraints(n: Network, sns: pd.Index) -> None:
-<<<<<<< HEAD
-    """
-    Define energy balance constraints for stores.
+    """Define energy balance constraints for stores.
 
     Creates constraints ensuring energy conservation for store components over time.
     For each store and snapshot, the constraint enforces:
@@ -1465,11 +1318,6 @@
 
     For multi-investment period models, the function supports both cycling
     within each period and carrying energy between periods.
-=======
-    """Define energy balance constraints for stores.
-
-    In principal the constraints states:
->>>>>>> 992e5e21
 
     Standing losses are applied based on the elapsed hours between snapshots.
     """
@@ -1550,8 +1398,7 @@
 def define_loss_constraints(
     n: Network, sns: pd.Index, component: str, transmission_losses: int
 ) -> None:
-    """
-    Define power loss constraints for passive branches.
+    """Define power loss constraints for passive branches.
 
     This function approximates quadratic power losses using piecewise linear
     constraints. It creates tangent segments to the quadratic loss curve
@@ -1640,23 +1487,17 @@
 def define_total_supply_constraints(
     n: Network, sns: Sequence, component: str = "Generator"
 ) -> None:
-    """
-    Define energy sum constraints for generators.
+    """Define energy sum constraints for generators.
 
     Creates constraints limiting the total energy generated by each generator
     over the specified snapshots. The constraints can enforce both minimum
     and maximum energy production requirements.
 
-<<<<<<< HEAD
     For generators with e_sum_min, the constraint enforces:
 
     sum(p(t) * weighting(t)) ≥ e_sum_min
 
     For generators with e_sum_max, the constraint enforces:
-=======
-def define_total_supply_constraints(n: Network, sns: Sequence) -> None:
-    """Define energy sum constraints for generators in the network model.
->>>>>>> 992e5e21
 
     sum(p(t) * weighting(t)) ≤ e_sum_max
 
@@ -1672,7 +1513,6 @@
     component : str, default "Generator"
         Name of the network component to apply the constraints to
 
-<<<<<<< HEAD
     Returns
     -------
     None
@@ -1686,8 +1526,6 @@
 
     The constraints only apply to generators that have finite e_sum_min or
     e_sum_max values specified.
-=======
->>>>>>> 992e5e21
     """
     sns_ = as_index(n, sns, "snapshots")
     m = n.model
