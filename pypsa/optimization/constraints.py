#!/usr/bin/env python3
"""
Define optimisation constraints from PyPSA networks with Linopy.
"""

from __future__ import annotations

import logging
from collections.abc import Sequence
from typing import TYPE_CHECKING

import linopy
import pandas as pd
from linopy import LinearExpression, merge
from numpy import inf, isfinite, round
from scipy import sparse
from xarray import DataArray, Dataset, concat

from pypsa.descriptors import (
    additional_linkports,
    expand_series,
    get_activity_mask,
    get_bounds_pu,
    nominal_attrs,
)
from pypsa.descriptors import get_switchable_as_dense as get_as_dense
from pypsa.optimization.common import reindex

if TYPE_CHECKING:
    from xarray import DataArray

    from pypsa import Network

logger = logging.getLogger(__name__)


<<<<<<< HEAD
def define_operational_constraints_for_non_extendables_and_non_committables(
    n, sns, c, attr, transmission_losses
):
=======
def define_operational_constraints_for_non_extendables(
    n: Network, sns: pd.Index, c: str, attr: str, transmission_losses: int
) -> None:
>>>>>>> 5f2e4d3f
    """
    Sets power dispatch constraints for non-extendable and non-commitable
    assets for a given component and a given attribute,  whether they are modular or not.

    Parameters
    ----------
    n : pypsa.Network
    sns : pd.Index
        Snapshots of the constraint.
    c : str
        name of the network component
    attr : str
        name of the attribute, e.g. 'p'
    """
    dispatch_lower: DataArray | tuple
    dispatch_upper: DataArray | tuple

    fix_i = n.get_non_extendable_i(c)
    fix_i = fix_i.difference(n.get_committable_i(c)).rename(fix_i.name)

    if fix_i.empty:
        return

    nominal_fix = n.df(c)[nominal_attrs[c]].reindex(fix_i)
    min_pu, max_pu = get_bounds_pu(n, c, sns, fix_i, attr)
    lower = min_pu.mul(nominal_fix)
    upper = max_pu.mul(nominal_fix)

    active = get_activity_mask(n, c, sns, fix_i) if n._multi_invest else None

    dispatch_lower = reindex(n.model[f"{c}-{attr}"], c, fix_i)
    dispatch_upper = reindex(n.model[f"{c}-{attr}"], c, fix_i)
    if c in n.passive_branch_components and transmission_losses:
        loss = reindex(n.model[f"{c}-loss"], c, fix_i)
        dispatch_lower = (1, dispatch_lower), (-1, loss)
        dispatch_upper = (1, dispatch_upper), (1, loss)
    n.model.add_constraints(
        dispatch_lower, ">=", lower, name=f"{c}-fix-non-comm-{attr}-lower", mask=active
    )
    n.model.add_constraints(
        dispatch_upper, "<=", upper, name=f"{c}-fix-non-comm-{attr}-upper", mask=active
    )


<<<<<<< HEAD
def define_operational_constraints_for_extendables_but_non_committables(
    n, sns, c, attr, transmission_losses
):
=======
def define_operational_constraints_for_extendables(
    n: Network, sns: pd.Index, c: str, attr: str, transmission_losses: int
) -> None:
>>>>>>> 5f2e4d3f
    """
    Sets power dispatch constraints for extendable but non commitable devices for a given
    component and a given attribute,  whether they are modular or not.

    Parameters
    ----------
    n : pypsa.Network
    sns : pd.Index
        Snapshots of the constraint.
    c : str
        name of the network component
    attr : str
        name of the attribute, e.g. 'p'
    """
    ext_i = n.get_extendable_i(c)
    ext_i = ext_i.difference(n.get_committable_i(c)).rename(ext_i.name)

    if ext_i.empty:
        return

    min_pu, max_pu = map(DataArray, get_bounds_pu(n, c, sns, ext_i, attr))
    dispatch = reindex(n.model[f"{c}-{attr}"], c, ext_i)
    capacity = n.model[f"{c}-{nominal_attrs[c]}"]

    active = get_activity_mask(n, c, sns, ext_i) if n._multi_invest else None

    lhs_lower = (1, dispatch), (-min_pu, capacity)
    lhs_upper = (1, dispatch), (-max_pu, capacity)
    if c in n.passive_branch_components and transmission_losses:
        loss = reindex(n.model[f"{c}-loss"], c, ext_i)
        lhs_lower += ((-1, loss),)
        lhs_upper += ((1, loss),)

    n.model.add_constraints(
        lhs_lower, ">=", 0, name=f"{c}-ext-non-comm-{attr}-lower", mask=active
    )
    n.model.add_constraints(
        lhs_upper, "<=", 0, name=f"{c}-ext-non-comm-{attr}-upper", mask=active
    )


def define_operational_constraints_for_extendables_and_committables_but_non_modular(
    n, sns, c, attr, transmission_losses
):
    """
    Sets power dispatch constraints for extendable, committable, but non modular devices for a given
    component and a given attribute. Extendability is preferred over committability (committability
    is simply ignored).

    Parameters
    ----------
    n : pypsa.Network
    sns : pd.Index
        Snapshots of the constraint.
    c : str
        name of the network component
    attr : str
        name of the attribute, e.g. 'p'
    """
    lhs_lower: DataArray | tuple
    lhs_upper: DataArray | tuple

    ext_i = n.get_extendable_i(c)
    com_i = n.get_committable_i(c)
    not_mod_i = n.df(c).query(f"({nominal_attrs[c]}_mod==0)").index

    ext_i = ext_i.intersection(com_i).intersection(not_mod_i).rename(ext_i.name)

    if ext_i.empty:
        return

    min_pu, max_pu = map(DataArray, get_bounds_pu(n, c, sns, ext_i, attr))
    dispatch = reindex(n.model[f"{c}-{attr}"], c, ext_i)
    capacity = n.model[f"{c}-{nominal_attrs[c]}"]

    active = get_activity_mask(n, c, sns, ext_i) if n._multi_invest else None

    lhs_lower = (1, dispatch), (-min_pu, capacity)
    lhs_upper = (1, dispatch), (-max_pu, capacity)
    if c in n.passive_branch_components and transmission_losses:
        loss = reindex(n.model[f"{c}-loss"], c, ext_i)
        lhs_lower += ((-1, loss),)
        lhs_upper += ((1, loss),)

    n.model.add_constraints(
        lhs_lower, ">=", 0, name=f"{c}-ext-comm-non-mod-{attr}-lower", mask=active
    )
    n.model.add_constraints(
        lhs_upper, "<=", 0, name=f"{c}-ext-comm-non-mod-{attr}-upper", mask=active
    )


def define_committability_variables_constraints_for_non_modular(n, sns, c, attr):
    """
    This function sets the upper limit of committable variables (status, start-up, shut-down) to 1 for all
    committable components for which modularity is not used, regardless of whether they are extendable or not.
    _____

    Parameters
    ----------
    n : pypsa.Network
    sns : pd.Index
        Snapshots of the constraint.
    c : str
        name of the network component
    attr : str
        name of the attribute, e.g. 'p_nom'
    """
    com_i = n.get_committable_i(c)
    not_mod_i = n.df(c).query(f"({attr}_mod==0)").index
    com_i = com_i.intersection(not_mod_i).rename(com_i.name)

    if com_i.empty:
        return

    m = n.model
    ext_i = n.get_extendable_i(c)
    active = get_activity_mask(n, c, sns, ext_i) if n._multi_invest else None

    status = m.variables[f"{c}-status"].loc[sns, com_i]
    n.model.add_constraints(
        status, "<=", 1, name=f"{c}-status-{attr}-upper-nonmod", mask=active
    )
    start_up = m.variables[f"{c}-start_up"].loc[sns, com_i]
    n.model.add_constraints(
        start_up, "<=", 1, name=f"{c}-start_up-{attr}-upper-nonmod", mask=active
    )

    shut_down = m.variables[f"{c}-shut_down"].loc[sns, com_i]
    n.model.add_constraints(
        shut_down, "<=", 1, name=f"{c}-shut_down-{attr}-upper-nonmod", mask=active
    )


def define_committability_variables_constraints_for_modular_and_non_extendables(
    n, sns, c, attr
):
    """
    This function sets the upper limit of committable variables (status, start-up, shut-down) to the
    installed number of modules for all committable and non-extendable components. The number of modules
    is calculated as the nominal power divided by the nominal dimension of the individual module (e.g. p_nom/p_nom_mod).

    If the number of modules is not an integer number, the function returns an error message.
    _____

    Parameters
    ----------
    n : pypsa.Network
    sns : pd.Index
        Snapshots of the constraint.
    c : str
        name of the network component
    attr : str
        name of the attribute, e.g. 'p_nom'
    """
    com_i = n.get_committable_i(c)
    fix_i = n.df(c).query(f"not {attr}_extendable").index
    mod_i = n.df(c).query(f"({attr}_mod>0)").index

    inter_i = com_i.intersection(mod_i).intersection(fix_i).rename(com_i.name)

    if inter_i.empty:
        return

    m = n.model

    ext_i = n.get_extendable_i(c)
    active = get_activity_mask(n, c, sns, ext_i) if n._multi_invest else None

    n_mod = n.df(c)[attr].loc[inter_i] / n.df(c)[attr + "_mod"].loc[inter_i]
    diff_n_mod = abs(n_mod - round(n_mod))
    non_integers_n_mod_i = diff_n_mod[diff_n_mod > 10**-6].index

    if not non_integers_n_mod_i.empty:
        msg = (
            "For non-extendable but committable assets, if both p_nom and p_nom_mod are declared, p_nom must be a"
            "must be a multiple of p_nom_mod. Found "
            f"assets in component {c} do not respect this criterion:"
            f"\n\n\t{', '.join(non_integers_n_mod_i)}"
        )
        raise ValueError(msg)

    rhs = pd.DataFrame(0, sns, inter_i)
    rhs.loc[sns, inter_i] = n_mod.loc[inter_i].values

    status = m.variables[f"{c}-status"].loc[sns, inter_i]
    n.model.add_constraints(
        status, "<=", rhs, name=f"{c}-status-{attr}-upper-mod_nonext", mask=active
    )

    start_up = m.variables[f"{c}-start_up"].loc[sns, inter_i]
    n.model.add_constraints(
        start_up, "<=", rhs, name=f"{c}-start_up-{attr}-upper-mod_nonext", mask=active
    )

    shut_down = m.variables[f"{c}-shut_down"].loc[sns, inter_i]
    n.model.add_constraints(
        shut_down, "<=", rhs, name=f"{c}-shut_down-{attr}-upper-mod_nonext", mask=active
    )


def define_committability_variables_constraints_for_modular_and_extendables(
    n, sns, c, attr
):
    """
    This function sets the upper limit of committable variables (status, start-up, shut-down) to the
    variable n_mod for all committable, extendable and modular components.
    _____

    Parameters
    ----------
    n : pypsa.Network
    sns : pd.Index
        Snapshots of the constraint.
    c : str
        name of the network component
    attr : str
        name of the attribute, e.g. 'p_nom'
    """
    com_i = n.get_committable_i(c)
    ext_i = n.df(c).query(f"{attr}_extendable").index
    mod_i = n.df(c).query(f"({attr}_mod>0)").index

    inter_i = com_i.intersection(mod_i).intersection(ext_i).rename(com_i.name)

    if inter_i.empty:
        return

    m = n.model

    active = get_activity_mask(n, c, sns, ext_i) if n._multi_invest else None

    n_mod = n.model[f"{c}-n_mod"].loc[inter_i]

    # ALLERT DIMENSIONI DISEQUAZIONE
    status = m.variables[f"{c}-status"].loc[sns, inter_i]
    lhs = ((1, status), (-1, n_mod))
    n.model.add_constraints(
        lhs, "<=", 0, name=f"{c}-status-{attr}-upper-mod_ext", mask=active
    )

    # ALLERT DIMENSIONI DISEQUAZIONE
    start_up = m.variables[f"{c}-start_up"].loc[sns, inter_i]
    lhs = ((1, start_up), (-1, n_mod))
    n.model.add_constraints(
        lhs, "<=", 0, name=f"{c}-start_up-{attr}-upper-mod_ext", mask=active
    )

    # ALLERT DIMENSIONI DISEQUAZIONE
    shut_down = m.variables[f"{c}-shut_down"].loc[sns, inter_i]
    lhs = ((1, shut_down), (-1, n_mod))
    n.model.add_constraints(
        lhs, "<=", 0, name=f"{c}-shut_down-{attr}-upper-mod_ext", mask=active
    )


def define_operational_constraints_for_committables_and_modular(n, sns, c):
    """
    Sets power dispatch constraints for committable and modular devices for a given
    component and a given attribute, whether they are extendable or not. The linearized
    approximation of the unit commitment problem is inspired by Hua et al. (2017) DOI:
    10.1109/TPWRS.2017.2735026.

    Parameters
    ----------
    n : pypsa.Network
    sns : pd.Index
        Snapshots of the constraint.
    c : str
        name of the network component
    """
    name_func = "-committable-modular"

    com_i = n.get_committable_i(c)
    mod_i = n.df(c).query(f"({nominal_attrs[c]}_mod>0)").index
    com_i = com_i.intersection(mod_i).rename(com_i.name)

    if com_i.empty:
        return

    # variables
    status = n.model[f"{c}-status"].loc[sns, com_i]
    start_up = n.model[f"{c}-start_up"].loc[sns, com_i]
    shut_down = n.model[f"{c}-shut_down"].loc[sns, com_i]
    status_diff = status - status.shift(snapshot=1)
    p = reindex(n.model[f"{c}-p"], c, com_i)

    active = get_activity_mask(n, c, sns, com_i) if n._multi_invest else None

    # parameters
    nominal = DataArray(n.df(c)[nominal_attrs[c] + "_mod"].reindex(com_i))
    min_pu, max_pu = map(DataArray, get_bounds_pu(n, c, sns, com_i, "p"))
    lower_p = min_pu * nominal
    upper_p = max_pu * nominal
    min_up_time_set = n.df(c).min_up_time[com_i]
    min_down_time_set = n.df(c).min_down_time[com_i]
    ramp_up_limit = nominal * n.df(c).ramp_limit_up[com_i].fillna(1)
    ramp_down_limit = nominal * n.df(c).ramp_limit_down[com_i].fillna(1)
    ramp_start_up = nominal * n.df(c).ramp_limit_start_up[com_i]
    ramp_shut_down = nominal * n.df(c).ramp_limit_shut_down[com_i]
    up_time_before_set = n.df(c)["up_time_before"].reindex(com_i)
    down_time_before_set = n.df(c)["down_time_before"].reindex(com_i)
    initially_up = up_time_before_set.astype(bool)
    initially_down = down_time_before_set.astype(bool)

    # check if there are status calculated/fixed before given sns interval
    if sns[0] != n.snapshots[0]:
        start_i = n.snapshots.get_loc(sns[0])
        # get generators which are online until the first regarded snapshot
        until_start_up = n.pnl(c).status.iloc[:start_i][::-1].reindex(columns=com_i)
        ref = range(1, len(until_start_up) + 1)
        up_time_before = until_start_up[until_start_up.cumsum().eq(ref, axis=0)].sum()
        up_time_before_set = up_time_before.clip(upper=min_up_time_set)
        initially_up = up_time_before_set.astype(bool)
        # get number of snapshots for generators which are offline before the first regarded snapshot
        until_start_down = ~until_start_up.astype(bool)
        ref = range(1, len(until_start_down) + 1)
        down_time_before = until_start_down[
            until_start_down.cumsum().eq(ref, axis=0)
        ].sum()
        down_time_before_set = down_time_before.clip(upper=min_down_time_set)
        initially_down = down_time_before_set.astype(bool)

    # lower dispatch level limit
    lhs = (1, p), (-lower_p, status)
    n.model.add_constraints(
        lhs, ">=", 0, name=f"{c}-com-mod-p-lower" + name_func, mask=active
    )

    # upper dispatch level limit
    lhs = (1, p), (-upper_p, status)
    n.model.add_constraints(
        lhs, "<=", 0, name=f"{c}-com-mod-p-upper" + name_func, mask=active
    )

    # state-transition constraint
    rhs = pd.DataFrame(0, sns, com_i)
    rhs.loc[sns[0], initially_up] = -1
    lhs = start_up - status_diff
    n.model.add_constraints(
        lhs, ">=", rhs, name=f"{c}-com-mod-transition-start-up" + name_func, mask=active
    )

    rhs = pd.DataFrame(0, sns, com_i)
    rhs.loc[sns[0], initially_up] = 1
    lhs = shut_down + status_diff
    n.model.add_constraints(
        lhs,
        ">=",
        rhs,
        name=f"{c}-com-mod-transition-shut-down" + name_func,
        mask=active,
    )

    # min up time
    mask = get_activity_mask(n, c, sns[1:], com_i)
    expr = []
    min_up_time_i = com_i[min_up_time_set.astype(bool)]
    if not min_up_time_i.empty:
        for g in min_up_time_i:
            su = start_up.loc[:, g]
            expr.append(su.rolling(snapshot=min_up_time_set[g]).sum())
        lhs = -status.loc[:, min_up_time_i] + merge(expr, dim=com_i.name)
        lhs = lhs.sel(snapshot=sns[1:])
        n.model.add_constraints(
            lhs,
            "<=",
            0,
            name=f"{c}-com-mod-up-time" + name_func,
            mask=mask[min_up_time_i],
        )

    # min down time
    expr = []
    min_down_time_i = com_i[min_down_time_set.astype(bool)]
    if not min_down_time_i.empty:
        for g in min_down_time_i:
            su = shut_down.loc[:, g]
            expr.append(su.rolling(snapshot=min_down_time_set[g]).sum())
        lhs = status.loc[:, min_down_time_i] + merge(expr, dim=com_i.name)
        lhs = lhs.sel(snapshot=sns[1:])
        n.model.add_constraints(
            lhs,
            "<=",
            1,
            name=f"{c}-com-mod-down-time" + name_func,
            mask=mask[min_down_time_i],
        )

    # up time before
    timesteps = pd.DataFrame([range(1, len(sns) + 1)] * len(com_i), com_i, sns).T
    if initially_up.any():
        must_stay_up = (min_up_time_set - up_time_before_set).clip(lower=0)
        mask = (must_stay_up >= timesteps) & initially_up
        name = f"{c}-com-mod-status-min_up_time_must_stay_up" + name_func
        mask = mask & active if active is not None else mask
        n.model.add_constraints(status, "=", 1, name=name, mask=mask)

    # down time before
    if initially_down.any():
        must_stay_down = (min_down_time_set - down_time_before_set).clip(lower=0)
        mask = (must_stay_down >= timesteps) & initially_down
        name = f"{c}-com-mod-status-min_down_time_must_stay_up" + name_func
        mask = mask & active if active is not None else mask
        n.model.add_constraints(status, "=", 0, name=name, mask=mask)

    # linearized approximation because committable can partly start up and shut down
    cost_equal = all(
        n.df(c).loc[com_i, "start_up_cost"] == n.df(c).loc[com_i, "shut_down_cost"]
    )
    # only valid additional constraints if start up costs equal to shut down costs
    if n._linearized_uc and not cost_equal:
        logger.warning(
            "The linear relaxation of the unit commitment cannot be "
            "tightened since the start up costs are not equal to the "
            "shut down costs. Proceed with the linear relaxation "
            "without the tightening by additional constraints. "
            "This might result in a longer solving time."
        )
    if n._linearized_uc and cost_equal:
        # dispatch limit for partly start up/shut down for t-1
        lhs = (
            p.shift(snapshot=1)
            - ramp_shut_down * status.shift(snapshot=1)
            - (upper_p - ramp_shut_down) * (status - start_up)
        )
        lhs = lhs.sel(snapshot=sns[1:])
        n.model.add_constraints(
            lhs, "<=", 0, name=f"{c}-com-mod-p-before" + name_func, mask=active
        )

        # dispatch limit for partly start up/shut down for t
        lhs = p - upper_p * status + (upper_p - ramp_start_up) * start_up
        lhs = lhs.sel(snapshot=sns[1:])
        n.model.add_constraints(
            lhs, "<=", 0, name=f"{c}-com-mod-p-current" + name_func, mask=active
        )

        # ramp up if committable is only partly active and some capacity is starting up
        lhs = (
            p
            - p.shift(snapshot=1)
            - (lower_p + ramp_up_limit) * status
            + lower_p * status.shift(snapshot=1)
            + (lower_p + ramp_up_limit - ramp_start_up) * start_up
        )
        lhs = lhs.sel(snapshot=sns[1:])
        n.model.add_constraints(
            lhs, "<=", 0, name=f"{c}-com-mod-partly-start-up" + name_func, mask=active
        )

        # ramp down if committable is only partly active and some capacity is shutting up
        lhs = (
            p.shift(snapshot=1)
            - p
            - ramp_shut_down * status.shift(snapshot=1)
            + (ramp_shut_down - ramp_down_limit) * status
            - (lower_p + ramp_down_limit - ramp_shut_down) * start_up
        )
        lhs = lhs.sel(snapshot=sns[1:])
        n.model.add_constraints(
            lhs, "<=", 0, name=f"{c}-com-mod-partly-shut-down" + name_func, mask=active
        )


<<<<<<< HEAD
def define_operational_constraints_for_committables_non_modular_non_extendables(
    n, sns, c
):
=======
def define_operational_constraints_for_committables(
    n: Network, sns: pd.Index, c: str
) -> None:
>>>>>>> 5f2e4d3f
    """
    Sets power dispatch constraints for committable but non modular and non extendable devices for a given
    component and a given attribute. The linearized approximation of the unit
    commitment problem is inspired by Hua et al. (2017) DOI:
    10.1109/TPWRS.2017.2735026.

    Parameters
    ----------
    n : pypsa.Network
    sns : pd.Index
        Snapshots of the constraint.
    c : str
        name of the network component
    """
    com_i = n.get_committable_i(c)
    not_mod_i = n.df(c).query(f"({nominal_attrs[c]}_mod==0)").index
    fix_i = n.get_non_extendable_i(c)

    com_i = com_i.intersection(not_mod_i).intersection(fix_i).rename(com_i.name)

    if com_i.empty:
        return

    # variables
    status = n.model[f"{c}-status"].loc[sns, com_i]
    start_up = n.model[f"{c}-start_up"].loc[sns, com_i]
    shut_down = n.model[f"{c}-shut_down"].loc[sns, com_i]
    status_diff = status - status.shift(snapshot=1)
    p = reindex(n.model[f"{c}-p"], c, com_i)
    active = get_activity_mask(n, c, sns, com_i) if n._multi_invest else None

    # parameters
    nominal = DataArray(n.df(c)[nominal_attrs[c]].reindex(com_i))
    min_pu, max_pu = map(DataArray, get_bounds_pu(n, c, sns, com_i, "p"))
    lower_p = min_pu * nominal
    upper_p = max_pu * nominal
    min_up_time_set = n.df(c).min_up_time[com_i]
    min_down_time_set = n.df(c).min_down_time[com_i]
    ramp_up_limit = nominal * n.df(c).ramp_limit_up[com_i].fillna(1)
    ramp_down_limit = nominal * n.df(c).ramp_limit_down[com_i].fillna(1)
    ramp_start_up = nominal * n.df(c).ramp_limit_start_up[com_i]
    ramp_shut_down = nominal * n.df(c).ramp_limit_shut_down[com_i]
    up_time_before_set = n.df(c)["up_time_before"].reindex(com_i)
    down_time_before_set = n.df(c)["down_time_before"].reindex(com_i)
    initially_up = up_time_before_set.astype(bool)
    initially_down = down_time_before_set.astype(bool)

    # check if there are status calculated/fixed before given sns interval
    if sns[0] != n.snapshots[0]:
        start_i = n.snapshots.get_loc(sns[0])
        # get generators which are online until the first regarded snapshot
        until_start_up = n.pnl(c).status.iloc[:start_i][::-1].reindex(columns=com_i)
        ref = range(1, len(until_start_up) + 1)
        up_time_before = until_start_up[until_start_up.cumsum().eq(ref, axis=0)].sum()
        up_time_before_set = up_time_before.clip(upper=min_up_time_set)
        initially_up = up_time_before_set.astype(bool)
        # get number of snapshots for generators which are offline before the first regarded snapshot
        until_start_down = ~until_start_up.astype(bool)
        ref = range(1, len(until_start_down) + 1)
        down_time_before = until_start_down[
            until_start_down.cumsum().eq(ref, axis=0)
        ].sum()
        down_time_before_set = down_time_before.clip(upper=min_down_time_set)
        initially_down = down_time_before_set.astype(bool)

    # lower dispatch level limit
<<<<<<< HEAD
    lhs = (1, p), (-lower_p, status)
    n.model.add_constraints(
        lhs, ">=", 0, name=f"{c}-com-non-mod-fix-p-lower", mask=active
    )

    # upper dispatch level limit
    lhs = (1, p), (-upper_p, status)
    n.model.add_constraints(
        lhs, "<=", 0, name=f"{c}-com-non-mod-fix-p-upper", mask=active
    )
=======
    lhs_tuple = (1, p), (-lower_p, status)
    n.model.add_constraints(lhs_tuple, ">=", 0, name=f"{c}-com-p-lower", mask=active)

    # upper dispatch level limit
    lhs_tuple = (1, p), (-upper_p, status)
    n.model.add_constraints(lhs_tuple, "<=", 0, name=f"{c}-com-p-upper", mask=active)
>>>>>>> 5f2e4d3f

    # state-transition constraint
    rhs = pd.DataFrame(0, sns, com_i)
    rhs.loc[sns[0], initially_up] = -1
    lhs = start_up - status_diff
    n.model.add_constraints(
        lhs, ">=", rhs, name=f"{c}-com-non-mod-fix-transition-start-up", mask=active
    )

    rhs = pd.DataFrame(0, sns, com_i)
    rhs.loc[sns[0], initially_up] = 1
    lhs = shut_down + status_diff
    n.model.add_constraints(
        lhs, ">=", rhs, name=f"{c}-com-non-mod-fix-transition-shut-down", mask=active
    )

    # min up time
    mask = get_activity_mask(n, c, sns[1:], com_i)
    expr = []
    min_up_time_i = com_i[min_up_time_set.astype(bool)]
    if not min_up_time_i.empty:
        for g in min_up_time_i:
            su = start_up.loc[:, g]
            expr.append(su.rolling(snapshot=min_up_time_set[g]).sum())
        lhs = -status.loc[:, min_up_time_i] + merge(expr, dim=com_i.name)
        lhs = lhs.sel(snapshot=sns[1:])
        n.model.add_constraints(
            lhs, "<=", 0, name=f"{c}-com-non-mod-fix-up-time", mask=mask[min_up_time_i]
        )

    # min down time
    expr = []
    min_down_time_i = com_i[min_down_time_set.astype(bool)]
    if not min_down_time_i.empty:
        for g in min_down_time_i:
            su = shut_down.loc[:, g]
            expr.append(su.rolling(snapshot=min_down_time_set[g]).sum())
        lhs = status.loc[:, min_down_time_i] + merge(expr, dim=com_i.name)
        lhs = lhs.sel(snapshot=sns[1:])
        n.model.add_constraints(
            lhs,
            "<=",
            1,
            name=f"{c}-com-non-mod-fix-down-time",
            mask=mask[min_down_time_i],
        )

    # ATT: DA RIVEDERE  MODIFICARE
    # up time before
    timesteps = pd.DataFrame([range(1, len(sns) + 1)] * len(com_i), com_i, sns).T
    if initially_up.any():
        must_stay_up = (min_up_time_set - up_time_before_set).clip(lower=0)
        mask = (must_stay_up >= timesteps) & initially_up
        name = f"{c}-com-non-mod-fix-status-min_up_time_must_stay_up"
        mask = mask & active if active is not None else mask
        n.model.add_constraints(status, "=", 1, name=name, mask=mask)

    # ATT: DA RIVEDERE  MODIFICARE
    # down time before
    if initially_down.any():
        must_stay_down = (min_down_time_set - down_time_before_set).clip(lower=0)
        mask = (must_stay_down >= timesteps) & initially_down
        name = f"{c}-com-non-mod-fix-status-min_down_time_must_stay_up"
        mask = mask & active if active is not None else mask
        n.model.add_constraints(status, "=", 0, name=name, mask=mask)

    # linearized approximation because committable can partly start up and shut down
    cost_equal = all(
        n.df(c).loc[com_i, "start_up_cost"] == n.df(c).loc[com_i, "shut_down_cost"]
    )
    # only valid additional constraints if start up costs equal to shut down costs
    if n._linearized_uc and not cost_equal:
        logger.warning(
            "The linear relaxation of the unit commitment cannot be "
            "tightened since the start up costs are not equal to the "
            "shut down costs. Proceed with the linear relaxation "
            "without the tightening by additional constraints. "
            "This might result in a longer solving time."
        )
    if n._linearized_uc and cost_equal:
        # dispatch limit for partly start up/shut down for t-1
        lhs = (
            p.shift(snapshot=1)
            - ramp_shut_down * status.shift(snapshot=1)
            - (upper_p - ramp_shut_down) * (status - start_up)
        )
        lhs = lhs.sel(snapshot=sns[1:])
        n.model.add_constraints(
            lhs, "<=", 0, name=f"{c}-com-non-mod-fix-p-before", mask=active
        )

        # dispatch limit for partly start up/shut down for t
        lhs = p - upper_p * status + (upper_p - ramp_start_up) * start_up
        lhs = lhs.sel(snapshot=sns[1:])
        n.model.add_constraints(
            lhs, "<=", 0, name=f"{c}-com-non-mod-fix-p-current", mask=active
        )

        # ramp up if committable is only partly active and some capacity is starting up
        lhs = (
            p
            - p.shift(snapshot=1)
            - (lower_p + ramp_up_limit) * status
            + lower_p * status.shift(snapshot=1)
            + (lower_p + ramp_up_limit - ramp_start_up) * start_up
        )
        lhs = lhs.sel(snapshot=sns[1:])
        n.model.add_constraints(
            lhs, "<=", 0, name=f"{c}-com-non-mod-fix-partly-start-up", mask=active
        )

        # ramp down if committable is only partly active and some capacity is shutting up
        lhs = (
            p.shift(snapshot=1)
            - p
            - ramp_shut_down * status.shift(snapshot=1)
            + (ramp_shut_down - ramp_down_limit) * status
            - (lower_p + ramp_down_limit - ramp_shut_down) * start_up
        )
        lhs = lhs.sel(snapshot=sns[1:])
        n.model.add_constraints(
            lhs, "<=", 0, name=f"{c}-com-non-mod-fix-partly-shut-down", mask=active
        )


def define_nominal_constraints_for_extendables(n: Network, c: str, attr: str) -> None:
    """
    Sets capacity expansion constraints for extendable assets for a given
    component and a given attribute.

    Note: As GLPK does not like inf values on the right-hand-side we as masking these out.

    Parameters
    ----------
    n : pypsa.Network
    c : str
        name of the network component
    attr : str
        name of the attribute, e.g. 'p'
    """
    ext_i = n.get_extendable_i(c)

    if ext_i.empty:
        return

    capacity = n.model[f"{c}-{attr}"]
    lower = n.df(c)[attr + "_min"].reindex(ext_i)
    upper = n.df(c)[attr + "_max"].reindex(ext_i)
    mask = upper != inf
    n.model.add_constraints(capacity, ">=", lower, name=f"{c}-ext-{attr}-lower")
    n.model.add_constraints(
        capacity, "<=", upper, name=f"{c}-ext-{attr}-upper", mask=mask
    )


def define_ramp_limit_constraints(n: Network, sns: pd.Index, c: str, attr: str) -> None:
    """
    Defines ramp limits for assets with valid ramplimit.

    Parameters
    ----------
    n : pypsa.Network
    c : str
        name of the network component
    """
    m = n.model

    if {"ramp_limit_up", "ramp_limit_down"}.isdisjoint(n.df(c)):
        return

    ramp_limit_up = get_as_dense(n, c, "ramp_limit_up", sns)
    ramp_limit_down = get_as_dense(n, c, "ramp_limit_down", sns)

    if (ramp_limit_up.isnull().all() & ramp_limit_down.isnull().all()).all():
        return
    if (ramp_limit_up.eq(1).all() & ramp_limit_down.eq(1).all()).all():
        return

    # ---------------- Check if ramping is at start of n.snapshots --------------- #

    pnl = n.pnl(c)
    attr = {"p", "p0"}.intersection(pnl).pop()  # dispatch for either one or two ports
    start_i = n.snapshots.get_loc(sns[0]) - 1
    p_start = pnl[attr].iloc[start_i]

    is_rolling_horizon = (sns[0] != n.snapshots[0]) and not p_start.empty
    p = m[f"{c}-p"]

    if is_rolling_horizon:
        active = get_activity_mask(n, c, sns)
        rhs_start = pd.DataFrame(0.0, index=sns, columns=n.df(c).index)
        rhs_start.loc[sns[0]] = p_start

        def p_actual(idx: pd.Index) -> DataArray:
            return reindex(p, c, idx)

        def p_previous(idx: pd.Index) -> DataArray:
            return reindex(p, c, idx).shift(snapshot=1)

    else:
        active = get_activity_mask(n, c, sns[1:])
        rhs_start = pd.DataFrame(0, index=sns[1:], columns=n.df(c).index)
        rhs_start.index.name = "snapshot"

        def p_actual(idx: pd.Index) -> DataArray:
            return reindex(p, c, idx).sel(snapshot=sns[1:])

        def p_previous(idx: pd.Index) -> DataArray:
            return reindex(p, c, idx).shift(snapshot=1).sel(snapshot=sns[1:])

    com_i = n.get_committable_i(c)
    fix_i = n.get_non_extendable_i(c)
    fix_i = fix_i.difference(com_i).rename(fix_i.name)
    ext_i = n.get_extendable_i(c)

    # ------------------- Fixed and non committable Generators (modular and non modular) ----------------------------- #
    com_i = n.get_committable_i(c)
    fix_i = n.get_non_extendable_i(c)
    fix_i = fix_i.difference(com_i).rename(fix_i.name)
    assets = n.df(c).reindex(fix_i)

    p_nom = n.df(c)[nominal_attrs[c]].reindex(fix_i)

    # fix up
    if not ramp_limit_up[fix_i].isnull().all().all():
        lhs = p_actual(fix_i) - p_previous(fix_i)
        rhs = (ramp_limit_up * p_nom).reindex(
            active.index, columns=fix_i
        ) + rhs_start.reindex(columns=fix_i)
        mask = active.reindex(columns=fix_i) & ~ramp_limit_up.isnull().reindex(
            active.index, columns=fix_i
        )
        m.add_constraints(
            lhs, "<=", rhs, name=f"{c}-fix-non-comm-{attr}-ramp_limit_up", mask=mask
        )

    # fix down
    if not ramp_limit_down[fix_i].isnull().all().all():
        lhs = p_actual(fix_i) - p_previous(fix_i)
        rhs = (-ramp_limit_down * p_nom).reindex(
            active.index, columns=fix_i
        ) + rhs_start.reindex(columns=fix_i)
        mask = active.reindex(columns=fix_i) & ~ramp_limit_down.isnull().reindex(
            active.index, columns=fix_i
        )
        m.add_constraints(
            lhs, ">=", rhs, name=f"{c}-fix-non-comm-{attr}-ramp_limit_down", mask=mask
        )

    # ----------------------- Extendable but non committable Generators ----------------------------- #

    ext_i = n.get_extendable_i(c)
    com_i = n.get_committable_i(c)
    ext_i = ext_i.difference(com_i).rename(ext_i.name)

    assets = n.df(c).reindex(ext_i)

    # ext up
    if not ramp_limit_up[ext_i].isnull().all().all():
        p_nom = m[f"{c}-p_nom"].loc[ext_i]
        limit_pu = DataArray(ramp_limit_up.reindex(active.index, columns=ext_i))
        lhs = p_actual(ext_i) - p_previous(ext_i) - limit_pu * p_nom
        rhs = rhs_start.reindex(columns=ext_i)
        mask = active.reindex(columns=ext_i) & ~ramp_limit_up.isnull().reindex(
            active.index, columns=ext_i
        )
        m.add_constraints(
            lhs, "<=", rhs, name=f"{c}-ext-non-comm-{attr}-ramp_limit_up", mask=mask
        )

    # ext down
    if not ramp_limit_down[ext_i].isnull().all().all():
        p_nom = m[f"{c}-p_nom"].loc[ext_i]
        limit_pu = DataArray(ramp_limit_down.reindex(active.index, columns=ext_i))
        lhs = p_actual(ext_i) - p_previous(ext_i) + limit_pu * p_nom
        rhs = rhs_start.reindex(columns=ext_i)
        mask = active.reindex(columns=ext_i) & ~ramp_limit_down.isnull().reindex(
            active.index, columns=ext_i
        )
        m.add_constraints(
            lhs, ">=", rhs, name=f"{c}-ext-non-comm-{attr}-ramp_limit_down", mask=mask
        )

    # ----------------------- Extendable, committable but non modular Generators ----------------------------- #

    ext_i = n.get_extendable_i(c)
    com_i = n.get_committable_i(c)
    not_mod_i = n.df(c).query(f"({nominal_attrs[c]}_mod==0)").index
    ext_i = ext_i.intersection(com_i).intersection(not_mod_i).rename(ext_i.name)

    assets = n.df(c).reindex(ext_i)

    # ext up
    if not ramp_limit_up[ext_i].isnull().all().all():
        p_nom = m[f"{c}-p_nom"].loc[ext_i]
        limit_pu = DataArray(ramp_limit_up.reindex(active.index, columns=ext_i))
        lhs = p_actual(ext_i) - p_previous(ext_i) - limit_pu * p_nom
        rhs = rhs_start.reindex(columns=ext_i)
        mask = active.reindex(columns=ext_i) & ~ramp_limit_up.isnull().reindex(
            active.index, columns=ext_i
        )
        m.add_constraints(
            lhs, "<=", rhs, name=f"{c}-ext-comm-non-mod-{attr}-ramp_limit_up", mask=mask
        )

    # ext down
    if not ramp_limit_down[ext_i].isnull().all().all():
        p_nom = m[f"{c}-p_nom"].loc[ext_i]
        limit_pu = DataArray(ramp_limit_down.reindex(active.index, columns=ext_i))
        lhs = p_actual(ext_i) - p_previous(ext_i) + limit_pu * p_nom
        rhs = rhs_start.reindex(columns=ext_i)
        mask = active.reindex(columns=ext_i) & ~ramp_limit_down.isnull().reindex(
            active.index, columns=ext_i
        )
        m.add_constraints(
            lhs,
            ">=",
            rhs,
            name=f"{c}-ext-comm-non-mod-{attr}-ramp_limit_down",
            mask=mask,
        )

    # ---------------- Committable but non extendable and non modular Generators ----------------------------- #

    com_i = n.get_committable_i(c)
    fix_i = n.get_non_extendable_i(c)
    not_mod_i = n.df(c).query(f"({nominal_attrs[c]}_mod==0)").index
    com_i = com_i.intersection(fix_i).intersection(not_mod_i).rename(com_i.name)

    assets = n.df(c).reindex(com_i)

    # com up
    if not assets.ramp_limit_up.isnull().all():
        limit_start = assets.eval("ramp_limit_start_up * p_nom").to_xarray()
        limit_up = assets.eval("ramp_limit_up * p_nom").to_xarray()

        status = m[f"{c}-status"].loc[sns, com_i].sel(snapshot=active.index)
        status_prev = (
            m[f"{c}-status"]
            .loc[sns, com_i]
            .shift(snapshot=1)
            .sel(snapshot=active.index)
        )

        lhs_tuple = (
            (1, p_actual(com_i)),
            (-1, p_previous(com_i)),
            (limit_start - limit_up, status_prev),
            (-limit_start, status),
        )

        rhs = rhs_start.reindex(columns=com_i)
        if is_rolling_horizon:
            status_start = n.pnl(c)["status"][com_i].iloc[start_i]
            rhs.loc[sns[0]] += (limit_up - limit_start) * status_start

        mask = active.reindex(columns=com_i) & assets.ramp_limit_up.notnull()
        m.add_constraints(
<<<<<<< HEAD
            lhs,
            "<=",
            rhs,
            name=f"{c}-com-non-ext-non-mod-{attr}-ramp_limit_up",
            mask=mask,
=======
            lhs_tuple, "<=", rhs, name=f"{c}-com-{attr}-ramp_limit_up", mask=mask
>>>>>>> 5f2e4d3f
        )

    # com down
    if not assets.ramp_limit_down.isnull().all():
        limit_shut = assets.eval("ramp_limit_shut_down * p_nom").to_xarray()
        limit_down = assets.eval("ramp_limit_down * p_nom").to_xarray()

        status = m[f"{c}-status"].loc[sns, com_i].sel(snapshot=active.index)
        status_prev = (
            m[f"{c}-status"]
            .loc[sns, com_i]
            .shift(snapshot=1)
            .sel(snapshot=active.index)
        )

        lhs = (
            (1, p_actual(com_i)),
            (-1, p_previous(com_i)),
            (limit_down - limit_shut, status),
            (limit_shut, status_prev),
        )

        rhs = rhs_start.reindex(columns=com_i)
        if is_rolling_horizon:
            status_start = n.pnl(c)["status"][com_i].iloc[start_i]
            rhs.loc[sns[0]] += -limit_shut * status_start

        mask = active.reindex(columns=com_i) & assets.ramp_limit_down.notnull()

        m.add_constraints(
            lhs,
            ">=",
            rhs,
            name=f"{c}-com-non-ext-non-mod-{attr}-ramp_limit_down",
            mask=mask,
        )

    # ----------------------- Committable and Modular Generators (ext and non ext) ----------------------------- #

    com_i = n.get_committable_i(c)
    mod_i = n.df(c).query(f"({nominal_attrs[c]}_mod>0)").index
    com_i = com_i.intersection(mod_i).rename(com_i.name)

    assets = n.df(c).reindex(com_i)

    # com up
    if not assets.ramp_limit_up.isnull().all():
        limit_start = assets.eval("ramp_limit_start_up * p_nom_mod").to_xarray()
        limit_up = assets.eval("ramp_limit_up * p_nom_mod").to_xarray()

        status = m[f"{c}-status"].loc[sns, com_i].sel(snapshot=active.index)
        status_prev = (
            m[f"{c}-status"]
            .loc[sns, com_i]
            .shift(snapshot=1)
            .sel(snapshot=active.index)
        )

        lhs = (
            (1, p_actual(com_i)),
            (-1, p_previous(com_i)),
            (limit_start - limit_up, status_prev),
            (-limit_start, status),
        )

        rhs = rhs_start.reindex(columns=com_i)
        if is_rolling_horizon:
            status_start = n.pnl(c)["status"][com_i].iloc[start_i]
            rhs.loc[sns[0]] += (limit_up - limit_start) * status_start

        mask = active.reindex(columns=com_i) & assets.ramp_limit_up.notnull()
        m.add_constraints(
            lhs, "<=", rhs, name=f"{c}-com-mod-{attr}-ramp_limit_up", mask=mask
        )

    # com down
    if not assets.ramp_limit_down.isnull().all():
        limit_shut = assets.eval("ramp_limit_shut_down * p_nom_mod").to_xarray()
        limit_down = assets.eval("ramp_limit_down * p_nom_mod").to_xarray()

        status = m[f"{c}-status"].loc[sns, com_i].sel(snapshot=active.index)
        status_prev = (
            m[f"{c}-status"]
            .loc[sns, com_i]
            .shift(snapshot=1)
            .sel(snapshot=active.index)
        )

        lhs_tuple = (
            (1, p_actual(com_i)),
            (-1, p_previous(com_i)),
            (limit_down - limit_shut, status),
            (limit_shut, status_prev),
        )

        rhs = rhs_start.reindex(columns=com_i)
        if is_rolling_horizon:
            status_start = n.pnl(c)["status"][com_i].iloc[start_i]
            rhs.loc[sns[0]] += -limit_shut * status_start

        mask = active.reindex(columns=com_i) & assets.ramp_limit_down.notnull()

        m.add_constraints(
<<<<<<< HEAD
            lhs, ">=", rhs, name=f"{c}-com-mod-{attr}-ramp_limit_down", mask=mask
=======
            lhs_tuple, ">=", rhs, name=f"{c}-com-{attr}-ramp_limit_down", mask=mask
>>>>>>> 5f2e4d3f
        )


def define_nodal_balance_constraints(
    n: Network,
    sns: pd.Index,
    transmission_losses: int = 0,
    buses: Sequence | None = None,
    suffix: str = "",
) -> None:
    """
    Defines nodal balance constraints.
    """
    m = n.model
    if buses is None:
        buses = n.buses.index

    args = [
        ["Generator", "p", "bus", 1],
        ["Store", "p", "bus", 1],
        ["StorageUnit", "p_dispatch", "bus", 1],
        ["StorageUnit", "p_store", "bus", -1],
        ["Line", "s", "bus0", -1],
        ["Line", "s", "bus1", 1],
        ["Transformer", "s", "bus0", -1],
        ["Transformer", "s", "bus1", 1],
        ["Link", "p", "bus0", -1],
        ["Link", "p", "bus1", get_as_dense(n, "Link", "efficiency", sns)],
    ]

    if not n.links.empty:
        for i in additional_linkports(n):
            eff = get_as_dense(n, "Link", f"efficiency{i}", sns)
            args.append(["Link", "p", f"bus{i}", eff])

    if transmission_losses:
        args.extend(
            [
                ["Line", "loss", "bus0", -0.5],
                ["Line", "loss", "bus1", -0.5],
                ["Transformer", "loss", "bus0", -0.5],
                ["Transformer", "loss", "bus1", -0.5],
            ]
        )

    exprs = []

    for arg in args:
        c, attr, column, sign = arg

        if n.df(c).empty:
            continue

        if "sign" in n.df(c):
            # additional sign necessary for branches in reverse direction
            sign = sign * n.df(c).sign

        expr = DataArray(sign) * m[f"{c}-{attr}"]
        cbuses = n.df(c)[column][lambda ds: ds.isin(buses)].rename("Bus")

        #  drop non-existent multiport buses which are ''
        if column in ["bus" + i for i in additional_linkports(n)]:
            cbuses = cbuses[cbuses != ""]

        expr = expr.sel({c: cbuses.index})

        if expr.size:
            exprs.append(expr.groupby(cbuses).sum())

    lhs = merge(exprs, join="outer").reindex(Bus=buses)
    rhs = (
        (-get_as_dense(n, "Load", "p_set", sns) * n.loads.sign)
        .T.groupby(n.loads.bus)
        .sum()
        .T.reindex(columns=buses, fill_value=0)
    )
    # the name for multi-index is getting lost by groupby before pandas 1.4.0
    # TODO remove once we bump the required pandas version to >= 1.4.0
    rhs.index.name = "snapshot"

    empty_nodal_balance = (lhs.vars == -1).all("_term")
    rhs = DataArray(rhs)
    if empty_nodal_balance.any():
        if (empty_nodal_balance & (rhs != 0)).any().item():
            raise ValueError("Empty LHS with non-zero RHS in nodal balance constraint.")

        mask = ~empty_nodal_balance
    else:
        mask = None

    if suffix:
        lhs = lhs.rename(Bus=f"Bus{suffix}")
        rhs = rhs.rename(Bus=f"Bus{suffix}")
        if mask is not None:
            mask = mask.rename(Bus=f"Bus{suffix}")
    n.model.add_constraints(lhs, "=", rhs, name=f"Bus{suffix}-nodal_balance", mask=mask)


def define_kirchhoff_voltage_constraints(n: Network, sns: pd.Index) -> None:
    """
    Defines Kirchhoff voltage constraints.
    """
    m = n.model
    n.calculate_dependent_values()

    comps = [c for c in n.passive_branch_components if not n.df(c).empty]

    if not comps:
        return

    names = ["component", "name"]
    s = pd.concat({c: m[f"{c}-s"].to_pandas() for c in comps}, axis=1, names=names)

    lhs = []

    periods = sns.unique("period") if n._multi_invest else [None]

    for period in periods:
        n.determine_network_topology(investment_period=period, skip_isolated_buses=True)

        snapshots = sns if period is None else sns[sns.get_loc(period)]

        exprs_list = []
        for sub in n.sub_networks.obj:
            branches = sub.branches()

            if not sub.C.size:
                continue

            carrier = n.sub_networks.carrier[sub.name]
            weightings = branches.x_pu_eff if carrier == "AC" else branches.r_pu_eff
            C = 1e5 * sparse.diags(weightings.values) * sub.C
            ssub = s.loc[snapshots, branches.index].values

            ncycles = C.shape[1]

            for j in range(ncycles):
                c = C.getcol(j).tocoo()
                coeffs = DataArray(c.data, dims="_term")
                vars = DataArray(
                    ssub[:, c.row],
                    dims=("snapshot", "_term"),
                    coords={"snapshot": snapshots},
                )
                ds = Dataset({"coeffs": coeffs, "vars": vars})
                exprs_list.append(LinearExpression(ds, m))

        if len(exprs_list):
            exprs = merge(exprs_list, dim="cycles")
            exprs = exprs.assign_coords(cycles=range(len(exprs.data.cycles)))
            lhs.append(exprs)

    if len(lhs):
        lhs = merge(lhs, dim="snapshot")
        m.add_constraints(lhs, "=", 0, name="Kirchhoff-Voltage-Law")


def define_fixed_nominal_constraints(n: Network, c: str, attr: str) -> None:
    """
    Sets constraints for fixing static variables of a given component and
    attribute to the corresponding values in `n.df(c)[attr + '_set']`.

    Parameters
    ----------
    n : pypsa.Network
    c : str
        name of the network component
    attr : str
        name of the attribute, e.g. 'p'
    """
    if attr + "_set" not in n.df(c):
        return

    dim = f"{c}-{attr}_set_i"
    fix = n.df(c)[attr + "_set"].dropna().rename_axis(dim)

    if fix.empty:
        return

    var = n.model[f"{c}-{attr}"]
    var = reindex(var, var.dims[0], fix.index)
    n.model.add_constraints(var, "=", fix, name=f"{c}-{attr}_set")


def define_modular_constraints(n: Network, c: str, attr: str) -> None:
    """
    Sets constraints for fixing modular variables of a given component. It
    allows to define optimal capacity of a component as multiple of the nominal
    capacity of the single module.

    Parameters
    ----------
    n : pypsa.Network
    c : str
        name of the network component
    attr : str
        name of the variable, e.g. 'n_opt'
    """
    m = n.model
    mod_i = n.df(c).query(f"{attr}_extendable and ({attr}_mod>0)").index

    if (mod_i).empty:
        return

    modularity = m.variables[f"{c}-n_mod"]
    modular_capacity = n.df(c)[f"{attr}_mod"].loc[mod_i]
    capacity = m.variables[f"{c}-{attr}"].loc[mod_i]

    con = capacity - modularity * modular_capacity.values == 0
    n.model.add_constraints(con, name=f"{c}-{attr}_modularity", mask=None)


def define_fixed_operation_constraints(
    n: Network, sns: pd.Index, c: str, attr: str
) -> None:
    """
    Sets constraints for fixing time-dependent variables of a given component
    and attribute to the corresponding values in `n.pnl(c)[attr + '_set']`.

    Parameters
    ----------
    n : pypsa.Network
    c : str
        name of the network component
    attr : str
        name of the attribute, e.g. 'p'
    """
    if attr + "_set" not in n.pnl(c):
        return

    dim = f"{c}-{attr}_set_i"
    fix = n.pnl(c)[attr + "_set"].reindex(index=sns).rename_axis(columns=dim)
    fix.index.name = "snapshot"  # still necessary: reindex loses the index name

    if fix.empty:
        return

    if n._multi_invest:
        active = get_activity_mask(n, c, sns, index=fix.columns)
        mask = fix.notna() & active
    else:
        active = None
        mask = fix.notna()

    var = reindex(n.model[f"{c}-{attr}"], c, fix.columns)
    n.model.add_constraints(var, "=", fix, name=f"{c}-{attr}_set", mask=mask)


def define_storage_unit_constraints(n: Network, sns: pd.Index) -> None:
    """
    Defines energy balance constraints for storage units. In principal the
    constraints states:

    previous_soc + p_store - p_dispatch + inflow - spill == soc
    """
    m = n.model
    c = "StorageUnit"
    dim = "snapshot"
    assets = n.df(c)
    active = DataArray(get_activity_mask(n, c, sns))

    if assets.empty:
        return

    # elapsed hours
    eh = expand_series(n.snapshot_weightings.stores[sns], assets.index)
    # efficiencies
    eff_stand = (1 - get_as_dense(n, c, "standing_loss", sns)).pow(eh)
    eff_dispatch = get_as_dense(n, c, "efficiency_dispatch", sns)
    eff_store = get_as_dense(n, c, "efficiency_store", sns)

    soc = m[f"{c}-state_of_charge"]

    lhs = [
        (-1, soc),
        (-1 / eff_dispatch * eh, m[f"{c}-p_dispatch"]),
        (eff_store * eh, m[f"{c}-p_store"]),
    ]

    if f"{c}-spill" in m.variables:
        lhs += [(-eh, m[f"{c}-spill"])]

    # We create a mask `include_previous_soc` which excludes the first snapshot
    # for non-cyclic assets.
    noncyclic_b = ~assets.cyclic_state_of_charge.to_xarray()
    include_previous_soc = (active.cumsum(dim) != 1).where(noncyclic_b, True)

    previous_soc = (
        soc.where(active)
        .ffill(dim)
        .roll(snapshot=1)
        .ffill(dim)
        .where(include_previous_soc)
    )

    # We add inflow and initial soc for noncyclic assets to rhs
    soc_init = assets.state_of_charge_initial.to_xarray()
    rhs = DataArray(-get_as_dense(n, c, "inflow", sns).mul(eh))

    if isinstance(sns, pd.MultiIndex):
        # If multi-horizon optimizing, we update the previous_soc and the rhs
        # for all assets which are cyclid/non-cyclid per period.
        periods = soc.coords["period"]
        per_period = (
            assets.cyclic_state_of_charge_per_period.to_xarray()
            | assets.state_of_charge_initial_per_period.to_xarray()
        )

        # We calculate the previous soc per period while cycling within a period
        # Normally, we should use groupby, but is broken for multi-index
        # see https://github.com/pydata/xarray/issues/6836
        ps = sns.unique("period")
        sl = slice(None)
        previous_soc_pp_list = [
            soc.data.sel(snapshot=(p, sl)).roll(snapshot=1) for p in ps
        ]
        previous_soc_pp = concat(previous_soc_pp_list, dim="snapshot")

        # We create a mask `include_previous_soc_pp` which excludes the first
        # snapshot of each period for non-cyclic assets.
        include_previous_soc_pp = active & (periods == periods.shift(snapshot=1))
        include_previous_soc_pp = include_previous_soc_pp.where(noncyclic_b, True)
        # We take values still to handle internal xarray multi-index difficulties
        previous_soc_pp = previous_soc_pp.where(
            include_previous_soc_pp.values, linopy.variables.FILL_VALUE
        )

        # update the previous_soc variables and right hand side
        previous_soc = previous_soc.where(~per_period, previous_soc_pp)
        include_previous_soc = include_previous_soc_pp.where(
            per_period, include_previous_soc
        )
    lhs += [(eff_stand, previous_soc)]
    rhs = rhs.where(include_previous_soc, rhs - soc_init)
    m.add_constraints(lhs, "=", rhs, name=f"{c}-energy_balance", mask=active)


def define_store_constraints(n: Network, sns: pd.Index) -> None:
    """
    Defines energy balance constraints for stores. In principal the constraints
    states:

    previous_e - p == e
    """
    m = n.model
    c = "Store"
    dim = "snapshot"
    assets = n.df(c)
    active = DataArray(get_activity_mask(n, c, sns))

    if assets.empty:
        return

    # elapsed hours
    eh = expand_series(n.snapshot_weightings.stores[sns], assets.index)
    # efficiencies
    eff_stand = (1 - get_as_dense(n, c, "standing_loss", sns)).pow(eh)

    e = m[f"{c}-e"]
    p = m[f"{c}-p"]

    lhs = [(-1, e), (-eh, p)]

    # We create a mask `include_previous_e` which excludes the first snapshot
    # for non-cyclic assets.
    noncyclic_b = ~assets.e_cyclic.to_xarray()
    include_previous_e = (active.cumsum(dim) != 1).where(noncyclic_b, True)

    previous_e = (
        e.where(active).ffill(dim).roll(snapshot=1).ffill(dim).where(include_previous_e)
    )

    # We add inflow and initial e for for noncyclic assets to rhs
    e_init = assets.e_initial.to_xarray()

    if isinstance(sns, pd.MultiIndex):
        # If multi-horizon optimizing, we update the previous_e and the rhs
        # for all assets which are cyclid/non-cyclid per period.
        periods = e.coords["period"]
        per_period = (
            assets.e_cyclic_per_period.to_xarray()
            | assets.e_initial_per_period.to_xarray()
        )

        # We calculate the previous e per period while cycling within a period
        # Normally, we should use groupby, but is broken for multi-index
        # see https://github.com/pydata/xarray/issues/6836
        ps = sns.unique("period")
        sl = slice(None)
        previous_e_pp_list = [e.data.sel(snapshot=(p, sl)).roll(snapshot=1) for p in ps]
        previous_e_pp = concat(previous_e_pp_list, dim="snapshot")

        # We create a mask `include_previous_e_pp` which excludes the first
        # snapshot of each period for non-cyclic assets.
        include_previous_e_pp = active & (periods == periods.shift(snapshot=1))
        include_previous_e_pp = include_previous_e_pp.where(noncyclic_b, True)
        # We take values still to handle internal xarray multi-index difficulties
        previous_e_pp = previous_e_pp.where(
            include_previous_e_pp.values, linopy.variables.FILL_VALUE
        )

        # update the previous_e variables and right hand side
        previous_e = previous_e.where(~per_period, previous_e_pp)
        include_previous_e = include_previous_e_pp.where(per_period, include_previous_e)

    lhs += [(eff_stand, previous_e)]
    rhs = -e_init.where(~include_previous_e, 0)

    m.add_constraints(lhs, "=", rhs, name=f"{c}-energy_balance", mask=active)


def define_loss_constraints(
    n: Network, sns: pd.Index, c: str, transmission_losses: int
) -> None:
    if n.df(c).empty or c not in n.passive_branch_components:
        return

    tangents = transmission_losses
    active = get_activity_mask(n, c, sns) if n._multi_invest else None

    s_max_pu = get_as_dense(n, c, "s_max_pu").loc[sns]

    s_nom_max = n.df(c)["s_nom_max"].where(
        n.df(c)["s_nom_extendable"], n.df(c)["s_nom"]
    )

    if not isfinite(s_nom_max).all():
        msg = (
            f"Loss approximation requires finite 's_nom_max' for extendable "
            f"branches:\n {s_nom_max[~isfinite(s_nom_max)]}"
        )
        raise ValueError(msg)

    r_pu_eff = n.df(c)["r_pu_eff"]

    upper_limit = r_pu_eff * (s_max_pu * s_nom_max) ** 2

    loss = n.model[f"{c}-loss"]
    flow = n.model[f"{c}-s"]

    n.model.add_constraints(loss <= upper_limit, name=f"{c}-loss_upper", mask=active)

    for k in range(1, tangents + 1):
        p_k = k / tangents * s_max_pu * s_nom_max
        loss_k = r_pu_eff * p_k**2
        slope_k = 2 * r_pu_eff * p_k
        offset_k = loss_k - slope_k * p_k

        for sign in [-1, 1]:
            lhs = n.model.linexpr((1, loss), (sign * slope_k, flow))

            n.model.add_constraints(
                lhs >= offset_k, name=f"{c}-loss_tangents-{k}-{sign}", mask=active
            )<|MERGE_RESOLUTION|>--- conflicted
+++ resolved
@@ -34,15 +34,9 @@
 logger = logging.getLogger(__name__)
 
 
-<<<<<<< HEAD
 def define_operational_constraints_for_non_extendables_and_non_committables(
-    n, sns, c, attr, transmission_losses
-):
-=======
-def define_operational_constraints_for_non_extendables(
     n: Network, sns: pd.Index, c: str, attr: str, transmission_losses: int
 ) -> None:
->>>>>>> 5f2e4d3f
     """
     Sets power dispatch constraints for non-extendable and non-commitable
     assets for a given component and a given attribute,  whether they are modular or not.
@@ -87,15 +81,9 @@
     )
 
 
-<<<<<<< HEAD
 def define_operational_constraints_for_extendables_but_non_committables(
-    n, sns, c, attr, transmission_losses
-):
-=======
-def define_operational_constraints_for_extendables(
     n: Network, sns: pd.Index, c: str, attr: str, transmission_losses: int
 ) -> None:
->>>>>>> 5f2e4d3f
     """
     Sets power dispatch constraints for extendable but non commitable devices for a given
     component and a given attribute,  whether they are modular or not.
@@ -561,15 +549,9 @@
         )
 
 
-<<<<<<< HEAD
 def define_operational_constraints_for_committables_non_modular_non_extendables(
-    n, sns, c
-):
-=======
-def define_operational_constraints_for_committables(
     n: Network, sns: pd.Index, c: str
 ) -> None:
->>>>>>> 5f2e4d3f
     """
     Sets power dispatch constraints for committable but non modular and non extendable devices for a given
     component and a given attribute. The linearized approximation of the unit
@@ -636,25 +618,12 @@
         initially_down = down_time_before_set.astype(bool)
 
     # lower dispatch level limit
-<<<<<<< HEAD
-    lhs = (1, p), (-lower_p, status)
-    n.model.add_constraints(
-        lhs, ">=", 0, name=f"{c}-com-non-mod-fix-p-lower", mask=active
-    )
-
-    # upper dispatch level limit
-    lhs = (1, p), (-upper_p, status)
-    n.model.add_constraints(
-        lhs, "<=", 0, name=f"{c}-com-non-mod-fix-p-upper", mask=active
-    )
-=======
     lhs_tuple = (1, p), (-lower_p, status)
-    n.model.add_constraints(lhs_tuple, ">=", 0, name=f"{c}-com-p-lower", mask=active)
+    n.model.add_constraints(lhs_tuple, ">=", 0, name=f"{c}-com-non-mod-fix-p-lower", mask=active)
 
     # upper dispatch level limit
     lhs_tuple = (1, p), (-upper_p, status)
-    n.model.add_constraints(lhs_tuple, "<=", 0, name=f"{c}-com-p-upper", mask=active)
->>>>>>> 5f2e4d3f
+    n.model.add_constraints(lhs_tuple, "<=", 0, name=f"{c}-com-non-mod-fix-p-upper", mask=active)
 
     # state-transition constraint
     rhs = pd.DataFrame(0, sns, com_i)
@@ -1013,15 +982,11 @@
 
         mask = active.reindex(columns=com_i) & assets.ramp_limit_up.notnull()
         m.add_constraints(
-<<<<<<< HEAD
-            lhs,
+            lhs_tuple,
             "<=",
             rhs,
             name=f"{c}-com-non-ext-non-mod-{attr}-ramp_limit_up",
             mask=mask,
-=======
-            lhs_tuple, "<=", rhs, name=f"{c}-com-{attr}-ramp_limit_up", mask=mask
->>>>>>> 5f2e4d3f
         )
 
     # com down
@@ -1125,11 +1090,7 @@
         mask = active.reindex(columns=com_i) & assets.ramp_limit_down.notnull()
 
         m.add_constraints(
-<<<<<<< HEAD
-            lhs, ">=", rhs, name=f"{c}-com-mod-{attr}-ramp_limit_down", mask=mask
-=======
-            lhs_tuple, ">=", rhs, name=f"{c}-com-{attr}-ramp_limit_down", mask=mask
->>>>>>> 5f2e4d3f
+            lhs_tuple, ">=", rhs, name=f"{c}-com-mod-{attr}-ramp_limit_down", mask=mask
         )
 
 
