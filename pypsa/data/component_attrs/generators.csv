attribute,type,unit,default,description,status
name,string,n/a,n/a,Unique name,Input (required)
<<<<<<< HEAD
bus,string,n/a,n/a,name of bus to which generator is attached,Input (required)
control,string,n/a,PQ,"P,Q,V control strategy for PF, must be ""PQ"", ""PV"" or ""Slack"".",Input (optional)
type,string,n/a,n/a,Placeholder for generator type. Not yet implemented.,Input (optional)
p_nom,float,MW,0,Nominal power for limits in optimization.,Input (optional)
p_nom_mod,float,MW,0,Nominal power of the generator module.,Input (optional)
p_nom_extendable,boolean,n/a,False,Switch to allow capacity p_nom to be extended in optimization.,Input (optional)
p_nom_min,float,MW,0,"If p_nom is extendable in optimization, set its minimum value.",Input (optional)
p_nom_max,float,MW,inf,"If p_nom is extendable in optimization, set its maximum value (e.g. limited by technical potential).",Input (optional)
p_min_pu,static or series,per unit,0.,"The minimum output for each snapshot per unit of p_nom for the optimization (e.g. for variable renewable generators this can change due to weather conditions and compulsory feed-in; for conventional generators it represents a minimal dispatch). Note that if comittable is False and p_min_pu > 0, this represents a must-run condition.",Input (optional)
p_max_pu,static or series,per unit,1,The maximum output for each snapshot per unit of p_nom for the optimization (e.g. for variable renewable generators this can change due to weather conditions; for conventional generators it represents a maximum dispatch).,Input (optional)
p_set,static or series,MW,n/a,active power set point (for PF),Input (optional)
=======
bus,string,n/a,n/a,Name of bus to which generator is attached,Input (required)
control,string,n/a,PQ,"P,Q,V control strategy for power flow, must be ""PQ"", ""PV"" or ""Slack"". Only relevant for ""AC"" and ""DC"" buses.",Input (optional)
type,string,n/a,n/a,Placeholder for generator type. Not implemented.,Input (optional)
p_nom,float,MW,0,Nominal power for limits  on `p` in optimization. Ignored if `p_nom_extendable=True`.,Input (optional)
p_nom_mod,float,MW,0,Nominal power of the generator module (e.g. fixed unit size of a nuclear power plant). Introduces integer variables if set.,Input (optional)
p_nom_extendable,boolean,n/a,False,Switch to allow capacity `p_nom` to be extended in optimization.,Input (optional)
p_nom_min,float,MW,0,"If `p_nom` is extendable in optimization, set its minimum value.",Input (optional)
p_nom_max,float,MW,inf,"If `p_nom` is extendable in optimization, set its maximum value (e.g. limited by technical potential).",Input (optional)
p_min_pu,static or series,per unit,0.,"The minimum output for each snapshot per unit of `p_nom` for the optimization (e.g. a minimal dispatch level for conventional power plants). Note that if `committable=False` and `p_min_pu>0`, this represents a must-run condition.",Input (optional)
p_max_pu,static or series,per unit,1,The maximum output for each snapshot per unit of `p_nom` for the optimization (e.g. changing availability of renewable generators due to weather conditions or a de-rating of conventional power plants).,Input (optional)
p_set,static or series,MW,0.,Active power set point (for optimisation and power flow),Input (optional)
>>>>>>> a7e73baa
e_sum_min,float,MWh,-inf,The minimum total energy produced during a single optimization horizon.,Input (optional)
e_sum_max,float,MWh,inf,The maximum total energy produced during a single optimization horizon.,Input (optional)
q_set,static or series,MVar,0.,Reactive power set point (for power flow),Input (optional)
sign,float,n/a,1,"Sign denoting the orientation of the dispatch variable (e.g. positive for generation, negative for consumption).",Input (optional)
carrier,string,n/a,n/a,"Prime mover energy carrier (e.g. coal, gas, wind, solar); required for global constraints on primary energy in optimisation",Input (optional)
marginal_cost,static or series,currency/MWh,0.,Marginal cost of production of 1 MWh.,Input (optional)
marginal_cost_quadratic,static or series,currency/MWh,0.,Quadratic marginal cost of production of 1 MWh.,Input (optional)
active,boolean,n/a,True,"Whether to consider the component in optimization or not",Input (optional)
build_year,int,year,0,Build year of the generator.,Input (optional)
lifetime,float,years,inf,Lifetime of the generator.,Input (optional)
capital_cost,float,currency/MW,0,"Fixed period costs of extending `p_nom` by 1 MW, including periodized investment costs and periodic fixed O&M costs (e.g. annuitized investment costs).",Input (optional)
efficiency,static or series,per unit,1,"Ratio output and primary energy carrier input (e.g. 0.4 MWh~elec~/MWh~fuel~). This is required for global constraints on primary energy in optimization.",Input (optional)
committable,boolean,n/a,False,Apply unit commitment constraints. This is only possible with `p_nom_extendable=False`.,Input (optional)
start_up_cost,float,currency,0,Cost to start up the generator. Only used if `committable=True`.,Input (optional)
shut_down_cost,float,currency,0,Cost to shut down the generator. Only used if `committable=True`.,Input (optional)
stand_by_cost,static or series,currency/h,0.,Stand-by cost for running the generator. This cost is incurred whenever the status is 1 (including when the dispatch decision is zero).,Input (optional)
min_up_time,int,snapshots,0,Minimum number of snapshots for status to be 1. Only used if `committable=True`. Does not consider snapshot weightings.,Input (optional)
min_down_time,int,snapshots,0,Minimum number of snapshots for status to be 0. Only used if `committable=True`. Does not consider snapshot weightings.,Input (optional)
up_time_before,int,snapshots,1,Number of snapshots that the generator was online before `n.snapshots` start. Only used if `committable=True` and `min_up_time>0`. Does not consider snapshot weightings.,Input (optional)
down_time_before,int,snapshots,0,Number of snapshots that the generator was offline before `n.snapshots` start. Only used if `committable=True` and `min_down_time>0`. Does not consider snapshot weightings.,Input (optional)
ramp_limit_up,static or series,per unit,NaN,"Maximum active power increase from one snapshot to the next, per unit of the nominal power. Ignored if NaN. Does not consider snapshot weightings.",Input (optional)
ramp_limit_down,static or series,per unit,NaN,"Maximum active power decrease from one snapshot to the next, per unit of the nominal power. Ignored if NaN. Does not consider snapshot weightings.",Input (optional)
ramp_limit_start_up,float,per unit,1,"Maximum active power increase at start up, per unit of the nominal power. Only used if `committable=True`.",Input (optional)
ramp_limit_shut_down,float,per unit,1,"Maximum active power decrease at shut down, per unit of the nominal power. Only used if `committable=True`.",Input (optional)
weight,float,n/a,1,"Weighting of a generator. Only used for network clustering.",Input (optional)
<<<<<<< HEAD
p,series,MW,0.,active power at bus (positive if net generation),Output
q,series,MVar,0.,reactive power (positive if net generation),Output
p_nom_opt,float,MW,0.,Optimised nominal power.,Output
status,series,n/a,1,"Status (1 is on, 0 is off). Only outputted if committable is True.",Output
start_up,series,n/a,1.,"Whether the unit was started in the snapshot (1 is yes, 0 is no). Only outputted if committable is True.",Output
shut_down,series,n/a,1.,"Whether the unit was shut down in the snapshot (1 is yes, 0 is no).  Only outputted if committable is True.",Output
mu_upper,series,currency/MWh,n/a,Shadow price of upper p_nom limit,Output
mu_lower,series,currency/MWh,n/a,Shadow price of lower p_nom limit,Output
mu_p_set,series,currency/MWh,n/a,Shadow price of fixed power generation p_set,Output
mu_ramp_limit_up,series,currency/MWh,n/a,Shadow price of upper ramp up limit,Output
mu_ramp_limit_down,series,currency/MWh,n/a,Shadow price of lower ramp down limit,Output
=======
p,series,MW,0.,Active power at bus (positive if net generation),Output
q,series,MVar,0.,Reactive power (positive if net generation),Output
p_nom_opt,float,MW,0.,Optimised nominal capacity.,Output
status,series,n/a,1,"Status in the snapshot (1 is on, 0 is off). Only returned if `committable=True`.",Output
start_up,series,n/a,1.,"Whether the unit was started in the snapshot (1 is yes, 0 is no). Only returned if `committable=True`.",Output
shut_down,series,n/a,1.,"Whether the unit was shut down in the snapshot (1 is yes, 0 is no).  Only returned if `committable=True`.",Output
mu_upper,series,currency/MWh,0.,Shadow price of upper `p_nom` limit,Output
mu_lower,series,currency/MWh,0.,Shadow price of lower `p_nom` limit,Output
mu_p_set,series,currency/MWh,0.,Shadow price of fixed power generation `p_set`,Output
mu_ramp_limit_up,series,currency/MWh,0.,Shadow price of upper ramp up limit,Output
mu_ramp_limit_down,series,currency/MWh,0.,Shadow price of lower ramp down limit,Output
>>>>>>> a7e73baa
<|MERGE_RESOLUTION|>--- conflicted
+++ resolved
@@ -1,18 +1,5 @@
 attribute,type,unit,default,description,status
 name,string,n/a,n/a,Unique name,Input (required)
-<<<<<<< HEAD
-bus,string,n/a,n/a,name of bus to which generator is attached,Input (required)
-control,string,n/a,PQ,"P,Q,V control strategy for PF, must be ""PQ"", ""PV"" or ""Slack"".",Input (optional)
-type,string,n/a,n/a,Placeholder for generator type. Not yet implemented.,Input (optional)
-p_nom,float,MW,0,Nominal power for limits in optimization.,Input (optional)
-p_nom_mod,float,MW,0,Nominal power of the generator module.,Input (optional)
-p_nom_extendable,boolean,n/a,False,Switch to allow capacity p_nom to be extended in optimization.,Input (optional)
-p_nom_min,float,MW,0,"If p_nom is extendable in optimization, set its minimum value.",Input (optional)
-p_nom_max,float,MW,inf,"If p_nom is extendable in optimization, set its maximum value (e.g. limited by technical potential).",Input (optional)
-p_min_pu,static or series,per unit,0.,"The minimum output for each snapshot per unit of p_nom for the optimization (e.g. for variable renewable generators this can change due to weather conditions and compulsory feed-in; for conventional generators it represents a minimal dispatch). Note that if comittable is False and p_min_pu > 0, this represents a must-run condition.",Input (optional)
-p_max_pu,static or series,per unit,1,The maximum output for each snapshot per unit of p_nom for the optimization (e.g. for variable renewable generators this can change due to weather conditions; for conventional generators it represents a maximum dispatch).,Input (optional)
-p_set,static or series,MW,n/a,active power set point (for PF),Input (optional)
-=======
 bus,string,n/a,n/a,Name of bus to which generator is attached,Input (required)
 control,string,n/a,PQ,"P,Q,V control strategy for power flow, must be ""PQ"", ""PV"" or ""Slack"". Only relevant for ""AC"" and ""DC"" buses.",Input (optional)
 type,string,n/a,n/a,Placeholder for generator type. Not implemented.,Input (optional)
@@ -23,8 +10,7 @@
 p_nom_max,float,MW,inf,"If `p_nom` is extendable in optimization, set its maximum value (e.g. limited by technical potential).",Input (optional)
 p_min_pu,static or series,per unit,0.,"The minimum output for each snapshot per unit of `p_nom` for the optimization (e.g. a minimal dispatch level for conventional power plants). Note that if `committable=False` and `p_min_pu>0`, this represents a must-run condition.",Input (optional)
 p_max_pu,static or series,per unit,1,The maximum output for each snapshot per unit of `p_nom` for the optimization (e.g. changing availability of renewable generators due to weather conditions or a de-rating of conventional power plants).,Input (optional)
-p_set,static or series,MW,0.,Active power set point (for optimisation and power flow),Input (optional)
->>>>>>> a7e73baa
+p_set,static or series,MW,n/a.,Active power set point (for optimisation and power flow),Input (optional)
 e_sum_min,float,MWh,-inf,The minimum total energy produced during a single optimization horizon.,Input (optional)
 e_sum_max,float,MWh,inf,The maximum total energy produced during a single optimization horizon.,Input (optional)
 q_set,static or series,MVar,0.,Reactive power set point (for power flow),Input (optional)
@@ -50,28 +36,14 @@
 ramp_limit_start_up,float,per unit,1,"Maximum active power increase at start up, per unit of the nominal power. Only used if `committable=True`.",Input (optional)
 ramp_limit_shut_down,float,per unit,1,"Maximum active power decrease at shut down, per unit of the nominal power. Only used if `committable=True`.",Input (optional)
 weight,float,n/a,1,"Weighting of a generator. Only used for network clustering.",Input (optional)
-<<<<<<< HEAD
-p,series,MW,0.,active power at bus (positive if net generation),Output
-q,series,MVar,0.,reactive power (positive if net generation),Output
-p_nom_opt,float,MW,0.,Optimised nominal power.,Output
-status,series,n/a,1,"Status (1 is on, 0 is off). Only outputted if committable is True.",Output
-start_up,series,n/a,1.,"Whether the unit was started in the snapshot (1 is yes, 0 is no). Only outputted if committable is True.",Output
-shut_down,series,n/a,1.,"Whether the unit was shut down in the snapshot (1 is yes, 0 is no).  Only outputted if committable is True.",Output
-mu_upper,series,currency/MWh,n/a,Shadow price of upper p_nom limit,Output
-mu_lower,series,currency/MWh,n/a,Shadow price of lower p_nom limit,Output
-mu_p_set,series,currency/MWh,n/a,Shadow price of fixed power generation p_set,Output
-mu_ramp_limit_up,series,currency/MWh,n/a,Shadow price of upper ramp up limit,Output
-mu_ramp_limit_down,series,currency/MWh,n/a,Shadow price of lower ramp down limit,Output
-=======
 p,series,MW,0.,Active power at bus (positive if net generation),Output
 q,series,MVar,0.,Reactive power (positive if net generation),Output
 p_nom_opt,float,MW,0.,Optimised nominal capacity.,Output
 status,series,n/a,1,"Status in the snapshot (1 is on, 0 is off). Only returned if `committable=True`.",Output
 start_up,series,n/a,1.,"Whether the unit was started in the snapshot (1 is yes, 0 is no). Only returned if `committable=True`.",Output
 shut_down,series,n/a,1.,"Whether the unit was shut down in the snapshot (1 is yes, 0 is no).  Only returned if `committable=True`.",Output
-mu_upper,series,currency/MWh,0.,Shadow price of upper `p_nom` limit,Output
-mu_lower,series,currency/MWh,0.,Shadow price of lower `p_nom` limit,Output
-mu_p_set,series,currency/MWh,0.,Shadow price of fixed power generation `p_set`,Output
-mu_ramp_limit_up,series,currency/MWh,0.,Shadow price of upper ramp up limit,Output
-mu_ramp_limit_down,series,currency/MWh,0.,Shadow price of lower ramp down limit,Output
->>>>>>> a7e73baa
+mu_upper,series,currency/MWh,n/a.,Shadow price of upper `p_nom` limit,Output
+mu_lower,series,currency/MWh,n/a.,Shadow price of lower `p_nom` limit,Output
+mu_p_set,series,currency/MWh,n/a.,Shadow price of fixed power generation `p_set`,Output
+mu_ramp_limit_up,series,currency/MWh,n/a.,Shadow price of upper ramp up limit,Output
+mu_ramp_limit_down,series,currency/MWh,n/a.,Shadow price of lower ramp down limit,Output