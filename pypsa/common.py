"""General utility functions for PyPSA."""

from __future__ import annotations

import functools
import json
import logging
import warnings
from functools import lru_cache
from typing import TYPE_CHECKING, Any
from urllib import parse, request

import numpy as np
import pandas as pd
import pandas.testing as pd_testing
from deprecation import deprecated
from packaging import version
from pandas.api.types import is_list_like

from pypsa._options import options
from pypsa.definitions.structures import Dict
from pypsa.version import __version_semver__

if TYPE_CHECKING:
    from collections.abc import Callable, Sequence

    from pypsa.type_utils import NetworkType

logger = logging.getLogger(__name__)


class UnexpectedError(AssertionError):
    """Custom error for unexpected conditions with issue tracker reference."""

    URL_CREATE_ISSUE = "https://go.pypsa.org/report-bug"

    def __init__(self, message: str = "") -> None:
        """Initialize the UnexpectedError.

        Parameters
        ----------
        message : str, optional
            Message to be displayed.

        Examples
        --------
        >>> try:
        ...     raise UnexpectedError("This is an unexpected error.")
        ... except UnexpectedError as e:
        ...     print(str(e))  # doctest: +ELLIPSIS
        This is an unexpected error.
        Please track this issue in our issue tracker: https://go.pypsa.org/report-bug

        """
        track_message = (
            f"Please track this issue in our issue tracker: {self.URL_CREATE_ISSUE}"
        )

        if message:
            message += f"\n{track_message}"
        else:
            message = track_message

        super().__init__(message)


class MethodHandlerWrapper:
    """Decorator to wrap a method with a handler class.

    This decorator wraps any method with a handler class that is used to
    process the method's return value. The handler class must be a callable with
    the same signature as the method to guarantee compatibility. It also must be
    initialized with the method as its first argument. If so, the API is only extended
    and not changed. The handler class can be used as a drop-in replacement for the
    method.

    Needs to be used as a callable decorator, i.e. with parentheses:
    >>> class MyHandlerClass:
    ...     def __init__(self, bound_method: Callable) -> None:
    ...         self.bound_method = bound_method
    ...     def __call__(self, *args: Any, **kwargs: Any) -> pd.DataFrame:
    ...         return self.bound_method(*args, **kwargs)

    >>> @MethodHandlerWrapper(handler_class=MyHandlerClass)
    ... def my_method(self, *args, **kwargs):
    ...     pass

    """

    def __init__(
        self,
        func: Callable | None = None,
        *,
        handler_class: Any = None,
        inject_attrs: dict[str, str] | None = None,
    ) -> None:
        """Initialize the decorator.

        Parameters
        ----------
        func : Callable, optional
            The statistic method to wrap.
        handler_class : Type, optional
            The handler class to use for wrapping the method. It should be callable
            with same signature as the method to guarantee compatibility.
        inject_attrs : dict[str, str], optional
            A mapping of instance attributes to be passed to the handler class
            as keyword arguments. The keys are the names of the attributes to be
            passed, and the values are the names of the attributes in the handler
            class. If None, no attributes are passed. Pass only strings, not
            attributes of the instance.

        """
        self.func = func
        self.handler_class = handler_class
        self.inject_attrs = inject_attrs or {}

    def __call__(self, func: Callable | None = None) -> MethodHandlerWrapper:
        """Call the decorator with the function to wrap."""
        if func is not None:
            self.func = func
            return self
        return self

    def __get__(self, obj: Any, objtype: Any = None) -> Any:
        """Bind method to an object instance."""
        if obj is None:
            return self

        if self.func is None:
            msg = "Method has not been set correctly in MethodHandlerWrapper"
            raise TypeError(msg)

        # Create a bound method wrapper
        bound_method = self.func.__get__(obj, objtype)

        # Prepare additional arguments from instance attributes, if any
        handler_kwargs = {}
        for key, value in self.inject_attrs.items():
            if hasattr(obj, value):
                handler_kwargs[key] = getattr(obj, value)
            else:
                msg = (
                    f"Attribute '{key}' not found in the object instance. "
                    f"Please ensure it is set before using the decorator."
                )
                raise AttributeError(msg)

        wrapper = self.handler_class(bound_method, **handler_kwargs)
        wrapper.__name__ = self.func.__name__
        wrapper.__doc__ = self.func.__doc__

        return wrapper


@lru_cache(maxsize=1)
def _check_for_update(current_version: tuple, repo_owner: str, repo_name: str) -> str:
    """Log a message if a newer version is available.

    Checks the latest release on GitHub and compares it to the current version. Does
    nothing if the latest version is not available or if the current version is up
    to date.

    Parameters
    ----------
    current_version : tuple
        The current version of the package as a tuple (major, minor, patch).
    repo_owner : str
        The owner of the repository.
    repo_name : str
        The name of the repository.

    Returns
    -------
    str
        A message if a newer version is available.

    """
    # Check if network requests are allowed
    if not options.get_option("general.allow_network_requests"):
        return ""

    try:
        url = f"https://api.github.com/repos/{repo_owner}/{repo_name}/releases/latest"

        # Validate URL scheme
        parsed_url = parse.urlparse(url)
        if parsed_url.scheme not in ("https", "http"):
            return ""

        headers = {"User-Agent": "Python"}  # GitHub API requires a user-agent
        req = request.Request(url, headers=headers)  # noqa: S310
        response = request.urlopen(req)  # noqa: S310
        latest_version = json.loads(response.read())["tag_name"].replace("v", "")

        # Simple version comparison
        latest = tuple(map(int, latest_version.split(".")))

        if latest > current_version:
            current_version_str = ".".join(map(str, current_version))
            return f"New version {latest_version} available! (Current: {current_version_str})"

    except Exception:  # noqa: S110
        pass

    return ""


def as_index(
    n: NetworkType, values: Any, network_attribute: str, force_subset: bool = True
) -> pd.Index:
    """Return a pd.Index object from a list-like or scalar object.

    Also checks if the values are a subset of the corresponding attribute of the
    network object. If values is None, it is also used as the default.

    Parameters
    ----------
    n : pypsa.Network
        Network object from which to extract the default values.
    values : Any
        List-like or scalar object or None.
    network_attribute : str
        Name of the network attribute to be used as the default values. Only used if
        values is None.
    force_subset : bool, optional
        If True, the values must be a subset of the network attribute. Otherwise this
        is not checked, by default True.

    Returns
    -------
    pd.Index: values as a pd.Index object.

    Examples
    --------
    >>> # Convert list to Index using network snapshots
    >>> first_two = list(n.snapshots[:2])
    >>> pypsa.common.as_index(n, first_two, 'snapshots')  # doctest: +ELLIPSIS
    DatetimeIndex([..., ...], dtype='datetime64[ns]', name='snapshot', freq=None)

    >>> # Using None returns all snapshots
    >>> pypsa.common.as_index(n, None, 'snapshots')  # doctest: +ELLIPSIS
    DatetimeIndex([..., ...], dtype='datetime64[ns]', name='snapshot', freq=None)

    """
    n_attr = getattr(n, network_attribute)

    if values is None:
        values_ = n_attr
    elif isinstance(values, pd.MultiIndex):
        values_ = values
        values_.names = n_attr.names
        values_.name = n_attr.name
    elif isinstance(values, pd.Index):
        values_ = values
        # If only timestep level is given for multiindex snapshots
        # TODO: This ambiguity should be resolved
        values_.names = n_attr.names[:1]
    elif not is_list_like(values):
        values_ = pd.Index([values], name=n_attr.names[0])
    else:
        values_ = pd.Index(values, name=n_attr.names[0])

    if force_subset and not all(val in n_attr for val in values_):
        msg = (
            f"Values must be a subset of the network attribute "
            f"'{network_attribute}'. Pass force_subset=False to disable this check."
        )
        raise ValueError(msg)

    return values_


def equals(
    a: Any,
    b: Any,
    ignored_classes: Any = None,
    log_mode: str = "silent",
    path: str = "",
) -> bool:
    """Check if two objects are equal and track the location of differences.

    Parameters
    ----------
    a : Any
        First object to compare.
    b : Any
        Second object to compare.
    ignored_classes : Any, default=None
        Classes to ignore during comparison. If None, no classes are ignored.
    log_mode: str, default="silent"
        Controls how differences are reported:
        - 'silent': No logging, just returns True/False
        - 'verbose': Prints differences but doesn't raise errors
        - 'strict': Raises ValueError on first difference
    path: str, default=""
        Current path in the object structure (used for tracking differences).

    Raises
    ------
    ValueError
        If log_mode is 'strict' and components are not equal.

    Returns
    -------
    bool
        True if the objects are equal, False otherwise.

    Examples
    --------
    >>> # Compare pandas DataFrames
    >>> df1 = pd.DataFrame({'a': [1, 2], 'b': [3, 4]})
    >>> df2 = pd.DataFrame({'a': [1, 2], 'b': [3, 4]})
    >>> pypsa.common.equals(df1, df2)
    True

    >>> # Compare lists
    >>> pypsa.common.equals([1, 2, 3], [1, 2, 4])
    False

    >>> # Handle NaN values correctly
    >>> pypsa.common.equals(np.nan, np.nan)
    True

    """
    if not isinstance(log_mode, str):
        msg = "'log_mode' must be a string, not {type(log_mode)}."
    if log_mode not in ["silent", "verbose", "strict"]:
        msg = (
            f"'log_mode' must be one of 'silent', 'verbose', 'strict'], not {log_mode}."
        )
        raise ValueError(msg)

    current_path = path or "root"

    def handle_diff(message: str) -> bool:
        if log_mode == "strict":
            raise ValueError(message)
        if log_mode == "verbose":
            logger.warning(message)
        return False

    if not isinstance(a, type(b)):
        # Ignore if they are subtypes # TODO: remove with data validation PR
        if np.issubdtype(type(a), type(b)) or np.issubdtype(type(b), type(a)):
            pass
        else:
            msg = f"Types differ at '{current_path}'\n\n{a} ({type(a)})\n\n!=\n\n{b} ({type(b)})\n"
            return handle_diff(msg)

    if ignored_classes is not None and isinstance(a, tuple(ignored_classes)):
        return True
    from pypsa.components.store import ComponentsStore  # noqa: PLC0415

    # Classes with equality methods
    if isinstance(a, np.ndarray):
        if not np.array_equal(a, b, equal_nan=True):
            msg = f"numpy arrays differ at '{current_path}'\n\n{a}\n\n!=\n\n{b}\n"
            return handle_diff(msg)

    elif isinstance(a, pd.DataFrame | pd.Series | pd.Index):
        if a.empty and b.empty:
            return True
        if not a.equals(b):
            # TODO: Resolve with data validation PR
            # Check if dtypes are equal
            try:
                pd_testing.assert_frame_equal(
                    a, b, check_dtype=False, check_exact=False
                )
            except AssertionError:
                msg = f"pandas objects differ at '{current_path}'\n\n{a}\n\n!=\n\n{b}\n"
                return handle_diff(msg)

    elif isinstance(a, ComponentsStore):
        for k, v in a.items():
            if not hasattr(b, k):
                msg = (
                    f"Key '{k}' missing from second ComponentsStore at '{current_path}'"
                )
                return handle_diff(msg)
            if not equals(v, b[k], ignored_classes, log_mode, f"{current_path}.{k}"):
                return False
        # Check for extra keys in b
        for k in b.keys():
            if not hasattr(a, k):
                msg = (
                    f"Key '{k}' missing from first ComponentsStore at '{current_path}'"
                )
                return handle_diff(msg)

    # Iterators
    elif isinstance(a, dict | Dict):
        for k, v in a.items():
            if k not in b:
                msg = f"Key '{k}' missing from second dict at '{current_path}'"
                return handle_diff(msg)
            if not equals(v, b[k], ignored_classes, log_mode, f"{current_path}.{k}"):
                return False
        # Check for extra keys in b
        for k in b:
            if k not in a:
                msg = f"Key '{k}' missing from first dict at '{current_path}'"
                return handle_diff(msg)

    elif isinstance(a, list | tuple):
        if len(a) != len(b):
            msg = f"Collections have different lengths at '{current_path}': {len(a)} != {len(b)}"
            return handle_diff(msg)

        for i, v in enumerate(a):
            if not equals(v, b[i], ignored_classes, log_mode, f"{current_path}[{i}]"):
                return False

    # Nans
    elif pd.isna(a) and pd.isna(b):
        pass

    # Floating point numbers with tolerance
    elif isinstance(a, float | int) and isinstance(b, float | int):
        if not np.isclose(a, b, rtol=1e-9, atol=1e-12):
            msg = f"Objects differ at '{current_path}'\n\n{a}\n\n!=\n\n{b}\n"
            return handle_diff(msg)

    # Other objects
    elif a != b:
        msg = f"Objects differ at '{current_path}'\n\n{a}\n\n!=\n\n{b}\n"
        return handle_diff(msg)

    return True


def rename_deprecated_kwargs(
    func_name: str,
    kwargs: dict[str, Any],
    aliases: dict[str, str],
    deprecated_in: str,
    removed_in: str,
) -> None:
    """Decorate functions to deprecate function parameters.

    Based on solution from [here](https://stackoverflow.com/questions/49802412).

    Parameters
    ----------
    func_name : str
        The name of the function.
    kwargs : dict
        The keyword arguments of the function.
    aliases : dict
        A mapping of old argument names to new argument names.
    deprecated_in : str
        Version in which the argument was deprecated.
    removed_in : str
        Version in which the argument will be removed.

    """
    for alias, new in aliases.items():
        if alias in kwargs:
            if new in kwargs:
                msg = (
                    f"{func_name} received both {alias} and {new} as arguments!"
                    f" {alias} is deprecated, use {new} instead."
                )
                raise DeprecationWarning(msg)

            message = f"`{alias}` is deprecated as an argument to `{func_name}`; use `{new}` instead."
            if deprecated_in:
                message += f" Deprecated in version {deprecated_in}."
            if removed_in:
                message += f" Will be removed in version {removed_in}."

            warnings.warn(
                message=message,
                category=DeprecationWarning,
                stacklevel=3,
            )
            kwargs[new] = kwargs.pop(alias)


def deprecated_kwargs(deprecated_in: str, removed_in: str, **aliases: str) -> Callable:
    """Decorate functions and methods with deprecated arguments.

    Based on solution from [here](https://stackoverflow.com/questions/49802412).

    Parameters
    ----------
    deprecated_in : str
        Version in which the argument was deprecated.
    removed_in : str
        Version in which the argument will be removed.
    aliases : dict
        A mapping of old argument names to new argument names.

    Returns
    -------
    Callable
        A decorator that renames the old arguments to the new arguments.

    Examples
    --------
    >>> @deprecated_kwargs(deprecated_in="0.32.0", removed_in="1.0", object_id="id_object")
    ... def some_func(id_object):
    ...     print(id_object)
    >>> some_func(object_id=1) # doctest: +SKIP
    1

    """

    def deco(f: Callable) -> Callable:
        @functools.wraps(f)
        def wrapper(*args: Any, **kwargs: Any) -> Any:
            rename_deprecated_kwargs(
                f.__name__, kwargs, aliases, deprecated_in, removed_in
            )
            return f(*args, **kwargs)

        return wrapper

    return deco


def deprecated_common_kwargs(f: Callable) -> Callable:
    """Decorate functions with predefined common kwarg deprecations.

    Backwards compatibility is given and just adds more deprecated kwargs without
    having to specify them in each decorator call.

    This allows its usage as `@deprecated_ab` without parentheses.

    Parameters
    ----------
    f : Callable
        The function we are decorating.

    Returns
    -------
    Callable
        A decorated function that renames 'network' to 'n'.

    """
    return deprecated_kwargs(network="n", deprecated_in="0.31", removed_in="1.0")(f)


def deprecated_in_next_major(details: str) -> Callable:
    """Wrap the @deprecated decorator to only require specifying the details.

    Deprecates the function in the next major version and removes it in the
    following major version. Currently set to deprecate in version 1.0 and remove
    in version 2.0.

    Parameters
    ----------
    details : str
        Details about the deprecation.

    Returns
    -------
    Callable
        A decorator that marks the function as deprecated.

    """

    def decorator(func: Callable) -> Callable:
        return deprecated(
            deprecated_in="1.0",
            removed_in="2.0",
            current_version=__version_semver__,
            details=details,
        )(func)

    return decorator


def deprecated_namespace(
    func: Callable,
    previous_module: str,
    deprecated_in: str,
    removed_in: str,
) -> Callable:
    """Decorate functions that have been moved from one namespace to another.

    Parameters
    ----------
    func : Callable
        The function that has been moved.
    previous_module : str
        The previous module path where the function was located.
    deprecated_in : str
        Version in which the namespace was deprecated.
    removed_in : str
        Version in which the namespace will be removed.

    Returns
    -------
    Callable
        A wrapper function that warns about the deprecated namespace.

    """
    current_version = version.parse(__version_semver__)
    if version.parse(deprecated_in) > current_version and __version_semver__ != "0.0":
        msg = (
            "'deprecated_namespace' can only be used in a version >= deprecated_in "
            f"(current version: {__version_semver__}, deprecated_in: {deprecated_in})."
        )
        raise ValueError(msg)

    @functools.wraps(func)
    def wrapper(*args: Any, **kwargs: Any) -> Any:
        # Build the warning message with version information
        message = (
            f"`{previous_module}.{func.__name__}` is deprecated and will be removed in a future version. "
            f"Please use `{func.__module__}.{func.__name__}` instead."
        )

        if deprecated_in:
            message += f" Deprecated since version {deprecated_in}."
        if removed_in:
            message += f" Will be removed in version {removed_in}."

        warnings.warn(
            message,
            DeprecationWarning,
            stacklevel=2,
        )
        return func(*args, **kwargs)

    return wrapper


def list_as_string(
    list_: Sequence | dict | set, prefix: str = "", style: str = "comma-separated"
) -> str:
    """Convert a list to a formatted string.

    Parameters
    ----------
    list_ : Sequence
        The input sequence to be converted.
    prefix : str, optional
        String to prepend to each line, by default "".
    style : {'same-line', 'bullet-list'}, optional
        Output format style, by default "same-line".

    Returns
    -------
    str
        Formatted string representation of the input sequence.

    Raises
    ------
    ValueError
        If an invalid style is provided.

    Examples
    --------
    >>> list_as_string(['a', 'b', 'c'])
    'a, b, c'

    >>> list_as_string(['x', 'y'], prefix='  ')
    '  x, y'

    """
    if isinstance(list_, dict):
        list_ = list(list_.keys())
    if len(list_) == 0:
        return ""

    if style == "comma-separated":
        return prefix + ", ".join(list_)
    if style == "bullet-list":
        return prefix + "- " + f"\n{prefix}- ".join(list_)
    msg = f"Style '{style}' not recognized. Use 'comma-separated' or 'bullet-list'."
    raise ValueError(msg)


def pass_none_if_keyerror(func: Callable) -> Callable:
    """Decorate functions to pass None if a KeyError or AttributeError is raised.

    Parameters
    ----------
    func : Callable
        The function to decorate.

    Returns
    -------
    Callable
        The decorated function.

    """

    @functools.wraps(func)
    def wrapper(*args: Any, **kwargs: Any) -> Any:
        try:
            return func(*args, **kwargs)
        except (KeyError, AttributeError):
            return None

    return wrapper


def pass_empty_series_if_keyerror(func: Callable) -> Callable:
    """Decorate functions to pass an empty series if a KeyError or AttributeError is raised.

    Parameters
    ----------
    func : Callable
        The function to decorate.

    Returns
    -------
    Callable
        The decorated function.

    """

    @functools.wraps(func)
    def wrapper(*args: Any, **kwargs: Any) -> pd.Series:
        try:
            return func(*args, **kwargs)
        except (KeyError, AttributeError):
            return pd.Series([], dtype=float)

    return wrapper


def check_optional_dependency(module_name: str, install_message: str) -> None:
    """Check if an optional dependency is installed.

    If not, raise an ImportError with an install message.
    """
    try:
        __import__(module_name)
    except ImportError as e:
        raise ImportError(install_message) from e


def _convert_to_series(variable: dict | Sequence | float, index: pd.Index) -> pd.Series:
    """Convert a variable to a pandas Series with the given index.

    Parameters
    ----------
    variable : dict | Sequence | float | int
        The variable to convert.
    index : pd.Index
        The index to use for the Series.

    Examples
    --------
    >>> _convert_to_series([1, 2, 3], pd.Index(['a', 'b', 'c']))
    a    1
    b    2
    c    3
    dtype: int64

    >>> _convert_to_series({'a': 10, 'c': 30}, pd.Index(['a', 'b', 'c']))
    a    10
    c    30
    dtype: int64

    >>> _convert_to_series(5.0, pd.Index(['x', 'y']))
    x    5.0
    y    5.0
    dtype: float64

    """
    if isinstance(variable, dict):
        return pd.Series(variable)
    if not isinstance(variable, pd.Series):
        return pd.Series(variable, index=index)
    return variable


def resample_timeseries(
    df: pd.DataFrame, freq: str, numeric_columns: list[str] | None = None
) -> pd.DataFrame:
    """Resample a DataFrame with proper handling of numeric and non-numeric columns.

    Parameters
    ----------
    df : pd.DataFrame
        DataFrame to resample, must have a datetime index
    freq : str
        Frequency string for resampling (e.g. 'H' for hourly)
    numeric_columns : list[str] | None
        List of numeric column names to resample. If None, auto-detected.

    Returns
    -------
    pd.DataFrame
        Resampled DataFrame with numeric columns aggregated by mean
        and non-numeric columns forward-filled

    Examples
    --------
    >>> # Create time series with mixed data types
    >>> dates = pd.date_range('2020-01-01', periods=4, freq='15min')
    >>> df = pd.DataFrame({
    ...     'value': [1.0, 2.0, 3.0, 4.0],
    ...     'label': ['A', 'A', 'B', 'B']
    ... }, index=dates)
    >>> resampled = pypsa.common.resample_timeseries(df, '30min')
    >>> resampled['value'].iloc[0]  # Mean of first two values
    np.float64(1.5)
    >>> resampled['label'].iloc[0]  # Forward-filled non-numeric
    'A'

    """
    if not isinstance(df.index, pd.DatetimeIndex):
        df = df.set_index(pd.to_datetime(df.index))

    if numeric_columns is None:
        numeric_columns = df.select_dtypes(include=["int64", "float64"]).columns

    # Handle duplicate indices by aggregating first
    if not df.index.is_unique:
        numeric_df = df[numeric_columns].groupby(level=0).mean()
        non_numeric_df = df.drop(columns=numeric_columns).groupby(level=0).first()
        df = pd.concat([numeric_df, non_numeric_df], axis=1)[df.columns]

    # Split into numeric and non-numeric columns
    numeric_df = df[numeric_columns].resample(freq).mean()
    non_numeric_df = df.drop(columns=numeric_columns).resample(freq).ffill()

    # Combine the results
    return pd.concat([numeric_df, non_numeric_df], axis=1)[df.columns]


def expand_series(ser: pd.Series, columns: Sequence[str]) -> pd.DataFrame:
    """Expand a series to a dataframe quickly.

    Columns are the given series and every single column being the equal to
    the given series.

    Parameters
    ----------
    ser : pd.Series
        Input series to expand.
    columns : Sequence[str]
        Column names for the resulting DataFrame.

    Returns
    -------
    pd.DataFrame
        DataFrame with all columns containing the same values as the input series.

    Examples
    --------
    >>> ser = pd.Series([1, 2, 3], index=['a', 'b', 'c'])
    >>> df = pypsa.common.expand_series(ser, ['col1', 'col2'])
    >>> df
       col1  col2
    a   1.0   1.0
    b   2.0   2.0
    c   3.0   3.0

    """
    return ser.to_frame(columns[0]).reindex(columns=columns).ffill(axis=1)


<<<<<<< HEAD
def _scenarios_not_implemented(func: Callable) -> Callable:
    """Raise ValueError when used with stochastic networks."""

    @functools.wraps(func)
    def wrapper(self: Any, *args: Any, **kwargs: Any) -> Any:
        # Check if self is the network or has an 'n' attribute pointing to the network
        network = getattr(self, "n", self)
        if network.has_scenarios:
            msg = f"Method '{func.__name__}' is not yet implemented for stochastic networks."
            raise ValueError(msg)
        return func(self, *args, **kwargs)

    return wrapper
=======
def annuity(r: float | pd.Series, n: int | pd.Series) -> float | pd.Series:
    """Calculate the annuity factor for a given discount rate and lifetime.

    According to formula $r / (1 - (1 + r)^{-n})$.

    Parameters
    ----------
    r : float | pd.Series
        Discount rate (as a decimal, e.g. 0.05 for 5%).
    n : int | pd.Series
        Lifetime of loan or asset (in years).

    Returns
    -------
    float | pd.Series
        The annuity factor.

    Examples
    --------
    >>> pypsa.common.annuity(0.05, 10)  # 5% discount rate over 10 years
    0.12950457496545661

    >>> pypsa.common.annuity(pd.Series([0.05, 0.03]), pd.Series([10, 20]))
    0    0.129505
    1    0.067216
    dtype: float64

    >>> pypsa.common.annuity(pd.Series([0.05, 0.03]), 20)
    0    0.080243
    1    0.067216
    dtype: float64

    """
    return r / (1.0 - 1.0 / (1.0 + r) ** n)
>>>>>>> ffb987f0
<|MERGE_RESOLUTION|>--- conflicted
+++ resolved
@@ -858,7 +858,6 @@
     return ser.to_frame(columns[0]).reindex(columns=columns).ffill(axis=1)
 
 
-<<<<<<< HEAD
 def _scenarios_not_implemented(func: Callable) -> Callable:
     """Raise ValueError when used with stochastic networks."""
 
@@ -872,7 +871,8 @@
         return func(self, *args, **kwargs)
 
     return wrapper
-=======
+
+
 def annuity(r: float | pd.Series, n: int | pd.Series) -> float | pd.Series:
     """Calculate the annuity factor for a given discount rate and lifetime.
 
@@ -906,5 +906,4 @@
     dtype: float64
 
     """
-    return r / (1.0 - 1.0 / (1.0 + r) ** n)
->>>>>>> ffb987f0
+    return r / (1.0 - 1.0 / (1.0 + r) ** n)