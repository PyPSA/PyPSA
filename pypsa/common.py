--- conflicted
+++ resolved
@@ -34,12 +34,6 @@
     and not changed. The handler class can be used as a drop-in replacement for the
     method.
 
-<<<<<<< HEAD
-    """
-
-    def __init__(
-        self, func: Callable | None = None, *, handler_class: Any = None
-=======
     Needs to be used as a callable decorator, i.e. with parentheses:
     >>> class MyHandlerClass:
     ...     def __init__(self, bound_method: Callable) -> None:
@@ -59,7 +53,6 @@
         *,
         handler_class: Any = None,
         inject_attrs: dict[str, str] | None = None,
->>>>>>> b92d72fa
     ) -> None:
         """
         Initialize the decorator.
@@ -71,26 +64,6 @@
         handler_class : Type, optional
             The handler class to use for wrapping the method. It should be callable
             with same signature as the method to guarantee compatibility.
-<<<<<<< HEAD
-        """
-        self.func = func
-        self.handler_class = handler_class
-
-        # Allow for both decorator styles: @wrapper or @wrapper(handler_class=...)
-        if func is not None:
-            self.__name__ = func.__name__
-            self.__doc__ = func.__doc__
-
-    def __call__(self, func: Callable | None = None) -> MethodHandlerWrapper:
-        """Support using the decorator with or without arguments."""
-        if func is not None:
-            # Called as @MethodHandlerWrapper
-            self.func = func
-            self.__name__ = func.__name__
-            self.__doc__ = func.__doc__
-            return self
-        # Called with arguments: @MethodHandlerWrapper(handler_class=...)
-=======
         inject_attrs : dict[str, str], optional
             A mapping of instance attributes to be passed to the handler class
             as keyword arguments. The keys are the names of the attributes to be
@@ -107,7 +80,6 @@
         if func is not None:
             self.func = func
             return self
->>>>>>> b92d72fa
         return self
 
     def __get__(self, obj: Any, objtype: Any = None) -> Any:
@@ -121,10 +93,6 @@
         # Create a bound method wrapper
         bound_method = self.func.__get__(obj, objtype)
 
-<<<<<<< HEAD
-        # Create a callable instance with the bound method
-        wrapper = self.handler_class(bound_method)
-=======
         # Prepare additional arguments from instance attributes, if any
         handler_kwargs = {}
         for key, value in self.inject_attrs.items():
@@ -139,7 +107,6 @@
 
         # Create a callable instance with the bound method and optional attributes
         wrapper = self.handler_class(bound_method, **handler_kwargs)
->>>>>>> b92d72fa
         return wrapper
 
 
