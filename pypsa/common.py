--- conflicted
+++ resolved
@@ -326,7 +326,6 @@
         raise ImportError(install_message)
 
 
-<<<<<<< HEAD
 def _convert_to_series(
     variable: dict | Sequence | float | int, index: pd.Index
 ) -> pd.Series:
@@ -376,7 +375,7 @@
 
     # Combine the results
     return pd.concat([numeric_df, non_numeric_df], axis=1)[df.columns]
-=======
+
 def check_pypsa_version(version_string: str) -> None:
     """
     Check if the installed PyPSA version was resolved correctly.
@@ -385,5 +384,4 @@
         logger.warning(
             "The correct version of PyPSA could not be resolved. This is likely due to "
             "a local clone without pulling tags. Please run `git fetch --tags`."
-        )
->>>>>>> c01f8969
+        )