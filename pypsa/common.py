"""
General utility functions for PyPSA.
"""

from __future__ import annotations

import functools
import logging
import warnings
from collections.abc import Callable, Sequence
from typing import TYPE_CHECKING, Any

import numpy as np
import pandas as pd
from deprecation import deprecated
from pandas.api.types import is_list_like

from pypsa.definitions.structures import Dict

if TYPE_CHECKING:
    from pypsa import Network

logger = logging.getLogger(__name__)


def as_index(
    n: Network, values: Any, network_attribute: str, force_subset: bool = True
) -> pd.Index:
    """
    Returns a pd.Index object from a list-like or scalar object.

    Also checks if the values are a subset of the corresponding attribute of the
    network object. If values is None, it is also used as the default.

    Parameters
    ----------
    n : pypsa.Network
        Network object from which to extract the default values.
    values : Any
        List-like or scalar object or None.
    network_attribute : str
        Name of the network attribute to be used as the default values. Only used if
        values is None.
    force_subset : bool, optional
        If True, the values must be a subset of the network attribute. Otherwise this
        is not checked, by default True.

    Returns
    -------
    pd.Index: values as a pd.Index object.
    """
    n_attr = getattr(n, network_attribute)

    if values is None:
        values_ = n_attr
    elif isinstance(values, pd.MultiIndex):
        values_ = values
        values_.names = n_attr.names
        values_.name = n_attr.name
    elif isinstance(values, pd.Index):
        values_ = values
        # If only timestep level is given for multiindex snapshots
        # TODO: This ambiguity should be resolved
        values_.names = n_attr.names[:1]
    elif not is_list_like(values):
        values_ = pd.Index([values], name=n_attr.names[0])
    else:
        values_ = pd.Index(values, name=n_attr.names[0])

    # if n_attr.nlevels != values_.nlevels:
    #     raise ValueError(
    #         f"Number of levels of the given MultiIndex does not match the number"
    #         f" of levels of the network attribute '{network_attribute}'. Please"
    #         f" set them for the network first."
    #     )

    if force_subset:
        if not values_.isin(n_attr).all():
            msg = (
                f"Values must be a subset of the network attribute "
                f"'{network_attribute}'. Pass force_subset=False to disable this check."
            )
            raise ValueError(msg)
    assert isinstance(values_, pd.Index)

    return values_


def equals(a: Any, b: Any, ignored_classes: Any = None) -> bool:
    assert isinstance(a, type(b)), f"Type mismatch: {type(a)} != {type(b)}"

    if ignored_classes is not None:
        if isinstance(a, tuple(ignored_classes)):
            return True

    # Classes with equality methods
    if isinstance(a, np.ndarray):
        if not np.array_equal(a, b):
            return False
    elif isinstance(a, (pd.DataFrame | pd.Series | pd.Index)):
        if not a.equals(b):
            return False
    # Iterators
    elif isinstance(a, (dict | Dict)):
        for k, v in a.items():
            if not equals(v, b[k]):
                return False
    elif isinstance(a, (list | tuple)):
        for i, v in enumerate(a):
            if not equals(v, b[i]):
                return False
    # Nans
    elif pd.isna(a) and pd.isna(b):
        pass
    else:
        if a != b:
            return False

    return True


def deprecated_kwargs(**aliases: str) -> Callable:
    """
    Decorator for deprecated function and method arguments.
    Based on solution from [here](https://stackoverflow.com/questions/49802412).

    Parameters
    ----------
    aliases : dict
        A mapping of old argument names to new argument names.

    Returns
    -------
    Callable
        A decorator that renames the old arguments to the new arguments.

    Examples
    --------
    >>> @deprecated_kwargs(object_id="id_object")
    ... def some_func(id_object):
    ...     print(id_object)
    >>> some_func(object_id=1) # doctest: +SKIP
    1

    """

    def deco(f: Callable) -> Callable:
        @functools.wraps(f)
        def wrapper(*args: Any, **kwargs: Any) -> Any:
            rename_kwargs(f.__name__, kwargs, aliases)
            return f(*args, **kwargs)

        return wrapper

    return deco


def rename_kwargs(
    func_name: str, kwargs: dict[str, Any], aliases: dict[str, str]
) -> None:
    """
    Helper function for deprecating function arguments.

    Based on solution from [here](https://stackoverflow.com/questions/49802412).

    Parameters
    ----------
    func_name : str
        The name of the function.
    kwargs : dict
        The keyword arguments of the function.
    aliases : dict
        A mapping of old argument names to new argument names.

    """
    for alias, new in aliases.items():
        if alias in kwargs:
            if new in kwargs:
                raise TypeError(
                    f"{func_name} received both {alias} and {new} as arguments!"
                    f" {alias} is deprecated, use {new} instead."
                )
            warnings.warn(
                message=(
                    f"`{alias}` is deprecated as an argument to `{func_name}`; use"
                    f" `{new}` instead."
                ),
                category=DeprecationWarning,
                stacklevel=3,
            )
            kwargs[new] = kwargs.pop(alias)


def deprecated_common_kwargs(f: Callable) -> Callable:
    """
    Decorator that predefines the 'a' keyword to be renamed to 'b'.
    This allows its usage as `@deprecated_ab` without parentheses.

    Parameters
    ----------
    f : Callable
        The function we are decorating.

    Returns
    -------
    Callable
        A decorated function that renames 'a' to 'b'.
    """
    return deprecated_kwargs(network="n")(f)


def future_deprecation(*args: Any, activate: bool = False, **kwargs: Any) -> Callable:
    """
    Decorator factory which conditionally applies a deprecation warning.

    This way future deprecations can be marked without already raising the warning.
    """

    def custom_decorator(func: Callable) -> Callable:
        if activate:
            # Apply the deprecated decorator conditionally
            decorated_func = deprecated(*args, **kwargs)(func)
        else:
            decorated_func = func

        @functools.wraps(decorated_func)
        def wrapper(*func_args: Any, **func_kwargs: Any) -> Any:
            return decorated_func(*func_args, **func_kwargs)

        return wrapper

    return custom_decorator


def deprecated_namespace(func: Callable, previous_module: str) -> Callable:
    @functools.wraps(func)
    def wrapper(*args: Any, **kwargs: Any) -> Any:
        warnings.warn(
            f"The namespace `{previous_module}.{func.__name__}` is deprecated and will be removed in a future version. "
            f"Please use the new namespace `{func.__module__}.{func.__name__}` instead.",
            DeprecationWarning,
            stacklevel=2,
        )
        return func(*args, **kwargs)

    return wrapper


def list_as_string(
    list_: Sequence | dict, prefix: str = "", style: str = "comma-seperated"
) -> str:
    """
    Convert a list to a formatted string.

    Parameters
    ----------
    list_ : Sequence
        The input sequence to be converted.
    prefix : str, optional
        String to prepend to each line, by default "".
    style : {'same-line', 'bullet-list'}, optional
        Output format style, by default "same-line".

    Returns
    -------
    str
        Formatted string representation of the input sequence.

    Raises
    ------
    ValueError
        If an invalid style is provided.

    Examples
    --------
    >>> list_as_string(['a', 'b', 'c'])
    'a, b, c'
    """
    if isinstance(list_, dict):
        list_ = list(list_.keys())
    if len(list_) == 0:
        return ""

    if style == "comma-seperated":
        return prefix + ", ".join(list_)
    elif style == "bullet-list":
        return prefix + "- " + f"\n{prefix}- ".join(list_)
    else:
        raise ValueError(
            f"Style '{style}' not recognized. Use 'comma-seperated' or 'bullet-list'."
        )


def pass_none_if_keyerror(func: Callable) -> Callable:
    @functools.wraps(func)
    def wrapper(*args: Any, **kwargs: Any) -> Any:
        try:
            return func(*args, **kwargs)
        except (KeyError, AttributeError):
            return None

    return wrapper


def pass_empty_series_if_keyerror(func: Callable) -> Callable:
    @functools.wraps(func)
    def wrapper(*args: Any, **kwargs: Any) -> pd.Series:
        try:
            return func(*args, **kwargs)
        except (KeyError, AttributeError):
            return pd.Series([], dtype=float)

    return wrapper


def check_optional_dependency(module_name: str, install_message: str) -> None:
    """
    Check if an optional dependency is installed.

    If not, raise an ImportError with an install message.
    """
    try:
        __import__(module_name)
    except ImportError:
        raise ImportError(install_message)


<<<<<<< HEAD
def _convert_to_series(
    variable: dict | Sequence | float | int, index: pd.Index
) -> pd.Series:
    if isinstance(variable, dict):
        return pd.Series(variable)
    elif not isinstance(variable, pd.Series):
        return pd.Series(variable, index=index)
    return variable


def resample_timeseries(
    df: pd.DataFrame, freq: str, numeric_columns: list[str] | None = None
) -> pd.DataFrame:
    """
    Resample a DataFrame with proper handling of numeric and non-numeric columns.

    Parameters
    ----------
    df : pd.DataFrame
        DataFrame to resample, must have a datetime index
    freq : str
        Frequency string for resampling (e.g. 'H' for hourly)
    numeric_columns : list[str] | None
        List of numeric column names to resample. If None, auto-detected.

    Returns
    -------
    pd.DataFrame
        Resampled DataFrame with numeric columns aggregated by mean
        and non-numeric columns forward-filled
    """
    if not isinstance(df.index, pd.DatetimeIndex):
        df = df.set_index(pd.to_datetime(df.index))

    if numeric_columns is None:
        numeric_columns = df.select_dtypes(include=["int64", "float64"]).columns

    # Handle duplicate indices by aggregating first
    if not df.index.is_unique:
        numeric_df = df[numeric_columns].groupby(level=0).mean()
        non_numeric_df = df.drop(columns=numeric_columns).groupby(level=0).first()
        df = pd.concat([numeric_df, non_numeric_df], axis=1)[df.columns]

    # Split into numeric and non-numeric columns
    numeric_df = df[numeric_columns].resample(freq).mean()
    non_numeric_df = df.drop(columns=numeric_columns).resample(freq).ffill()

    # Combine the results
    return pd.concat([numeric_df, non_numeric_df], axis=1)[df.columns]
=======
def check_pypsa_version(version_string: str) -> None:
    """
    Check if the installed PyPSA version was resolved correctly.
    """
    if version_string.startswith("0.0"):
        logger.warning(
            "The correct version of PyPSA could not be resolved. This is likely due to "
            "a local clone without pulling tags. Please run `git fetch --tags`."
        )
>>>>>>> 9ed340b1
<|MERGE_RESOLUTION|>--- conflicted
+++ resolved
@@ -325,7 +325,6 @@
         raise ImportError(install_message)
 
 
-<<<<<<< HEAD
 def _convert_to_series(
     variable: dict | Sequence | float | int, index: pd.Index
 ) -> pd.Series:
@@ -375,7 +374,8 @@
 
     # Combine the results
     return pd.concat([numeric_df, non_numeric_df], axis=1)[df.columns]
-=======
+
+
 def check_pypsa_version(version_string: str) -> None:
     """
     Check if the installed PyPSA version was resolved correctly.
@@ -384,5 +384,4 @@
         logger.warning(
             "The correct version of PyPSA could not be resolved. This is likely due to "
             "a local clone without pulling tags. Please run `git fetch --tags`."
-        )
->>>>>>> 9ed340b1
+        )