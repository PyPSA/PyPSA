--- conflicted
+++ resolved
@@ -119,399 +119,8 @@
 def sub_network_pf(
     sub_network: SubNetwork, *args: Any, **kwargs: Any
 ) -> tuple[pd.Series, pd.Series, pd.Series]:
-<<<<<<< HEAD
-    """Non-linear power flow for connected sub-network.
-
-    Parameters
-    ----------
-    sub_network : pypsa.SubNetwork
-        The sub-network to run the power flow on.
-    snapshots : list-like|single snapshot
-        A subset or an elements of n.snapshots on which to run
-        the power flow, defaults to n.snapshots
-    skip_pre: bool, default False
-        Skip the preliminary steps of computing topology, calculating dependent values and finding bus controls.
-    x_tol: float
-        Tolerance for Newton-Raphson power flow.
-    use_seed : bool, default False
-        Use a seed for the initial guess for the Newton-Raphson algorithm.
-    distribute_slack : bool, default False
-        If ``True``, distribute the slack power across generators proportional to generator dispatch by default
-        or according to the distribution scheme provided in ``slack_weights``.
-        If ``False`` only the slack generator takes up the slack.
-    slack_weights : pandas.Series|str, default 'p_set'
-        Distribution scheme describing how to determine the fraction of the total slack power
-        a bus of the sub-network takes up. Default is to distribute proportional to generator dispatch
-        ('p_set'). Another option is to distribute proportional to (optimised) nominal capacity ('p_nom' or 'p_nom_opt').
-        Custom weights can be provided via a pandas.Series/dict
-        that has the buses or the generators of the sub-network as index/keys.
-        When using custom weights with buses as index/keys the slack power of a bus is distributed
-        among its generators in proportion to their nominal capacity (``p_nom``) if given, otherwise evenly.
-
-    Returns
-    -------
-    Tuple of three pandas.Series indicating number of iterations,
-    remaining error, and convergence status for each snapshot
-
-    """
-    if not isinstance(slack_weights, (str | pd.Series | dict)):
-        msg = (
-            f"Type of 'slack_weights' must be string, pd.Series or dict. Got "
-            f"{type(slack_weights)}."
-        )
-        raise TypeError(msg)
-
-    if isinstance(slack_weights, dict):
-        slack_weights = pd.Series(slack_weights)
-    elif isinstance(slack_weights, str):
-        valid_strings = ["p_nom", "p_nom_opt", "p_set"]
-        if slack_weights not in valid_strings:
-            msg = (
-                f"String value for 'slack_weights' must be one of {valid_strings}. "
-                f"Is {slack_weights}."
-            )
-            raise ValueError(msg)
-
-    sns = as_index(sub_network.n, snapshots, "snapshots")
-    logger.info(
-        "Performing non-linear load-flow on %s sub-network %s for snapshots %s",
-        sub_network.n.sub_networks.at[sub_network.name, "carrier"],
-        sub_network,
-        sns,
-    )
-
-    n = sub_network.n
-
-    if not skip_pre:
-        calculate_dependent_values(n)
-        find_bus_controls(sub_network)
-        _allocate_pf_outputs(n, linear=False)
-
-    # get indices for the components on this sub-network
-    branches_i = sub_network.branches_i(active_only=True)
-    buses_o = sub_network.buses_o
-    sn_buses = sub_network.buses().index
-    sn_generators = sub_network.generators().index
-
-    generator_slack_weights_b = False
-    bus_slack_weights_b = False
-    if isinstance(slack_weights, pd.Series):
-        if all(i in sn_generators for i in slack_weights.index):
-            generator_slack_weights_b = True
-        elif all(i in sn_buses for i in slack_weights.index):
-            bus_slack_weights_b = True
-        else:
-            msg = "Custom slack weights pd.Series/dict must only have the"
-            raise ValueError(
-                msg,
-                "generators or buses of the sub-network as index/keys.",
-            )
-
-    if not skip_pre and len(branches_i) > 0:
-        calculate_Y(sub_network, skip_pre=True)
-
-    _calculate_controllable_nodal_power_balance(sub_network, n, sns, buses_o)
-
-    def f(
-        guess: np.ndarray,
-        distribute_slack: bool = False,
-        slack_weights: np.ndarray | None = None,
-    ) -> np.ndarray:
-        last_pq = -1 if distribute_slack else None
-        n.buses_t.v_ang.loc[now, sub_network.pvpqs] = guess[: len(sub_network.pvpqs)]
-        n.buses_t.v_mag_pu.loc[now, sub_network.pqs] = guess[
-            len(sub_network.pvpqs) : last_pq
-        ]
-
-        v_mag_pu = n.buses_t.v_mag_pu.loc[now, buses_o]
-        v_ang = n.buses_t.v_ang.loc[now, buses_o]
-        V = v_mag_pu * np.exp(1j * v_ang)
-
-        if distribute_slack:
-            slack_power = slack_weights * guess[-1]
-            mismatch = V * np.conj(sub_network.Y * V) - s + slack_power
-        else:
-            mismatch = V * np.conj(sub_network.Y * V) - s
-
-        if distribute_slack:
-            F = r_[real(mismatch)[:], imag(mismatch)[1 + len(sub_network.pvs) :]]
-        else:
-            F = r_[real(mismatch)[1:], imag(mismatch)[1 + len(sub_network.pvs) :]]
-
-        return F
-
-    def dfdx(
-        guess: np.ndarray,
-        distribute_slack: bool = False,
-        slack_weights: np.ndarray | None = None,
-    ) -> csr_matrix:
-        last_pq = -1 if distribute_slack else None
-        n.buses_t.v_ang.loc[now, sub_network.pvpqs] = guess[: len(sub_network.pvpqs)]
-        n.buses_t.v_mag_pu.loc[now, sub_network.pqs] = guess[
-            len(sub_network.pvpqs) : last_pq
-        ]
-
-        v_mag_pu = n.buses_t.v_mag_pu.loc[now, buses_o]
-        v_ang = n.buses_t.v_ang.loc[now, buses_o]
-
-        V = v_mag_pu * np.exp(1j * v_ang)
-
-        index = r_[: len(buses_o)]
-
-        # make sparse diagonal matrices
-        V_diag = csr_matrix((V, (index, index)))
-        V_norm_diag = csr_matrix((V / abs(V), (index, index)))
-        I_diag = csr_matrix((sub_network.Y * V, (index, index)))
-
-        dS_dVa = 1j * V_diag * np.conj(I_diag - sub_network.Y * V_diag)
-
-        dS_dVm = V_norm_diag * np.conj(I_diag) + V_diag * np.conj(
-            sub_network.Y * V_norm_diag
-        )
-
-        J10 = dS_dVa[1 + len(sub_network.pvs) :, 1:].imag
-        J11 = dS_dVm[1 + len(sub_network.pvs) :, 1 + len(sub_network.pvs) :].imag
-
-        if distribute_slack:
-            J00 = dS_dVa[:, 1:].real
-            J01 = dS_dVm[:, 1 + len(sub_network.pvs) :].real
-            J02 = csr_matrix(slack_weights, (1, 1 + len(sub_network.pvpqs))).T
-            J12 = csr_matrix((1, len(sub_network.pqs))).T
-            J_P_blocks = [J00, J01, J02]
-            J_Q_blocks = [J10, J11, J12]
-        else:
-            J00 = dS_dVa[1:, 1:].real
-            J01 = dS_dVm[1:, 1 + len(sub_network.pvs) :].real
-            J_P_blocks = [J00, J01]
-            J_Q_blocks = [J10, J11]
-
-        J = svstack([shstack(J_P_blocks), shstack(J_Q_blocks)], format="csr")
-
-        return J
-
-    # Set what we know: slack V and v_mag_pu for PV buses
-    v_mag_pu_set = get_as_dense(n, "Bus", "v_mag_pu_set", sns)
-    n.buses_t.v_mag_pu.loc[sns, sub_network.pvs] = v_mag_pu_set.loc[:, sub_network.pvs]
-    n.buses_t.v_mag_pu.loc[sns, sub_network.slack_bus] = v_mag_pu_set.loc[
-        :, sub_network.slack_bus
-    ]
-    n.buses_t.v_ang.loc[sns, sub_network.slack_bus] = 0.0
-
-    if not use_seed:
-        n.buses_t.v_mag_pu.loc[sns, sub_network.pqs] = 1.0
-        n.buses_t.v_ang.loc[sns, sub_network.pvpqs] = 0.0
-
-    slack_args = {"distribute_slack": distribute_slack}
-    slack_variable_b = 1 if distribute_slack else 0
-
-    if distribute_slack:
-        if isinstance(slack_weights, str) and slack_weights == "p_set":
-            generators_t_p_choice = get_as_dense(n, "Generator", slack_weights, sns)
-            bus_generation = generators_t_p_choice.rename(columns=n.generators.bus)
-            slack_weights_calc = (
-                pd.DataFrame(
-                    bus_generation.T.groupby(bus_generation.columns).sum().T,
-                    columns=buses_o,
-                )
-                .apply(normed, axis=1)
-                .fillna(0)
-            )
-
-        elif isinstance(slack_weights, str) and slack_weights in ["p_nom", "p_nom_opt"]:
-            if all(n.generators[slack_weights] == 0):
-                msg = (
-                    f"Invalid slack weights! Generator attribute {slack_weights} is "
-                    f"always zero."
-                )
-                raise ValueError(msg)
-
-            slack_weights_calc = (
-                n.generators.groupby("bus")[slack_weights]
-                .sum()
-                .reindex(buses_o)
-                .pipe(normed)
-                .fillna(0)
-            )
-
-        elif generator_slack_weights_b:
-            # convert generator-based slack weights to bus-based slack weights
-            slack_weights_calc = (
-                slack_weights.rename(n.generators.bus)
-                .groupby(slack_weights.index.name)
-                .sum()
-                .reindex(buses_o)
-                .pipe(normed)
-                .fillna(0)
-            )
-
-        elif bus_slack_weights_b:
-            # take bus-based slack weights
-            slack_weights_calc = slack_weights.reindex(buses_o).pipe(normed).fillna(0)
-
-    ss = np.empty((len(sns), len(buses_o)), dtype=complex)
-    roots = np.empty(
-        (
-            len(sns),
-            len(sub_network.pvpqs) + len(sub_network.pqs) + slack_variable_b,
-        )
-    )
-    iters = pd.Series(0, index=sns)
-    diffs = pd.Series(index=sns, dtype=float)
-    convs = pd.Series(False, index=sns)
-    for i, now in enumerate(sns):
-        p = n.buses_t.p.loc[now, buses_o]
-        q = n.buses_t.q.loc[now, buses_o]
-        ss[i] = s = p + 1j * q
-
-        # Make a guess for what we don't know: V_ang for PV and PQs and v_mag_pu for PQ buses
-        guess = r_[
-            n.buses_t.v_ang.loc[now, sub_network.pvpqs],
-            n.buses_t.v_mag_pu.loc[now, sub_network.pqs],
-        ]
-
-        if distribute_slack:
-            guess = np.append(guess, [0])  # for total slack power
-            if isinstance(slack_weights, str) and slack_weights == "p_set":
-                # snapshot-dependent slack weights
-                slack_args["slack_weights"] = slack_weights_calc.loc[now]
-            else:
-                slack_args["slack_weights"] = slack_weights_calc
-
-        # Now try and solve
-        roots[i], n_iter, diff, converged = newton_raphson_sparse(
-            f,
-            guess,
-            dfdx,
-            x_tol=x_tol,
-            **slack_args,  # type: ignore
-        )
-        iters[now] = n_iter
-        diffs[now] = diff
-        convs[now] = converged
-    if not convs.all():
-        not_converged = sns[~convs]
-        logger.warning("Power flow did not converge for %s.", list(not_converged))
-
-    # now set everything
-    if distribute_slack:
-        last_pq = -1
-    else:
-        last_pq = None
-    n.buses_t.v_ang.loc[sns, sub_network.pvpqs] = roots[:, : len(sub_network.pvpqs)]
-    n.buses_t.v_mag_pu.loc[sns, sub_network.pqs] = roots[
-        :, len(sub_network.pvpqs) : last_pq
-    ]
-
-    v_mag_pu = n.buses_t.v_mag_pu.loc[sns, buses_o].values
-    v_ang = n.buses_t.v_ang.loc[sns, buses_o].values
-
-    V = v_mag_pu * np.exp(1j * v_ang)
-
-    # add voltages to branches
-    buses_indexer = buses_o.get_indexer
-    branch_bus0 = []
-    branch_bus1 = []
-    for c in sub_network.iterate_components(n.passive_branch_components):
-        branch_bus0 += list(c.static.query("active").bus0)
-        branch_bus1 += list(c.static.query("active").bus1)
-    v0 = V[:, buses_indexer(branch_bus0)]
-    v1 = V[:, buses_indexer(branch_bus1)]
-
-    i0 = np.empty((len(sns), sub_network.Y0.shape[0]), dtype=complex)
-    i1 = np.empty((len(sns), sub_network.Y1.shape[0]), dtype=complex)
-    for i, _ in enumerate(sns):
-        i0[i] = sub_network.Y0 * V[i]
-        i1[i] = sub_network.Y1 * V[i]
-
-    s0 = pd.DataFrame(v0 * np.conj(i0), columns=branches_i, index=sns)
-    s1 = pd.DataFrame(v1 * np.conj(i1), columns=branches_i, index=sns)
-    for c in sub_network.iterate_components(n.passive_branch_components):
-        s0t = s0.loc[:, c.name]
-        s1t = s1.loc[:, c.name]
-        n.dynamic(c.name).p0.loc[sns, s0t.columns] = s0t.values.real
-        n.dynamic(c.name).q0.loc[sns, s0t.columns] = s0t.values.imag
-        n.dynamic(c.name).p1.loc[sns, s1t.columns] = s1t.values.real
-        n.dynamic(c.name).q1.loc[sns, s1t.columns] = s1t.values.imag
-
-    s_calc = np.empty((len(sns), len(buses_o)), dtype=complex)
-    for i in range(len(sns)):
-        s_calc[i] = V[i] * np.conj(sub_network.Y * V[i])
-    slack_index = int(buses_o.get_loc(sub_network.slack_bus))
-    if distribute_slack:
-        n.buses_t.p.loc[sns, sn_buses] = s_calc.real[:, buses_indexer(sn_buses)]
-    else:
-        n.buses_t.p.loc[sns, sub_network.slack_bus] = s_calc[:, slack_index].real
-    n.buses_t.q.loc[sns, sub_network.slack_bus] = s_calc[:, slack_index].imag
-    n.buses_t.q.loc[sns, sub_network.pvs] = s_calc[
-        :, buses_indexer(sub_network.pvs)
-    ].imag
-
-    # set shunt impedance powers
-    shunt_impedances_i = sub_network.shunt_impedances_i()
-    if len(shunt_impedances_i):
-        # add voltages
-        shunt_impedances_v_mag_pu = v_mag_pu[
-            :, buses_indexer(n.shunt_impedances.loc[shunt_impedances_i, "bus"])
-        ]
-        n.shunt_impedances_t.p.loc[sns, shunt_impedances_i] = (
-            shunt_impedances_v_mag_pu**2
-        ) * n.shunt_impedances.loc[shunt_impedances_i, "g_pu"].values
-        n.shunt_impedances_t.q.loc[sns, shunt_impedances_i] = (
-            shunt_impedances_v_mag_pu**2
-        ) * n.shunt_impedances.loc[shunt_impedances_i, "b_pu"].values
-
-    # let slack generator take up the slack
-    if distribute_slack:
-        distributed_slack_power = (
-            n.buses_t.p.loc[sns, sn_buses] - ss[:, buses_indexer(sn_buses)].real
-        )
-        for bus, group in sub_network.generators().groupby("bus"):
-            if isinstance(slack_weights, str) and slack_weights == "p_set":
-                generators_t_p_choice = get_as_dense(n, "Generator", slack_weights, sns)
-                bus_generator_shares = (
-                    generators_t_p_choice.loc[sns, group.index]
-                    .apply(normed, axis=1)
-                    .fillna(0)
-                )
-                n.generators_t.p.loc[sns, group.index] += (
-                    bus_generator_shares.multiply(
-                        distributed_slack_power.loc[sns, bus], axis=0
-                    )
-                )  # fmt: skip
-            else:
-                if generator_slack_weights_b:
-                    bus_generator_shares = (
-                        slack_weights.loc[group.index].pipe(normed).fillna(0)  # type: ignore
-                    )
-                else:
-                    bus_generators_p_nom = n.generators.p_nom.loc[group.index]
-                    # distribute evenly if no p_nom given
-                    if all(bus_generators_p_nom) == 0:
-                        bus_generators_p_nom = 1
-                    bus_generator_shares = bus_generators_p_nom.pipe(normed).fillna(0)
-                n.generators_t.p.loc[sns, group.index] += distributed_slack_power.loc[
-                    sns, bus
-                ].apply(lambda row, shares=bus_generator_shares: row * shares)
-    else:
-        n.generators_t.p.loc[sns, sub_network.slack_generator] += (
-            n.buses_t.p.loc[sns, sub_network.slack_bus] - ss[:, slack_index].real
-        )
-
-    # set the Q of the slack and PV generators
-    n.generators_t.q.loc[sns, sub_network.slack_generator] += (
-        n.buses_t.q.loc[sns, sub_network.slack_bus] - ss[:, slack_index].imag
-    )
-
-    n.generators_t.q.loc[sns, n.buses.loc[sub_network.pvs, "generator"]] += np.asarray(
-        n.buses_t.q.loc[sns, sub_network.pvs]
-        - ss[:, buses_indexer(sub_network.pvs)].imag
-    )
-
-    return iters, diffs, convs
-=======
     """Use `sub_network.pf` instead."""
     return sub_network.pf(*args, **kwargs)
->>>>>>> f5e415b6
 
 
 @deprecated(
