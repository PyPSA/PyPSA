--- conflicted
+++ resolved
@@ -883,11 +883,6 @@
         Skip the preliminary steps of computing topology, calculating
         dependent values and finding bus controls.
 
-<<<<<<< HEAD
-
-
-=======
->>>>>>> 76805738
     """
     sns = as_index(n, snapshots, "snapshots")
     _network_prepare_and_run_pf(n, sns, skip_pre, linear=True)
@@ -1494,11 +1489,6 @@
         Skip the preliminary steps of computing topology, calculating
         dependent values and finding bus controls.
 
-<<<<<<< HEAD
-
-
-=======
->>>>>>> 76805738
     """
     sns = as_index(sub_network.n, snapshots, "snapshots")
     logger.info(
