# -*- coding: utf-8 -*-
"""
Power flow functionality.
"""

__author__ = (
    "PyPSA Developers, see https://pypsa.readthedocs.io/en/latest/developers.html"
)
__copyright__ = (
    "Copyright 2015-2023 PyPSA Developers, see https://pypsa.readthedocs.io/en/latest/developers.html, "
    "MIT License"
)

import logging

logger = logging.getLogger(__name__)

import time
from operator import itemgetter

import networkx as nx
import numpy as np
import pandas as pd
from numpy import ones, r_
from numpy.linalg import norm
from pandas.api.types import is_list_like
from scipy.sparse import csc_matrix, csr_matrix, diags, dok_matrix, eye
from scipy.sparse import hstack as shstack
from scipy.sparse import issparse
from scipy.sparse import vstack as svstack
from scipy.sparse.linalg import inv as spinv
from scipy.sparse.linalg import spsolve

from pypsa.descriptors import Dict, allocate_series_dataframes, degree
from pypsa.descriptors import get_switchable_as_dense as get_as_dense
from pypsa.descriptors import zsum

pd.Series.zsum = zsum


def normed(s):
    return s / s.sum()


def real(X):
    return np.real(X.to_numpy())


def imag(X):
    return np.imag(X.to_numpy())


def _as_snapshots(network, snapshots):
    if snapshots is None:
        snapshots = network.snapshots
    if not is_list_like(snapshots):
        snapshots = pd.Index([snapshots])
    if not isinstance(snapshots, pd.MultiIndex):
        snapshots = pd.Index(snapshots)
    assert snapshots.isin(network.snapshots).all()
    snapshots.name = "snapshot"
    return snapshots


def _allocate_pf_outputs(network, linear=False):
    to_allocate = {
        "Generator": ["p"],
        "Load": ["p"],
        "StorageUnit": ["p"],
        "Store": ["p"],
        "ShuntImpedance": ["p"],
        "Bus": ["p", "v_ang", "v_mag_pu"],
        "Line": ["p0", "p1"],
        "Transformer": ["p0", "p1"],
        "Link": ["p" + col[3:] for col in network.links.columns if col[:3] == "bus"],
    }

    if not linear:
        for component, attrs in to_allocate.items():
            if "p" in attrs:
                attrs.append("q")
            if "p0" in attrs and component != "Link":
                attrs.extend(["q0", "q1"])

    allocate_series_dataframes(network, to_allocate)


def _calculate_controllable_nodal_power_balance(
    sub_network, network, snapshots, buses_o
):
    for n in ("q", "p"):
        # allow all one ports to dispatch as set
        for c in sub_network.iterate_components(
            network.controllable_one_port_components
        ):
            c_n_set = get_as_dense(network, c.name, n + "_set", snapshots, c.ind)
            network.pnl(c.name)[n].loc[snapshots, c.ind] = c_n_set

        # set the power injection at each node from controllable components
        network.buses_t[n].loc[snapshots, buses_o] = sum(
            [
                (
                    (c.pnl[n].loc[snapshots, c.ind] * c.df.loc[c.ind, "sign"])
                    .groupby(c.df.loc[c.ind, "bus"], axis=1)
                    .sum()
                    .reindex(columns=buses_o, fill_value=0.0)
                )
                for c in sub_network.iterate_components(
                    network.controllable_one_port_components
                )
            ]
        )

        if n == "p":
            network.buses_t[n].loc[snapshots, buses_o] += sum(
                [
                    (
                        -c.pnl[n + str(i)]
                        .loc[snapshots]
                        .groupby(c.df["bus" + str(i)], axis=1)
                        .sum()
                        .reindex(columns=buses_o, fill_value=0)
                    )
                    for c in network.iterate_components(
                        network.controllable_branch_components
                    )
                    for i in [int(col[3:]) for col in c.df.columns if col[:3] == "bus"]
                ]
            )


def _network_prepare_and_run_pf(
    network,
    snapshots,
    skip_pre,
    linear=False,
    distribute_slack=False,
    slack_weights="p_set",
    **kwargs
):
    if linear:
        sub_network_pf_fun = sub_network_lpf
        sub_network_prepare_fun = calculate_B_H
    else:
        sub_network_pf_fun = sub_network_pf
        sub_network_prepare_fun = calculate_Y

    if not skip_pre:
        network.determine_network_topology()
        calculate_dependent_values(network)
        _allocate_pf_outputs(network, linear)

    snapshots = _as_snapshots(network, snapshots)

    # deal with links
    if not network.links.empty:
        p_set = get_as_dense(network, "Link", "p_set", snapshots)
        network.links_t.p0.loc[snapshots] = p_set.loc[snapshots]
        for i in [
            int(col[3:])
            for col in network.links.columns
            if col[:3] == "bus" and col != "bus0"
        ]:
            eff_name = "efficiency" if i == 1 else "efficiency{}".format(i)
            efficiency = get_as_dense(network, "Link", eff_name, snapshots)
            links = network.links.index[network.links["bus{}".format(i)] != ""]
            network.links_t["p{}".format(i)].loc[snapshots, links] = (
                -network.links_t.p0.loc[snapshots, links]
                * efficiency.loc[snapshots, links]
            )

    itdf = pd.DataFrame(index=snapshots, columns=network.sub_networks.index, dtype=int)
    difdf = pd.DataFrame(index=snapshots, columns=network.sub_networks.index)
    cnvdf = pd.DataFrame(
        index=snapshots, columns=network.sub_networks.index, dtype=bool
    )
    for sub_network in network.sub_networks.obj:
        if not skip_pre:
            find_bus_controls(sub_network)

            branches_i = sub_network.branches_i()
            if len(branches_i) > 0:
                sub_network_prepare_fun(sub_network, skip_pre=True)

        if isinstance(slack_weights, dict):
            sn_slack_weights = slack_weights[sub_network.name]
        else:
            sn_slack_weights = slack_weights

        if isinstance(sn_slack_weights, dict):
            sn_slack_weights = pd.Series(sn_slack_weights)

        if not linear:
            # escape for single-bus sub-network
            if len(sub_network.buses()) <= 1:
                (
                    itdf[sub_network.name],
                    difdf[sub_network.name],
                    cnvdf[sub_network.name],
                ) = sub_network_pf_singlebus(
                    sub_network,
                    snapshots=snapshots,
                    skip_pre=True,
                    distribute_slack=distribute_slack,
                    slack_weights=sn_slack_weights,
                )
            else:
                (
                    itdf[sub_network.name],
                    difdf[sub_network.name],
                    cnvdf[sub_network.name],
                ) = sub_network_pf_fun(
                    sub_network,
                    snapshots=snapshots,
                    skip_pre=True,
                    distribute_slack=distribute_slack,
                    slack_weights=sn_slack_weights,
                    **kwargs
                )
        else:
            sub_network_pf_fun(
                sub_network, snapshots=snapshots, skip_pre=True, **kwargs
            )

    if not linear:
        return Dict({"n_iter": itdf, "error": difdf, "converged": cnvdf})


def network_pf(
    network,
    snapshots=None,
    skip_pre=False,
    x_tol=1e-6,
    use_seed=False,
    distribute_slack=False,
    slack_weights="p_set",
):
    """
    Full non-linear power flow for generic network.

    Parameters
    ----------
    snapshots : list-like|single snapshot
        A subset or an elements of network.snapshots on which to run
        the power flow, defaults to network.snapshots
    skip_pre : bool, default False
        Skip the preliminary steps of computing topology, calculating dependent values and finding bus controls.
    x_tol: float
        Tolerance for Newton-Raphson power flow.
    use_seed : bool, default False
        Use a seed for the initial guess for the Newton-Raphson algorithm.
    distribute_slack : bool, default False
        If ``True``, distribute the slack power across generators proportional to generator dispatch by default
        or according to the distribution scheme provided in ``slack_weights``.
        If ``False`` only the slack generator takes up the slack.
    slack_weights : dict|str, default 'p_set'
        Distribution scheme describing how to determine the fraction of the total slack power
        (of each sub network individually) a bus of the subnetwork takes up.
        Default is to distribute proportional to generator dispatch ('p_set').
        Another option is to distribute proportional to (optimised) nominal capacity ('p_nom' or 'p_nom_opt').
        Custom weights can be specified via a dictionary that has a key for each
        subnetwork index (``network.sub_networks.index``) and a
        pandas.Series/dict with buses or generators of the
        corresponding subnetwork as index/keys.
        When specifying custom weights with buses as index/keys the slack power of a bus is distributed
        among its generators in proportion to their nominal capacity (``p_nom``) if given, otherwise evenly.

    Returns
    -------
    dict
        Dictionary with keys 'n_iter', 'converged', 'error' and dataframe
        values indicating number of iterations, convergence status, and
        iteration error for each snapshot (rows) and sub_network (columns)
    """

    return _network_prepare_and_run_pf(
        network,
        snapshots,
        skip_pre,
        linear=False,
        x_tol=x_tol,
        use_seed=use_seed,
        distribute_slack=distribute_slack,
        slack_weights=slack_weights,
    )


def newton_raphson_sparse(
    f,
    guess,
    dfdx,
    x_tol=1e-10,
    lim_iter=100,
    distribute_slack=False,
    slack_weights=None,
):
    """Solve f(x) = 0 with initial guess for x and dfdx(x). dfdx(x) should
    return a sparse Jacobian.  Terminate if error on norm of f(x) is <
    x_tol or there were more than lim_iter iterations.

    """

    slack_args = {"distribute_slack": distribute_slack, "slack_weights": slack_weights}
    converged = False
    n_iter = 0
    F = f(guess, **slack_args)
    diff = norm(F, np.Inf)

    logger.debug("Error at iteration %d: %f", n_iter, diff)

    while diff > x_tol and n_iter < lim_iter:
        n_iter += 1

        guess = guess - spsolve(dfdx(guess, **slack_args), F)

        F = f(guess, **slack_args)
        diff = norm(F, np.Inf)

        logger.debug("Error at iteration %d: %f", n_iter, diff)

    if diff > x_tol:
        logger.warning(
            'Warning, we didn\'t reach the required tolerance within %d iterations, error is at %f. See the section "Troubleshooting" in the documentation for tips to fix this. ',
            n_iter,
            diff,
        )
    elif not np.isnan(diff):
        converged = True

    return guess, n_iter, diff, converged


def sub_network_pf_singlebus(
    sub_network,
    snapshots=None,
    skip_pre=False,
    distribute_slack=False,
    slack_weights="p_set",
    linear=False,
):
    """
    Non-linear power flow for a sub-network consiting of a single bus.

    Parameters
    ----------
    snapshots : list-like|single snapshot
        A subset or an elements of network.snapshots on which to run
        the power flow, defaults to network.snapshots
    skip_pre: bool, default False
        Skip the preliminary steps of computing topology, calculating dependent values and finding bus controls.
    distribute_slack : bool, default False
        If ``True``, distribute the slack power across generators proportional to generator dispatch by default
        or according to the distribution scheme provided in ``slack_weights``.
        If ``False`` only the slack generator takes up the slack.
    slack_weights : pandas.Series|str, default 'p_set'
        Distribution scheme describing how to determine the fraction of the total slack power
        a bus of the subnetwork takes up. Default is to distribute proportional to generator dispatch
        ('p_set'). Another option is to distribute proportional to (optimised) nominal capacity ('p_nom' or 'p_nom_opt').
        Custom weights can be provided via a pandas.Series/dict
        that has the generators of the single bus as index/keys.
    """

    snapshots = _as_snapshots(sub_network.network, snapshots)
    network = sub_network.network
    logger.info(
        "Balancing power on single-bus sub-network {} for snapshots {}".format(
            sub_network, snapshots
        )
    )

    if not skip_pre:
        find_bus_controls(sub_network)
        _allocate_pf_outputs(network, linear=False)

    if isinstance(slack_weights, dict):
        slack_weights = pd.Series(slack_weights)

    buses_o = sub_network.buses_o

    _calculate_controllable_nodal_power_balance(
        sub_network, network, snapshots, buses_o
    )

    v_mag_pu_set = get_as_dense(network, "Bus", "v_mag_pu_set", snapshots)
    network.buses_t.v_mag_pu.loc[snapshots, sub_network.slack_bus] = v_mag_pu_set.loc[
        :, sub_network.slack_bus
    ]
    network.buses_t.v_ang.loc[snapshots, sub_network.slack_bus] = 0.0

    if distribute_slack:
        for bus, group in sub_network.generators().groupby("bus"):
            if slack_weights in ["p_nom", "p_nom_opt"]:
                assert (
                    not all(network.generators[slack_weights]) == 0
                ), "Invalid slack weights! Generator attribute {} is always zero.".format(
                    slack_weights
                )
                bus_generator_shares = (
                    network.generators[slack_weights]
                    .loc[group.index]
                    .pipe(normed)
                    .fillna(0)
                )
            elif slack_weights == "p_set":
                generators_t_p_choice = get_as_dense(
                    network, "Generator", slack_weights, snapshots
                )
                assert (
                    not generators_t_p_choice.isna().all().all()
                ), "Invalid slack weights! Generator attribute {} is always NaN.".format(
                    slack_weights
                )
                assert (
                    not (generators_t_p_choice == 0).all().all()
                ), "Invalid slack weights! Generator attribute {} is always zero.".format(
                    slack_weights
                )
                bus_generator_shares = (
                    generators_t_p_choice.loc[snapshots, group.index]
                    .apply(normed, axis=1)
                    .fillna(0)
                )
            else:
                bus_generator_shares = slack_weights.pipe(normed).fillna(0)
            network.generators_t.p.loc[
                snapshots, group.index
            ] += bus_generator_shares.multiply(
                -network.buses_t.p.loc[snapshots, bus], axis=0
            )
    else:
        network.generators_t.p.loc[
            snapshots, sub_network.slack_generator
        ] -= network.buses_t.p.loc[snapshots, sub_network.slack_bus]

    network.generators_t.q.loc[
        snapshots, sub_network.slack_generator
    ] -= network.buses_t.q.loc[snapshots, sub_network.slack_bus]

    network.buses_t.p.loc[snapshots, sub_network.slack_bus] = 0.0
    network.buses_t.q.loc[snapshots, sub_network.slack_bus] = 0.0

    return 0, 0.0, True  # dummy substitute for newton raphson output


def sub_network_pf(
    sub_network,
    snapshots=None,
    skip_pre=False,
    x_tol=1e-6,
    use_seed=False,
    distribute_slack=False,
    slack_weights="p_set",
):
    """
    Non-linear power flow for connected sub-network.

    Parameters
    ----------
    snapshots : list-like|single snapshot
        A subset or an elements of network.snapshots on which to run
        the power flow, defaults to network.snapshots
    skip_pre: bool, default False
        Skip the preliminary steps of computing topology, calculating dependent values and finding bus controls.
    x_tol: float
        Tolerance for Newton-Raphson power flow.
    use_seed : bool, default False
        Use a seed for the initial guess for the Newton-Raphson algorithm.
    distribute_slack : bool, default False
        If ``True``, distribute the slack power across generators proportional to generator dispatch by default
        or according to the distribution scheme provided in ``slack_weights``.
        If ``False`` only the slack generator takes up the slack.
    slack_weights : pandas.Series|str, default 'p_set'
        Distribution scheme describing how to determine the fraction of the total slack power
        a bus of the subnetwork takes up. Default is to distribute proportional to generator dispatch
        ('p_set'). Another option is to distribute proportional to (optimised) nominal capacity ('p_nom' or 'p_nom_opt').
        Custom weights can be provided via a pandas.Series/dict
        that has the buses or the generators of the subnetwork as index/keys.
        When using custom weights with buses as index/keys the slack power of a bus is distributed
        among its generators in proportion to their nominal capacity (``p_nom``) if given, otherwise evenly.

    Returns
    -------
    Tuple of three pandas.Series indicating number of iterations,
    remaining error, and convergence status for each snapshot
    """

    assert isinstance(
        slack_weights, (str, pd.Series, dict)
    ), "Type of 'slack_weights' must be string, pd.Series or dict. Is {}.".format(
        type(slack_weights)
    )

    if isinstance(slack_weights, dict):
        slack_weights = pd.Series(slack_weights)
    elif isinstance(slack_weights, str):
        valid_strings = ["p_nom", "p_nom_opt", "p_set"]
        assert (
            slack_weights in valid_strings
        ), "String value for 'slack_weights' must be one of {}. Is {}.".format(
            valid_strings, slack_weights
        )

    snapshots = _as_snapshots(sub_network.network, snapshots)
    logger.info(
        "Performing non-linear load-flow on {} sub-network {} for snapshots {}".format(
            sub_network.network.sub_networks.at[sub_network.name, "carrier"],
            sub_network,
            snapshots,
        )
    )

    # _sub_network_prepare_pf(sub_network, snapshots, skip_pre, calculate_Y)
    network = sub_network.network

    if not skip_pre:
        calculate_dependent_values(network)
        find_bus_controls(sub_network)
        _allocate_pf_outputs(network, linear=False)

    # get indices for the components on this subnetwork
    branches_i = sub_network.branches_i()
    buses_o = sub_network.buses_o
    sn_buses = sub_network.buses().index
    sn_generators = sub_network.generators().index

    generator_slack_weights_b = False
    bus_slack_weights_b = False
    if isinstance(slack_weights, pd.Series):
        if all(i in sn_generators for i in slack_weights.index):
            generator_slack_weights_b = True
        elif all(i in sn_buses for i in slack_weights.index):
            bus_slack_weights_b = True
        else:
            raise AssertionError(
                "Custom slack weights pd.Series/dict must only have the",
                "generators or buses of the subnetwork as index/keys.",
            )

    if not skip_pre and len(branches_i) > 0:
        calculate_Y(sub_network, skip_pre=True)

    _calculate_controllable_nodal_power_balance(
        sub_network, network, snapshots, buses_o
    )

    def f(guess, distribute_slack=False, slack_weights=None):
        last_pq = -1 if distribute_slack else None
        network.buses_t.v_ang.loc[now, sub_network.pvpqs] = guess[
            : len(sub_network.pvpqs)
        ]
        network.buses_t.v_mag_pu.loc[now, sub_network.pqs] = guess[
            len(sub_network.pvpqs) : last_pq
        ]

        v_mag_pu = network.buses_t.v_mag_pu.loc[now, buses_o]
        v_ang = network.buses_t.v_ang.loc[now, buses_o]
        V = v_mag_pu * np.exp(1j * v_ang)

        if distribute_slack:
            slack_power = slack_weights * guess[-1]
            mismatch = V * np.conj(sub_network.Y * V) - s + slack_power
        else:
            mismatch = V * np.conj(sub_network.Y * V) - s

        if distribute_slack:
            F = r_[real(mismatch)[:], imag(mismatch)[1 + len(sub_network.pvs) :]]
        else:
            F = r_[real(mismatch)[1:], imag(mismatch)[1 + len(sub_network.pvs) :]]

        return F

    def dfdx(guess, distribute_slack=False, slack_weights=None):
        last_pq = -1 if distribute_slack else None
        network.buses_t.v_ang.loc[now, sub_network.pvpqs] = guess[
            : len(sub_network.pvpqs)
        ]
        network.buses_t.v_mag_pu.loc[now, sub_network.pqs] = guess[
            len(sub_network.pvpqs) : last_pq
        ]

        v_mag_pu = network.buses_t.v_mag_pu.loc[now, buses_o]
        v_ang = network.buses_t.v_ang.loc[now, buses_o]

        V = v_mag_pu * np.exp(1j * v_ang)

        index = r_[: len(buses_o)]

        # make sparse diagonal matrices
        V_diag = csr_matrix((V, (index, index)))
        V_norm_diag = csr_matrix((V / abs(V), (index, index)))
        I_diag = csr_matrix((sub_network.Y * V, (index, index)))

        dS_dVa = 1j * V_diag * np.conj(I_diag - sub_network.Y * V_diag)

        dS_dVm = V_norm_diag * np.conj(I_diag) + V_diag * np.conj(
            sub_network.Y * V_norm_diag
        )

        J10 = dS_dVa[1 + len(sub_network.pvs) :, 1:].imag
        J11 = dS_dVm[1 + len(sub_network.pvs) :, 1 + len(sub_network.pvs) :].imag

        if distribute_slack:
            J00 = dS_dVa[:, 1:].real
            J01 = dS_dVm[:, 1 + len(sub_network.pvs) :].real
            J02 = csr_matrix(slack_weights, (1, 1 + len(sub_network.pvpqs))).T
            J12 = csr_matrix((1, len(sub_network.pqs))).T
            J_P_blocks = [J00, J01, J02]
            J_Q_blocks = [J10, J11, J12]
        else:
            J00 = dS_dVa[1:, 1:].real
            J01 = dS_dVm[1:, 1 + len(sub_network.pvs) :].real
            J_P_blocks = [J00, J01]
            J_Q_blocks = [J10, J11]

        J = svstack([shstack(J_P_blocks), shstack(J_Q_blocks)], format="csr")

        return J

    # Set what we know: slack V and v_mag_pu for PV buses
    v_mag_pu_set = get_as_dense(network, "Bus", "v_mag_pu_set", snapshots)
    network.buses_t.v_mag_pu.loc[snapshots, sub_network.pvs] = v_mag_pu_set.loc[
        :, sub_network.pvs
    ]
    network.buses_t.v_mag_pu.loc[snapshots, sub_network.slack_bus] = v_mag_pu_set.loc[
        :, sub_network.slack_bus
    ]
    network.buses_t.v_ang.loc[snapshots, sub_network.slack_bus] = 0.0

    if not use_seed:
        network.buses_t.v_mag_pu.loc[snapshots, sub_network.pqs] = 1.0
        network.buses_t.v_ang.loc[snapshots, sub_network.pvpqs] = 0.0

    slack_args = {"distribute_slack": distribute_slack}
    slack_variable_b = 1 if distribute_slack else 0

    if distribute_slack:
        if isinstance(slack_weights, str) and slack_weights == "p_set":
            generators_t_p_choice = get_as_dense(
                network, "Generator", slack_weights, snapshots
            )
            bus_generation = generators_t_p_choice.rename(
                columns=network.generators.bus
            )
            slack_weights_calc = (
                pd.DataFrame(
                    bus_generation.groupby(bus_generation.columns, axis=1).sum(),
                    columns=buses_o,
                )
                .apply(normed, axis=1)
                .fillna(0)
            )

        elif isinstance(slack_weights, str) and slack_weights in ["p_nom", "p_nom_opt"]:
            assert (
                not all(network.generators[slack_weights]) == 0
            ), "Invalid slack weights! Generator attribute {} is always zero.".format(
                slack_weights
            )
            slack_weights_calc = (
                network.generators.groupby("bus")[slack_weights]
                .sum()
                .reindex(buses_o)
                .pipe(normed)
                .fillna(0)
            )

        elif generator_slack_weights_b:
            # convert generator-based slack weights to bus-based slack weights
            slack_weights_calc = (
                slack_weights.rename(network.generators.bus)
                .groupby(slack_weights.index.name)
                .sum()
                .reindex(buses_o)
                .pipe(normed)
                .fillna(0)
            )

        elif bus_slack_weights_b:
            # take bus-based slack weights
            slack_weights_calc = slack_weights.reindex(buses_o).pipe(normed).fillna(0)

    ss = np.empty((len(snapshots), len(buses_o)), dtype=complex)
    roots = np.empty(
        (
            len(snapshots),
            len(sub_network.pvpqs) + len(sub_network.pqs) + slack_variable_b,
        )
    )
    iters = pd.Series(0, index=snapshots)
    diffs = pd.Series(index=snapshots, dtype=float)
    convs = pd.Series(False, index=snapshots)
    for i, now in enumerate(snapshots):
        p = network.buses_t.p.loc[now, buses_o]
        q = network.buses_t.q.loc[now, buses_o]
        ss[i] = s = p + 1j * q

        # Make a guess for what we don't know: V_ang for PV and PQs and v_mag_pu for PQ buses
        guess = r_[
            network.buses_t.v_ang.loc[now, sub_network.pvpqs],
            network.buses_t.v_mag_pu.loc[now, sub_network.pqs],
        ]

        if distribute_slack:
            guess = np.append(guess, [0])  # for total slack power
            if isinstance(slack_weights, str) and slack_weights == "p_set":
                # snapshot-dependent slack weights
                slack_args["slack_weights"] = slack_weights_calc.loc[now]
            else:
                slack_args["slack_weights"] = slack_weights_calc

        # Now try and solve
        start = time.time()
        roots[i], n_iter, diff, converged = newton_raphson_sparse(
            f, guess, dfdx, x_tol=x_tol, **slack_args
        )
        logger.info(
            "Newton-Raphson solved in %d iterations with error of %f in %f seconds",
            n_iter,
            diff,
            time.time() - start,
        )
        iters[now] = n_iter
        diffs[now] = diff
        convs[now] = converged

    # now set everything
    if distribute_slack:
        last_pq = -1
        slack_power = roots[:, -1]
    else:
        last_pq = None
    network.buses_t.v_ang.loc[snapshots, sub_network.pvpqs] = roots[
        :, : len(sub_network.pvpqs)
    ]
    network.buses_t.v_mag_pu.loc[snapshots, sub_network.pqs] = roots[
        :, len(sub_network.pvpqs) : last_pq
    ]

    v_mag_pu = network.buses_t.v_mag_pu.loc[snapshots, buses_o].values
    v_ang = network.buses_t.v_ang.loc[snapshots, buses_o].values

    V = v_mag_pu * np.exp(1j * v_ang)

    # add voltages to branches
    buses_indexer = buses_o.get_indexer
    branch_bus0 = []
    branch_bus1 = []
    for c in sub_network.iterate_components(network.passive_branch_components):
        branch_bus0 += list(c.df.loc[c.ind, "bus0"])
        branch_bus1 += list(c.df.loc[c.ind, "bus1"])
    v0 = V[:, buses_indexer(branch_bus0)]
    v1 = V[:, buses_indexer(branch_bus1)]

    i0 = np.empty((len(snapshots), sub_network.Y0.shape[0]), dtype=complex)
    i1 = np.empty((len(snapshots), sub_network.Y1.shape[0]), dtype=complex)
    for i, now in enumerate(snapshots):
        i0[i] = sub_network.Y0 * V[i]
        i1[i] = sub_network.Y1 * V[i]

    s0 = pd.DataFrame(v0 * np.conj(i0), columns=branches_i, index=snapshots)
    s1 = pd.DataFrame(v1 * np.conj(i1), columns=branches_i, index=snapshots)
    for c in sub_network.iterate_components(network.passive_branch_components):
        s0t = s0.loc[:, c.name]
        s1t = s1.loc[:, c.name]
        network.pnl(c.name).p0.loc[snapshots, s0t.columns] = s0t.values.real
        network.pnl(c.name).q0.loc[snapshots, s0t.columns] = s0t.values.imag
        network.pnl(c.name).p1.loc[snapshots, s1t.columns] = s1t.values.real
        network.pnl(c.name).q1.loc[snapshots, s1t.columns] = s1t.values.imag

    s_calc = np.empty((len(snapshots), len(buses_o)), dtype=complex)
    for i in np.arange(len(snapshots)):
        s_calc[i] = V[i] * np.conj(sub_network.Y * V[i])
    slack_index = buses_o.get_loc(sub_network.slack_bus)
    if distribute_slack:
        network.buses_t.p.loc[snapshots, sn_buses] = s_calc.real[
            :, buses_indexer(sn_buses)
        ]
    else:
        network.buses_t.p.loc[snapshots, sub_network.slack_bus] = s_calc[
            :, slack_index
        ].real
    network.buses_t.q.loc[snapshots, sub_network.slack_bus] = s_calc[
        :, slack_index
    ].imag
    network.buses_t.q.loc[snapshots, sub_network.pvs] = s_calc[
        :, buses_indexer(sub_network.pvs)
    ].imag

    # set shunt impedance powers
    shunt_impedances_i = sub_network.shunt_impedances_i()
    if len(shunt_impedances_i):
        # add voltages
        shunt_impedances_v_mag_pu = v_mag_pu[
            :, buses_indexer(network.shunt_impedances.loc[shunt_impedances_i, "bus"])
        ]
        network.shunt_impedances_t.p.loc[snapshots, shunt_impedances_i] = (
            shunt_impedances_v_mag_pu**2
        ) * network.shunt_impedances.loc[shunt_impedances_i, "g_pu"].values
        network.shunt_impedances_t.q.loc[snapshots, shunt_impedances_i] = (
            shunt_impedances_v_mag_pu**2
        ) * network.shunt_impedances.loc[shunt_impedances_i, "b_pu"].values

    # let slack generator take up the slack
    if distribute_slack:
        distributed_slack_power = (
            network.buses_t.p.loc[snapshots, sn_buses]
            - ss[:, buses_indexer(sn_buses)].real
        )
        for bus, group in sub_network.generators().groupby("bus"):
            if isinstance(slack_weights, str) and slack_weights == "p_set":
                generators_t_p_choice = get_as_dense(
                    network, "Generator", slack_weights, snapshots
                )
                bus_generator_shares = (
                    generators_t_p_choice.loc[snapshots, group.index]
                    .apply(normed, axis=1)
                    .fillna(0)
                )
                network.generators_t.p.loc[
                    snapshots, group.index
                ] += bus_generator_shares.multiply(
                    distributed_slack_power.loc[snapshots, bus], axis=0
                )
            else:
                if generator_slack_weights_b:
                    bus_generator_shares = (
                        slack_weights.loc[group.index].pipe(normed).fillna(0)
                    )
                else:
                    bus_generators_p_nom = network.generators.p_nom.loc[group.index]
                    # distribute evenly if no p_nom given
                    if all(bus_generators_p_nom) == 0:
                        bus_generators_p_nom = 1
                    bus_generator_shares = bus_generators_p_nom.pipe(normed).fillna(0)
                network.generators_t.p.loc[
                    snapshots, group.index
                ] += distributed_slack_power.loc[snapshots, bus].apply(
                    lambda row: row * bus_generator_shares
                )
    else:
        network.generators_t.p.loc[snapshots, sub_network.slack_generator] += (
            network.buses_t.p.loc[snapshots, sub_network.slack_bus]
            - ss[:, slack_index].real
        )

    # set the Q of the slack and PV generators
    network.generators_t.q.loc[snapshots, sub_network.slack_generator] += (
        network.buses_t.q.loc[snapshots, sub_network.slack_bus]
        - ss[:, slack_index].imag
    )
    network.generators_t.q.loc[
        snapshots, network.buses.loc[sub_network.pvs, "generator"]
    ] += np.asarray(
        network.buses_t.q.loc[snapshots, sub_network.pvs]
        - ss[:, buses_indexer(sub_network.pvs)].imag
    )

    return iters, diffs, convs


def network_lpf(network, snapshots=None, skip_pre=False):
    """
    Linear power flow for generic network.

    Parameters
    ----------
    snapshots : list-like|single snapshot
        A subset or an elements of network.snapshots on which to run
        the power flow, defaults to network.snapshots
    skip_pre : bool, default False
        Skip the preliminary steps of computing topology, calculating
        dependent values and finding bus controls.

    Returns
    -------
    None
    """
    _network_prepare_and_run_pf(network, snapshots, skip_pre, linear=True)


def apply_line_types(network):
    """
    Calculate line electrical parameters x, r, b, g from standard types.
    """
    lines_with_types_b = network.lines.type != ""
    if lines_with_types_b.zsum() == 0:
        return

    missing_types = pd.Index(
        network.lines.loc[lines_with_types_b, "type"].unique()
    ).difference(network.line_types.index)
    assert (
        missing_types.empty
    ), "The type(s) {} do(es) not exist in network.line_types".format(
        ", ".join(missing_types)
    )

    # Get a copy of the lines data
    l = network.lines.loc[lines_with_types_b, ["type", "length", "num_parallel"]].join(
        network.line_types, on="type"
    )

    for attr in ["r", "x"]:
        l[attr] = l[attr + "_per_length"] * l["length"] / l["num_parallel"]
    l["b"] = (
        2
        * np.pi
        * 1e-9
        * l["f_nom"]
        * l["c_per_length"]
        * l["length"]
        * l["num_parallel"]
    )

    # now set calculated values on live lines
    for attr in ["r", "x", "b"]:
        network.lines.loc[lines_with_types_b, attr] = l[attr]


def apply_transformer_types(network):
    """
    Calculate transformer electrical parameters x, r, b, g from standard types.
    """
    trafos_with_types_b = network.transformers.type != ""
    if trafos_with_types_b.zsum() == 0:
        return

    missing_types = pd.Index(
        network.transformers.loc[trafos_with_types_b, "type"].unique()
    ).difference(network.transformer_types.index)
    assert (
        missing_types.empty
    ), "The type(s) {} do(es) not exist in network.transformer_types".format(
        ", ".join(missing_types)
    )

    # Get a copy of the transformers data
    # (joining pulls in "phase_shift", "s_nom", "tap_side" from TransformerType)
    t = network.transformers.loc[
        trafos_with_types_b, ["type", "tap_position", "num_parallel"]
    ].join(network.transformer_types, on="type")

    t["r"] = t["vscr"] / 100.0
    t["x"] = np.sqrt((t["vsc"] / 100.0) ** 2 - t["r"] ** 2)

    # NB: b and g are per unit of s_nom
    t["g"] = t["pfe"] / (1000.0 * t["s_nom"])

    # for some bizarre reason, some of the standard types in pandapower have i0^2 < g^2
    t["b"] = -np.sqrt(((t["i0"] / 100.0) ** 2 - t["g"] ** 2).clip(lower=0))

    for attr in ["r", "x"]:
        t[attr] /= t["num_parallel"]

    for attr in ["b", "g"]:
        t[attr] *= t["num_parallel"]

    # deal with tap positions

    t["tap_ratio"] = 1.0 + (t["tap_position"] - t["tap_neutral"]) * (
        t["tap_step"] / 100.0
    )

    # now set calculated values on live transformers
    for attr in ["r", "x", "g", "b", "phase_shift", "s_nom", "tap_side", "tap_ratio"]:
        network.transformers.loc[trafos_with_types_b, attr] = t[attr]

    # TODO: status, rate_A


def wye_to_delta(z1, z2, z3):
    """
    Follows http://home.earthlink.net/~w6rmk/math/wyedelta.htm.
    """
    summand = z1 * z2 + z2 * z3 + z3 * z1
    return (summand / z2, summand / z1, summand / z3)


def apply_transformer_t_model(network):
    """
    Convert given T-model parameters to PI-model parameters using wye-delta
    transformation.
    """
    z_series = network.transformers.r_pu + 1j * network.transformers.x_pu
    y_shunt = network.transformers.g_pu + 1j * network.transformers.b_pu

    ts_b = (network.transformers.model == "t") & (y_shunt != 0.0)

    if ts_b.zsum() == 0:
        return

    za, zb, zc = wye_to_delta(
        z_series.loc[ts_b] / 2, z_series.loc[ts_b] / 2, 1 / y_shunt.loc[ts_b]
    )

    network.transformers.loc[ts_b, "r_pu"] = real(zc)
    network.transformers.loc[ts_b, "x_pu"] = imag(zc)
    network.transformers.loc[ts_b, "g_pu"] = real(2 / za)
    network.transformers.loc[ts_b, "b_pu"] = imag(2 / za)


def calculate_dependent_values(network):
    """
    Calculate per unit impedances and append voltages to lines and shunt
    impedances.
    """
    apply_line_types(network)
    apply_transformer_types(network)

    network.lines["v_nom"] = network.lines.bus0.map(network.buses.v_nom)
    network.lines.loc[network.lines.carrier == "", "carrier"] = network.lines.bus0.map(
        network.buses.carrier
    )

    network.lines["x_pu"] = network.lines.x / (network.lines.v_nom**2)
    network.lines["r_pu"] = network.lines.r / (network.lines.v_nom**2)
    network.lines["b_pu"] = network.lines.b * network.lines.v_nom**2
    network.lines["g_pu"] = network.lines.g * network.lines.v_nom**2
    network.lines["x_pu_eff"] = network.lines["x_pu"]
    network.lines["r_pu_eff"] = network.lines["r_pu"]

    # convert transformer impedances from base power s_nom to base = 1 MVA
    network.transformers["x_pu"] = network.transformers.x / network.transformers.s_nom
    network.transformers["r_pu"] = network.transformers.r / network.transformers.s_nom
    network.transformers["b_pu"] = network.transformers.b * network.transformers.s_nom
    network.transformers["g_pu"] = network.transformers.g * network.transformers.s_nom
    network.transformers["x_pu_eff"] = (
        network.transformers["x_pu"] * network.transformers["tap_ratio"]
    )
    network.transformers["r_pu_eff"] = (
        network.transformers["r_pu"] * network.transformers["tap_ratio"]
    )

    apply_transformer_t_model(network)

    network.shunt_impedances["v_nom"] = network.shunt_impedances["bus"].map(
        network.buses.v_nom
    )
    network.shunt_impedances["b_pu"] = (
        network.shunt_impedances.b * network.shunt_impedances.v_nom**2
    )
    network.shunt_impedances["g_pu"] = (
        network.shunt_impedances.g * network.shunt_impedances.v_nom**2
    )

    network.links.loc[network.links.carrier == "", "carrier"] = network.links.bus0.map(
        network.buses.carrier
    )

    network.stores.loc[
        network.stores.carrier == "", "carrier"
    ] = network.stores.bus.map(network.buses.carrier)


def find_slack_bus(sub_network):
    """
    Find the slack bus in a connected sub-network.
    """
    gens = sub_network.generators()

    if len(gens) == 0:
        #        logger.warning("No generators in sub-network {}, better hope power is already balanced".format(sub_network.name))
        sub_network.slack_generator = None
        sub_network.slack_bus = sub_network.buses_i()[0]

    else:
        slacks = gens[gens.control == "Slack"].index

        if len(slacks) == 0:
            sub_network.slack_generator = gens.index[0]
            sub_network.network.generators.loc[
                sub_network.slack_generator, "control"
            ] = "Slack"
            logger.debug(
                "No slack generator found in sub-network {}, using {} as the slack generator".format(
                    sub_network.name, sub_network.slack_generator
                )
            )

        elif len(slacks) == 1:
            sub_network.slack_generator = slacks[0]
        else:
            sub_network.slack_generator = slacks[0]
            sub_network.network.generators.loc[slacks[1:], "control"] = "PV"
            logger.debug(
                "More than one slack generator found in sub-network {}, using {} as the slack generator".format(
                    sub_network.name, sub_network.slack_generator
                )
            )

        sub_network.slack_bus = gens.bus[sub_network.slack_generator]

    # also put it into the dataframe
    sub_network.network.sub_networks.at[
        sub_network.name, "slack_bus"
    ] = sub_network.slack_bus

    logger.debug(
        "Slack bus for sub-network {} is {}".format(
            sub_network.name, sub_network.slack_bus
        )
    )


def find_bus_controls(sub_network):
    """
    Find slack and all PV and PQ buses for a sub_network.

    This function also fixes sub_network.buses_o, a DataFrame ordered by
    control type.
    """
    network = sub_network.network

    find_slack_bus(sub_network)

    gens = sub_network.generators()
    buses_i = sub_network.buses_i()

    # default bus control is PQ
    network.buses.loc[buses_i, "control"] = "PQ"

    # find all buses with one or more gens with PV
    pvs = gens[gens.control == "PV"].index.to_series()
    if len(pvs) > 0:
        pvs = pvs.groupby(gens.bus).first()
        network.buses.loc[pvs.index, "control"] = "PV"
        network.buses.loc[pvs.index, "generator"] = pvs

    network.buses.loc[sub_network.slack_bus, "control"] = "Slack"
    network.buses.loc[sub_network.slack_bus, "generator"] = sub_network.slack_generator

    buses_control = network.buses.loc[buses_i, "control"]
    sub_network.pvs = buses_control.index[buses_control == "PV"]
    sub_network.pqs = buses_control.index[buses_control == "PQ"]

    sub_network.pvpqs = sub_network.pvs.append(sub_network.pqs)

    # order buses
    sub_network.buses_o = sub_network.pvpqs.insert(0, sub_network.slack_bus)


def calculate_B_H(sub_network, skip_pre=False):
    """
    Calculate B and H matrices for AC or DC sub-networks.
    """
    network = sub_network.network

    if not skip_pre:
        calculate_dependent_values(network)
        find_bus_controls(sub_network)

    if network.sub_networks.at[sub_network.name, "carrier"] == "DC":
        attribute = "r_pu_eff"
    else:
        attribute = "x_pu_eff"

    # following leans heavily on pypower.makeBdc

    z = sub_network.branches()[attribute]
    b = 1. / z
    # susceptances
    # old: b = np.divide(1.0, z, out=np.full_like(z, np.inf), where=z != 0)

    if b.isna().any():
        logger.warning(
            "Warning! Some series impedances are zero - this will cause a singularity in LPF!"
        )
<<<<<<< HEAD
    
    #old: b_diag = csr_matrix((b, (np.r_[: len(b)], np.r_[: len(b)])))
    # b_diag is branches_i x branches_i
    b_diag = diags(b.loc[sub_network.branches_i()].to_numpy())
=======
    # b_diag = csr_matrix((b, (np.r_[: len(b)], np.r_[: len(b)])))
    b_diag = diags(b.to_numpy())
>>>>>>> 0b830faf

    # incidence matrix
    # possibly a pandas version could work here as well, unordered buses, discarding any busorder
    # K is buses_o x branches_i (actually doesn't use the branches_i function, but equal iteration of passive branch components)
    sub_network.K = sub_network.incidence_matrix(busorder=sub_network.buses_o)

    # ordering of H: branches_i x buses_o
    sub_network.H = b_diag * sub_network.K.T

    # weighted Laplacian
    sub_network.B = sub_network.K * sub_network.H

    phase_shift = np.concatenate(
        [
            (c.df.loc[c.ind, "phase_shift"]).values * np.pi / 180.0
            if c.name == "Transformer"
            else np.zeros((len(c.ind),))
            for c in sub_network.iterate_components(network.passive_branch_components)
        ]
    )
    sub_network.p_branch_shift = -b * phase_shift #np.multiply(-b, phase_shift, where=b != np.inf)

    sub_network.p_bus_shift = sub_network.K * sub_network.p_branch_shift


def calculate_PTDF(sub_network, skip_pre=False):
    """
    Calculate the Power Transfer Distribution Factor (PTDF) for sub_network.

    Sets sub_network.PTDF as a (dense) numpy array.

    Parameters
    ----------
    sub_network : pypsa.SubNetwork
    skip_pre : bool, default False
        Skip the preliminary steps of computing topology, calculating dependent values,
        finding bus controls and computing B and H.
    """
    # catch one bus systems
    if len(sub_network.branches()) == 0:
        sub_network.PTDF = pd.DataFrame(
            index=pd.Index([], name=("type", "name")),
            columns=sub_network.buses_o,
        )
        return

    if not skip_pre:
        calculate_B_H(sub_network)

    # calculate inverse of B with slack removed

    n_pvpq = len(sub_network.pvpqs)
    # I = eye(n_pvpq)
    # B_inverse = spsolve(csc_matrix(sub_network.B[1:, 1:]), I)

    B_inverse = spinv(csc_matrix(sub_network.B[1:, 1:]))

    # exception for two-node networks, where B_inverse is a 1d array
    if issparse(B_inverse):
        B_inverse = B_inverse.toarray()
    elif B_inverse.shape == (1,):
        B_inverse = B_inverse.reshape((1, 1))

    # add back in zeroes for slack
    B_inverse = np.hstack((np.zeros((n_pvpq, 1)), B_inverse))
    B_inverse = np.vstack((np.zeros(n_pvpq + 1), B_inverse))

    sub_network.PTDF = pd.DataFrame(
        data=sub_network.H * B_inverse,
        index=sub_network.branches_i(),
        columns=sub_network.buses_o,
    )


def calculate_Y(sub_network, skip_pre=False):
    """
    Calculate bus admittance matrices for AC sub-networks.
    """
    if not skip_pre:
        calculate_dependent_values(sub_network.network)

    if sub_network.network.sub_networks.at[sub_network.name, "carrier"] != "AC":
        logger.warning("Non-AC networks not supported for Y!")
        return

    branches = sub_network.branches()
    buses_o = sub_network.buses_o

    network = sub_network.network

    # following leans heavily on pypower.makeYbus
    # Copyright Richard Lincoln, Ray Zimmerman, BSD-style licence

    num_branches = len(branches)
    num_buses = len(buses_o)

    y_se = 1 / (branches["r_pu"] + 1.0j * branches["x_pu"])

    y_sh = branches["g_pu"] + 1.0j * branches["b_pu"]

    tau = branches["tap_ratio"].fillna(1.0)

    # catch some transformers falsely set with tau = 0 by pypower
    tau[tau == 0] = 1.0

    # define the HV tap ratios
    tau_hv = pd.Series(1.0, branches.index)
    tau_hv[branches.tap_side == 0] = tau[branches.tap_side == 0]

    # define the LV tap ratios
    tau_lv = pd.Series(1.0, branches.index)
    tau_lv[branches.tap_side == 1] = tau[branches.tap_side == 1]

    phase_shift = np.exp(1.0j * branches["phase_shift"].fillna(0.0) * np.pi / 180.0)

    # build the admittance matrix elements for each branch
    Y11 = (y_se + 0.5 * y_sh) / tau_lv**2
    Y10 = -y_se / tau_lv / tau_hv / phase_shift
    Y01 = -y_se / tau_lv / tau_hv / np.conj(phase_shift)
    Y00 = (y_se + 0.5 * y_sh) / tau_hv**2

    # bus shunt impedances
    b_sh = (
        network.shunt_impedances.b_pu.groupby(network.shunt_impedances.bus)
        .sum()
        .reindex(buses_o, fill_value=0.0)
    )
    g_sh = (
        network.shunt_impedances.g_pu.groupby(network.shunt_impedances.bus)
        .sum()
        .reindex(buses_o, fill_value=0.0)
    )
    Y_sh = g_sh + 1.0j * b_sh

    # get bus indices
    bus0 = buses_o.get_indexer(branches.bus0)
    bus1 = buses_o.get_indexer(branches.bus1)

    # connection matrices
    C0 = csr_matrix(
        (ones(num_branches), (np.arange(num_branches), bus0)), (num_branches, num_buses)
    )
    C1 = csr_matrix(
        (ones(num_branches), (np.arange(num_branches), bus1)), (num_branches, num_buses)
    )

    # build Y{0, 1} such that Y{0, 1} * V is the vector complex branch currents

    i = r_[np.arange(num_branches), np.arange(num_branches)]
    sub_network.Y0 = csr_matrix(
        (r_[Y00, Y01], (i, r_[bus0, bus1])), (num_branches, num_buses)
    )
    sub_network.Y1 = csr_matrix(
        (r_[Y10, Y11], (i, r_[bus0, bus1])), (num_branches, num_buses)
    )

    # now build bus admittance matrix
    sub_network.Y = (
        C0.T * sub_network.Y0
        + C1.T * sub_network.Y1
        + csr_matrix((Y_sh, (np.arange(num_buses), np.arange(num_buses))))
    )


def get_network_ptdf(network):
    # convenience function

    network.determine_network_topology()
    if len(network.sub_networks) > 1:
        logger.warning(
            "Network decays into subnetworks, PTDF will be decoupled (blocks)."
        )

    ptdfs = []
    for s in network.sub_networks["obj"]:
        s.calculate_PTDF()
        ptdfs.append(s.PTDF)

    return pd.concat(ptdfs).fillna(0)


def aggregate_multi_graph(sub_network):
    """
    Aggregate branches between same buses and replace with a single branch with
    aggregated properties (e.g. s_nom is summed, length is averaged).
    """
    network = sub_network.network

    count = 0
    seen = []
    graph = sub_network.graph()
    for u, v in graph.edges():
        if (u, v) in seen:
            continue
        line_objs = list(graph.adj[u][v].keys())
        if len(line_objs) > 1:
            lines = network.lines.loc[[l[1] for l in line_objs]]
            aggregated = {}

            attr_inv = ["x", "r"]
            attr_sum = ["s_nom", "b", "g", "s_nom_max", "s_nom_min"]
            attr_mean = ["capital_cost", "length", "terrain_factor"]

            for attr in attr_inv:
                aggregated[attr] = 1.0 / (1.0 / lines[attr]).sum()

            for attr in attr_sum:
                aggregated[attr] = lines[attr].sum()

            for attr in attr_mean:
                aggregated[attr] = lines[attr].mean()

            count += len(line_objs) - 1

            # remove all but first line
            for line in line_objs[1:]:
                network.remove("Line", line[1])

            rep = line_objs[0]

            for key, value in aggregated.items():
                setattr(rep, key, value)

            seen.append((u, v))

    logger.info(
        "Removed %d excess lines from sub-network %s and replaced with aggregated lines",
        count,
        sub_network.name,
    )


def find_tree(sub_network, weight="x_pu"):
    """
    Get the spanning tree of the graph, choose the node with the highest degree
    as a central "tree slack" and then see for each branch which paths from the
    slack to each node go through the branch.
    """
    branches_bus0 = sub_network.branches()["bus0"]
    branches_i = branches_bus0.index
    buses_i = sub_network.buses_i()

    graph = sub_network.graph(weight=weight, inf_weight=1.0)
    sub_network.tree = nx.minimum_spanning_tree(graph)

    # find bus with highest degree to use as slack
    tree_slack_bus, slack_degree = max(degree(sub_network.tree), key=itemgetter(1))
    logger.debug("Tree slack bus is %s with degree %d.", tree_slack_bus, slack_degree)

    # determine which buses are supplied in tree through branch from slack

    # matrix to store tree structure
    sub_network.T = dok_matrix((len(branches_i), len(buses_i)))

    for j, bus in enumerate(buses_i):
        path = nx.shortest_path(sub_network.tree, bus, tree_slack_bus)
        for i in range(len(path) - 1):
            branch = next(iter(graph[path[i]][path[i + 1]].keys()))
            branch_i = branches_i.get_loc(branch)
            sign = +1 if branches_bus0.iat[branch_i] == path[i] else -1
            sub_network.T[branch_i, j] = sign


def find_cycles(sub_network, weight="x_pu"):
    """
    Find all cycles in the sub_network and record them in sub_network.C.

    networkx collects the cycles with more than 2 edges; then the 2-edge
    cycles from the MultiGraph must be collected separately (for cases
    where there are multiple lines between the same pairs of buses).

    Cycles with infinite impedance are skipped.
    """
    branches_bus0 = sub_network.branches()["bus0"]
    branches_i = branches_bus0.index

    # reduce to a non-multi-graph for cycles with > 2 edges
    mgraph = sub_network.graph(weight=weight, inf_weight=False)
    graph = nx.Graph(mgraph)

    cycles = nx.cycle_basis(graph)

    # number of 2-edge cycles
    num_multi = len(mgraph.edges()) - len(graph.edges())

    sub_network.C = dok_matrix((len(branches_bus0), len(cycles) + num_multi))

    for j, cycle in enumerate(cycles):
        for i in range(len(cycle)):
            branch = next(iter(mgraph[cycle[i]][cycle[(i + 1) % len(cycle)]].keys()))
            branch_i = branches_i.get_loc(branch)
            sign = +1 if branches_bus0.iat[branch_i] == cycle[i] else -1
            sub_network.C[branch_i, j] += sign

    # counter for multis
    c = len(cycles)

    # add multi-graph 2-edge cycles for multiple branches between same pairs of buses
    for u, v in graph.edges():
        bs = list(mgraph[u][v].keys())
        if len(bs) > 1:
            first = bs[0]
            first_i = branches_i.get_loc(first)
            for b in bs[1:]:
                b_i = branches_i.get_loc(b)
                sign = (
                    -1 if branches_bus0.iat[b_i] == branches_bus0.iat[first_i] else +1
                )
                sub_network.C[first_i, c] = 1
                sub_network.C[b_i, c] = sign
                c += 1


def sub_network_lpf(sub_network, snapshots=None, skip_pre=False):
    """
    Linear power flow for connected sub-network.

    Parameters
    ----------
    snapshots : list-like|single snapshot
        A subset or an elements of network.snapshots on which to run
        the power flow, defaults to network.snapshots
    skip_pre : bool, default False
        Skip the preliminary steps of computing topology, calculating
        dependent values and finding bus controls.

    Returns
    -------
    None
    """
    snapshots = _as_snapshots(sub_network.network, snapshots)
    logger.info(
        "Performing linear load-flow on %s sub-network %s for snapshot(s) %s",
        sub_network.network.sub_networks.at[sub_network.name, "carrier"],
        sub_network,
        snapshots,
    )

    network = sub_network.network

    if not skip_pre:
        calculate_dependent_values(network)
        find_bus_controls(sub_network)
        _allocate_pf_outputs(network, linear=True)

    # get indices for the components on this subnetwork
    buses_o = sub_network.buses_o
    branches_i = sub_network.branches_i()

    # allow all shunt impedances to dispatch as set
    shunt_impedances_i = sub_network.shunt_impedances_i()
    network.shunt_impedances_t.p.loc[
        snapshots, shunt_impedances_i
    ] = network.shunt_impedances.g_pu.loc[shunt_impedances_i].values

    # allow all one ports to dispatch as set
    for c in sub_network.iterate_components(network.controllable_one_port_components):
        c_p_set = get_as_dense(network, c.name, "p_set", snapshots, c.ind)
        network.pnl(c.name).p.loc[snapshots, c.ind] = c_p_set

    # set the power injection at each node
    network.buses_t.p.loc[snapshots, buses_o] = sum(
        [
            (
                (c.pnl.p.loc[snapshots, c.ind] * c.df.loc[c.ind, "sign"])
                .groupby(c.df.loc[c.ind, "bus"], axis=1)
                .sum()
                .reindex(columns=buses_o, fill_value=0.0)
            )
            for c in sub_network.iterate_components(network.one_port_components)
        ]
        + [
            (
                -c.pnl["p" + str(i)]
                .loc[snapshots]
                .groupby(c.df["bus" + str(i)], axis=1)
                .sum()
                .reindex(columns=buses_o, fill_value=0)
            )
            for c in network.iterate_components(network.controllable_branch_components)
            for i in [int(col[3:]) for col in c.df.columns if col[:3] == "bus"]
        ]
    )

    if not skip_pre and len(branches_i) > 0:
        calculate_B_H(sub_network, skip_pre=True)

    v_diff = np.zeros((len(snapshots), len(buses_o)))
    if len(branches_i) > 0:
        p = (
            network.buses_t["p"].loc[snapshots, buses_o].values
            - sub_network.p_bus_shift
        )
        v_diff[:, 1:] = spsolve(sub_network.B[1:, 1:], p[:, 1:].T).T
        flows = (
            pd.DataFrame(v_diff * sub_network.H.T, columns=branches_i, index=snapshots)
            + sub_network.p_branch_shift
        )

        for c in sub_network.iterate_components(network.passive_branch_components):
            f = flows.loc[:, c.name]
            network.pnl(c.name).p0.loc[snapshots, f.columns] = f
            network.pnl(c.name).p1.loc[snapshots, f.columns] = -f

    if network.sub_networks.at[sub_network.name, "carrier"] == "DC":
        network.buses_t.v_mag_pu.loc[snapshots, buses_o] = 1 + v_diff
        network.buses_t.v_ang.loc[snapshots, buses_o] = 0.0
    else:
        network.buses_t.v_ang.loc[snapshots, buses_o] = v_diff
        network.buses_t.v_mag_pu.loc[snapshots, buses_o] = 1.0

    # set slack bus power to pick up remained
    slack_adjustment = (
        -network.buses_t.p.loc[snapshots, buses_o[1:]].sum(axis=1).fillna(0.0)
        - network.buses_t.p.loc[snapshots, buses_o[0]]
    )
    network.buses_t.p.loc[snapshots, buses_o[0]] += slack_adjustment

    # let slack generator take up the slack
    if sub_network.slack_generator is not None:
        network.generators_t.p.loc[
            snapshots, sub_network.slack_generator
        ] += slack_adjustment


def network_batch_lpf(network, snapshots=None):
    """
    Batched linear power flow with numpy.dot for several snapshots.
    """
    raise NotImplementedError("Batch linear power flow not supported yet.")<|MERGE_RESOLUTION|>--- conflicted
+++ resolved
@@ -1165,15 +1165,10 @@
         logger.warning(
             "Warning! Some series impedances are zero - this will cause a singularity in LPF!"
         )
-<<<<<<< HEAD
     
     #old: b_diag = csr_matrix((b, (np.r_[: len(b)], np.r_[: len(b)])))
     # b_diag is branches_i x branches_i
     b_diag = diags(b.loc[sub_network.branches_i()].to_numpy())
-=======
-    # b_diag = csr_matrix((b, (np.r_[: len(b)], np.r_[: len(b)])))
-    b_diag = diags(b.to_numpy())
->>>>>>> 0b830faf
 
     # incidence matrix
     # possibly a pandas version could work here as well, unordered buses, discarding any busorder
