"""Statistics Accessor."""

from __future__ import annotations

import logging
import warnings
from typing import TYPE_CHECKING, Any, Literal

from pypsa.plot.statistics.plotter import StatisticInteractivePlotter, StatisticPlotter

if TYPE_CHECKING:
    from collections.abc import Callable, Collection, Sequence

    from pypsa import Network

import pandas as pd

from pypsa._options import options
from pypsa.common import (
    MethodHandlerWrapper,
    deprecated_kwargs,
    pass_empty_series_if_keyerror,
)
from pypsa.descriptors import nominal_attrs
from pypsa.statistics.abstract import AbstractStatisticsAccessor

if TYPE_CHECKING:
    from collections.abc import Callable, Collection, Sequence

    from pypsa import Network, NetworkCollection


logger = logging.getLogger(__name__)


def get_operation(n: Network, c: str) -> pd.DataFrame:
    """Get the operation time series of a component."""
    if c in n.branch_components:
        return n.dynamic(c).p0
    if c == "Store":
        return n.dynamic(c).e
    return n.dynamic(c).p


def get_weightings(n: Network, c: str) -> pd.Series:
    """Get the relevant snapshot weighting for a component."""
    if c == "Generator":
        return n.snapshot_weightings["generators"]
    if c in ["StorageUnit", "Store"]:
        return n.snapshot_weightings["stores"]
    return n.snapshot_weightings["objective"]


def port_efficiency(
    n: Network, c_name: str, port: str = "", dynamic: bool = False
) -> pd.Series | pd.DataFrame:
    """Get the efficiency of a component at a specific port."""
    ones = pd.Series(1, index=n.static(c_name).index)
    if port == "":
        efficiency = ones
    elif port == "0":
        efficiency = -ones
    else:
        key = "efficiency" if port == "1" else f"efficiency{port}"
        if dynamic and key in n.static(c_name):
            efficiency = n.get_switchable_as_dense(c_name, key)
        else:
            efficiency = n.static(c_name).get(key, ones)
    return efficiency


def get_transmission_branches(
    n: Network | NetworkCollection, bus_carrier: str | Sequence[str] | None = None
) -> pd.MultiIndex:
    """Get list of assets which transport between buses of the carrier `bus_carrier`."""
    # Check if this is a NetworkCollection (has MultiIndex buses)
    is_network_collection = isinstance(n.buses.carrier.index, pd.MultiIndex)

    if is_network_collection:
        # For NetworkCollection, process each network separately and combine results
        network_results: list[tuple[str, pd.Index]] = []

        # Get the bus carrier mapping - drop network levels for mapping
        bus_carrier_series = n.buses.carrier
        bus_carrier_map = bus_carrier_series.droplevel(
            list(range(bus_carrier_series.index.nlevels - 1))
        )
        bus_carrier_map = bus_carrier_map[~bus_carrier_map.index.duplicated()]

        for c in n.branch_components:
            bus_map = (
                n.static(c).filter(like="bus").apply(lambda ds: ds.map(bus_carrier_map))
            )
            if isinstance(bus_carrier, str):
                bus_carrier_list = [bus_carrier]
            elif bus_carrier is None:
                bus_carrier_list = bus_carrier_map.unique()
            else:
                bus_carrier_list = list(bus_carrier)

            for carrier in bus_carrier_list:
                matching_idx = (
                    bus_map.eq(carrier).astype(int).sum(axis=1)[lambda ds: ds > 1].index
                )
                # Keep the full MultiIndex for NetworkCollection
                network_results.extend((c, idx) for idx in matching_idx)

        # Create MultiIndex with network levels + component and name
        if network_results:
            # Get network index names
            network_names = list(
                n.buses.carrier.index.names[:-1]
            )  # All except last level
            result_names = network_names + ["component", "name"]

            # Flatten tuples: (component, (network_levels..., component_name))
            flattened_results = []
            for component, full_idx in network_results:
                if isinstance(full_idx, tuple):
                    network_parts = full_idx[:-1]
                    component_name = full_idx[-1]
                    flattened_results.append(
                        network_parts + (component, component_name)
                    )
                else:
                    # Single level case - shouldn't happen with NetworkCollection but handle it
                    flattened_results.append((full_idx, component, full_idx))

            return pd.MultiIndex.from_tuples(flattened_results, names=result_names)
        else:
            # Empty result - create empty MultiIndex with correct structure
            network_names = list(n.buses.carrier.index.names[:-1])
            result_names = network_names + ["component", "name"]
            return pd.MultiIndex.from_tuples([], names=result_names)

    else:
        # Original logic for regular Network
        index = {}
        bus_carrier_map = n.buses.carrier

        for c in n.branch_components:
            bus_map = (
                n.static(c).filter(like="bus").apply(lambda ds: ds.map(bus_carrier_map))
            )
            if isinstance(bus_carrier, str):
                bus_carrier = [bus_carrier]
            elif bus_carrier is None:
                bus_carrier = bus_carrier_map.unique()
            res = set()
            for carrier in bus_carrier:
                matching_idx = (
                    bus_map.eq(carrier).astype(int).sum(axis=1)[lambda ds: ds > 1].index
                )
                res |= set(matching_idx)
            index[c] = pd.Index(res)
        return pd.MultiIndex.from_tuples(
            [(c, i) for c, idx in index.items() for i in idx],
            names=["component", "name"],
        )


def get_transmission_carriers(
    n: Network, bus_carrier: str | Sequence[str] | None = None
) -> pd.MultiIndex:
    """Get the carriers which transport between buses of the carrier `bus_carrier`."""
    branches = get_transmission_branches(n, bus_carrier)

    # Check if this is a NetworkCollection
    is_network_collection = isinstance(n.buses.carrier.index, pd.MultiIndex)

    if is_network_collection and len(branches) > 0:
        # For NetworkCollection, branches has structure: (network_levels..., component, name)
        # We need to extract carriers for each (network, component, name) combination
        network_results = []

        # Process each branch
        for branch_tuple in branches:
            network_part = branch_tuple[:-2]
            component = branch_tuple[-2]
            component_name = branch_tuple[-1]

            # Find carrier for this specific component in this network
            try:
                # Build the full index for this component
                full_component_idx = network_part + (component_name,)
                carrier = n.static(component).carrier.loc[full_component_idx]
                network_results.append(network_part + (component, carrier))
            except KeyError:
                # Component not found, skip
                continue

        if network_results:
            # Get network index names
            network_names = list(
                n.buses.carrier.index.names[:-1]
            )  # All except last level
            result_names = network_names + ["component", "carrier"]
            return pd.MultiIndex.from_tuples(network_results, names=result_names)
        else:
            # Empty result
            network_names = list(n.buses.carrier.index.names[:-1])
            result_names = network_names + ["component", "carrier"]
            return pd.MultiIndex.from_tuples([], names=result_names)

    elif not is_network_collection and len(branches) > 0:
        # Original logic for regular Network
        carriers = {}
        for c in branches.unique(0):
            idx = branches[branches.get_loc(c)].get_level_values(1)
            carriers[c] = n.static(c).carrier[idx].unique()
        return pd.MultiIndex.from_tuples(
            [(c, i) for c, idx in carriers.items() for i in idx],
            names=["component", "carrier"],
        )

    else:
        # Empty branches - return empty MultiIndex with correct structure
        if is_network_collection:
            network_names = list(n.buses.carrier.index.names[:-1])
            result_names = network_names + ["component", "carrier"]
        else:
            result_names = ["component", "carrier"]
        return pd.MultiIndex.from_tuples([], names=result_names)


class StatisticHandler:
    """Statistic method handler.

    This class wraps a statistic method and provides a callable instance. To get
    the statistic output as a DataFrame, call the instance with the desired arguments.

    See Also
    --------
    [pypsa.common.MethodHandlerWrapper][]

    """

    def __init__(self, bound_method: Callable, n: Network) -> None:
        """Initialize the statistic handler.

        Parameters
        ----------
        bound_method : Callable
            The bound method/ underlying statistic function to call.
        n : Network
            The network object to use for the statistic calculation.

        """
        self._bound_method = bound_method
        self._n = n
        self.plot = StatisticPlotter(n=n, bound_method=bound_method)
        self.iplot = StatisticInteractivePlotter(n=n, bound_method=bound_method)

    def __call__(self, *args: Any, **kwargs: Any) -> pd.DataFrame:  # noqa: D102
        return self._bound_method(*args, **kwargs)

    def __repr__(self) -> str:
        """Return the string representation of the statistic handler.

        Returns
        -------
        str
            String representation of the statistic handler

        Examples
        --------
        >>> handler = StatisticHandler(lambda x: x,n=n)
        >>> handler
        StatisticHandler(<lambda>)

        """
        return f"StatisticHandler({self._bound_method.__name__})"


class StatisticsAccessor(AbstractStatisticsAccessor):
    """Accessor to calculate different metrics from the network.

    All methods and attributes of the accessor can be used with any [pypsa.Network][]
    instance via `n.statistics`, which is the main facade to the statistics module.

    The statistics methods are another level of accessors, which means that they can
    yield statistics as pandas DataFrames or plots based on them. See the examples for
    more details.

    User Guide
    ----------
    Check out the corresponding user guide: [:material-bookshelf: Statistics](/user-guide/statistics)

    Examples
    --------
    The examples below can be used with any statistical method. The default arguments
    used and the plot type yielded will vary.

    Get aggregated statistics in a single DataFrame:

    >>> n.statistics()
<<<<<<< HEAD
                        Optimal Capacity  ...  Market Value
=======
                    Optimal Capacity  ...  Market Value
>>>>>>> b4f0b835
    Generator gas          982.03448  ...   1559.511099
              wind        7292.13406  ...    589.813549
    Line      AC          5613.82931  ...    -43.277041
    Link      DC          4003.90110  ...      0.132018
    Load      load           0.00000  ...           NaN
    <BLANKLINE>
    [5 rows x 12 columns]

    Get the energy balance:

    >>> n.statistics.energy_balance()
    component  carrier  bus_carrier
    Generator  gas      AC              1465.27439
               wind     AC             31082.35370
    Load       load     AC            -32547.62808
    dtype: float64

    Get the optimal capacity:

    >>> n.statistics.optimal_capacity()
    component  carrier
    Generator  gas         982.03448
               wind       7292.13406
    Line       AC         5613.82931
    Link       DC         4003.90110
    dtype: float64

    Create a basic plot on any statistic:

    >>> n.statistics.energy_balance.plot() # doctest: +SKIP
    #TODO Add plot

    Choose a specific plot type:

    >>> n.statistics.energy_balance.plot("bar") # doctest: +SKIP
    #TODO Add plot

    Create a interactive plot:

    >>> n.statistics.energy_balance.iplot() # doctest: +SKIP
    #TODO Add plot

    """

    _methods = [
        "system_cost",
        "capex",
        "installed_capex",
        "expanded_capex",
        "optimal_capacity",
        "installed_capacity",
        "expanded_capacity",
        "opex",
        "supply",
        "withdrawal",
        "transmission",
        "energy_balance",
        "curtailment",
        "capacity_factor",
        "revenue",
        "market_value",
    ]

    def _get_component_index(self, df: pd.DataFrame | pd.Series, c: str) -> pd.Index:
        return df.index

    def _concat_periods(
        self, dfs: list[pd.DataFrame] | dict[str, pd.DataFrame], c: str
    ) -> pd.DataFrame:
        return pd.concat(dfs, axis=1)

    @staticmethod
    def _aggregate_with_weights(
        df: pd.DataFrame,
        weights: pd.Series,
        agg: str | Callable,
    ) -> pd.Series | pd.DataFrame:
        if agg == "sum":
            if isinstance(weights.index, pd.MultiIndex):
                return df.multiply(weights, axis=0).groupby(level=0).sum().T
            return weights @ df
        # Todo: here we leave out the weights, is that correct?
        return df.agg(agg)

    def _aggregate_components_groupby(
        self, vals: pd.DataFrame, grouping: dict, agg: Callable | str, c: str
    ) -> pd.DataFrame:
        if isinstance(vals.index, pd.MultiIndex):
            levels = vals.index.names
            keep_levels = [l for l in levels if l not in ["component", c]]
            grouping_df = grouping["by"]
            if isinstance(grouping_df, pd.Series):
                grouping_df = grouping_df.to_frame()
            elif isinstance(grouping_df, list):
                grouping_df = pd.concat(grouping_df, axis=1)
            elif not isinstance(grouping_df, pd.DataFrame):
                msg = "grouping_df must be a DataFrame or Series"
                raise TypeError(msg)

            was_series = False
            if isinstance(vals, pd.Series):
                vals = vals.rename("value").to_frame()
                was_series = True
            res = (
                vals.assign(**grouping_df)
                .groupby([*keep_levels, *grouping_df.columns])
                .agg(agg)
            )
            return res["value"] if was_series else res
        return vals.groupby(**grouping).agg(agg)

    def _aggregate_components_concat_values(
        self, values: list[pd.DataFrame], agg: Callable | str
    ) -> pd.DataFrame:
        """Concatenate a list of DataFrames."""
        df = pd.concat(values, copy=False) if len(values) > 1 else values[0]
        if not df.index.is_unique:
            df = df.groupby(level=df.index.names).agg(agg)
        return df

    def _aggregate_components_concat_data(
        self, d: dict[str, pd.DataFrame], is_one_component: bool
    ) -> pd.DataFrame | pd.Series:
        if d == {}:
            idx = pd.MultiIndex.from_tuples([], names=["component", "name"])
            return pd.Series([], index=idx)
        first_key = next(iter(d))
        if is_one_component:
            return d[first_key]
        index_names = [x.index.names for x in d.values()]
        # If index names are the same, use them
        if all(x == index_names[0] for x in index_names):
            col_names = ["component"] + index_names[0]
        # Otherwise, use default column names
        elif all(len(x) == 1 for x in index_names):
            col_names = ["component", "name"]
        elif all(len(x) == 3 for x in index_names):
            # TODO Handle better
            col_names = ["network", "component", "carrier"]
        else:
            msg = "Multi-indexed data must have the same index names."
            raise AssertionError(msg)

        df = pd.concat(d, names=col_names)
        return df

    def _apply_option_kwargs(
        self,
        df: pd.DataFrame,
        nice_names: bool | None,
        drop_zero: bool | None,
        round: int | None,
    ) -> pd.DataFrame:
        # TODO move nice names here and drop from groupers
        round_ = options.params.statistics.round if round is None else round
        drop_zero_ = (
            options.params.statistics.drop_zero if drop_zero is None else drop_zero
        )
        if round_:
            df = df.round(round_)
        if drop_zero_:
            df = df[df != 0]

        return df

    def _aggregate_across_components(
        self, df: pd.Series | pd.DataFrame, agg: Callable | str
    ) -> pd.Series | pd.DataFrame:
        levels = [l for l in df.index.names if l != "component"]
        return df.groupby(level=levels).agg(agg)

    def _aggregate_components_skip_iteration(
        self, vals: pd.Series | pd.DataFrame
    ) -> bool:
        return vals.empty

    def __call__(
        self,
        comps: str | Sequence[str] | None = None,
        aggregate_groups: Callable | str = "sum",
        aggregate_across_components: bool = False,
        groupby: str | Sequence[str] | Callable = "carrier",
        at_port: bool | str | Sequence[str] = False,
        carrier: str | Sequence[str] | None = None,
        bus_carrier: str | Sequence[str] | None = None,
        nice_names: bool | None = None,
        drop_zero: bool | None = None,
        round: int | None = None,
        aggregate_time: None = None,
    ) -> pd.DataFrame:
        """Calculate **multiple statistical values** for a network.

        This function calls multiple function in the background in order to
        derive a full table of relevant network information. It groups the
        values to components according to the groupby argument.

        Parameters
        ----------
        comps : str | Sequence[str] | None, default=None
            Components to include in the calculation. If None, includes all one-port
            and branch components. Available components are 'Generator', 'StorageUnit',
            'Store', 'Load', 'Line', 'Transformer' and'Link'.
        aggregate_groups : Callable | str, default="sum"
            Function to aggregate groups when using the groupby parameter.
            Any pandas aggregation function can be used.
        aggregate_across_components : bool, default=False
            Whether to aggregate across components. If there are different components
            which would be grouped together due to the same index, this is avoided.
        groupby : str | Sequence[str] | Callable, default=["carrier", "bus_carrier"]
            How to group components:
            - str or list of str: Column names from component static DataFrames
            - callable: Function that takes network and component name as arguments
        at_port : bool | str | Sequence[str], default=True
            Which ports to consider:
            - True: All ports of components
            - False: Exclude first port ("bus"/"bus0")
            - str or list of str: Specific ports to include
        carrier : str | Sequence[str] | None, default=None
            Filter by carrier. If specified, only considers assets with given
            carrier(s).
        bus_carrier : str | Sequence[str] | None, default=None
            Filter by carrier of connected buses. If specified, only considers assets
            connected to buses with the given carrier(s).
        nice_names : bool | None, default=None
            Whether to use carrier nice names defined in n.carriers.nice_name. Defaults
            to module wide option (default: True).
            See `pypsa.options.params.statistics.describe()` for more information.
        drop_zero : bool | None, default=None
            Whether to drop zero values from the result. Defaults to module wide option
            (default: True). See `pypsa.options.params.statistics.describe()` for more
            information.
        round : int | None, default=None
            Number of decimal places to round the result to. Defaults to module wide
            option (default: 2). See `pypsa.options.params.statistics.describe()` for more
            information.
        aggregate_time : None
            Deprecated. Use dedicated functions for individual statistics instead.

        Returns
        -------
        df :
            pandas.DataFrame with columns given the different quantities.

        Examples
        --------
        >>> n.statistics.optimal_capacity()
        component  carrier
        Generator  gas         982.03448
                   wind       7292.13406
        Line       AC         5613.82931
        Link       DC         4003.90110
        dtype: float64

        """
        if aggregate_time is not None:
            warnings.warn(
                "The parameter `aggregate_time` is deprecated for the summary function."
                "Please use it for individual statistics instead. Deprecated in "
                "version 0.34 and will be removed in version 1.0.",
                DeprecationWarning,
                stacklevel=2,
            )
        funcs: list[Callable] = [
            self.optimal_capacity,
            self.installed_capacity,
            self.supply,
            self.withdrawal,
            self.energy_balance,
            self.transmission,
            self.capacity_factor,
            self.curtailment,
            self.capex,
            self.opex,
            self.revenue,
            self.market_value,
        ]

        res = {}
        for func in funcs:
            df = func(
                comps=comps,
                aggregate_groups=aggregate_groups,
                aggregate_across_components=aggregate_across_components,
                groupby=groupby,
                at_port=at_port,
                carrier=carrier,
                bus_carrier=bus_carrier,
                nice_names=nice_names,
                drop_zero=drop_zero,
                round=round,
            )
            res[df.attrs["name"]] = df
        index = pd.Index(set.union(*[set(df.index) for df in res.values()]))
        res = {k: v.reindex(index, fill_value=0.0) for k, v in res.items()}
        return pd.concat(res, axis=1).sort_index(axis=0)

    @MethodHandlerWrapper(handler_class=StatisticHandler, inject_attrs={"n": "_n"})
    def capex(  # noqa: D417
        self,
        comps: str | Sequence[str] | None = None,
        aggregate_groups: Callable | str = "sum",
        aggregate_across_components: bool = False,
        groupby: str | Sequence[str] | Callable = "carrier",
        at_port: bool | str | Sequence[str] = False,
        carrier: str | Sequence[str] | None = None,
        bus_carrier: str | Sequence[str] | None = None,
        nice_names: bool | None = None,
        drop_zero: bool | None = None,
        round: int | None = None,
        cost_attribute: str = "capital_cost",
    ) -> pd.DataFrame:
        """Calculate the **capital expenditure**.

        Includes newly installed and existing assets, measured in the specified
        currency.

        Parameters
        ----------
        comps : str | Sequence[str] | None, default=None
            Components to include in the calculation. If None, includes all one-port
            and branch components. Available components are 'Generator', 'StorageUnit',
            'Store', 'Load', 'Line', 'Transformer' and'Link'.
        aggregate_groups : Callable | str, default="sum"
            Function to aggregate groups when using the groupby parameter.
            Any pandas aggregation function can be used.
        aggregate_across_components : bool, default=False
            Whether to aggregate across components. If there are different components
            which would be grouped together due to the same index, this is avoided.
        groupby : str | Sequence[str] | Callable, default=["carrier", "bus_carrier"]
            How to group components:
            - str or list of str: Column names from component static DataFrames
            - callable: Function that takes network and component name as arguments
        at_port : bool | str | Sequence[str], default=True
            Which ports to consider:
            - True: All ports of components
            - False: Exclude first port ("bus"/"bus0")
            - str or list of str: Specific ports to include
        carrier : str | Sequence[str] | None, default=None
            Filter by carrier. If specified, only considers assets with given
            carrier(s).
        bus_carrier : str | Sequence[str] | None, default=None
            Filter by carrier of connected buses. If specified, only considers assets
            connected to buses with the given carrier(s).
        nice_names : bool | None, default=None
            Whether to use carrier nice names defined in n.carriers.nice_name. Defaults
            to module wide option (default: True).
            See `pypsa.options.params.statistics.describe()` for more information.
        drop_zero : bool | None, default=None
            Whether to drop zero values from the result. Defaults to module wide option
            (default: True). See `pypsa.options.params.statistics.describe()` for more
            information.
        round : int | None, default=None
            Number of decimal places to round the result to. Defaults to module wide
            option (default: 2). See `pypsa.options.params.statistics.describe()` for more
            information.

        Other Parameters
        ----------------
        cost_attribute : str
            Network attribute that should be used to calculate Capital Expenditure.
            Defaults to `capital_cost`.

        Returns
        -------
        pd.DataFrame
            Capital expenditure with components as rows and a single column of
            aggregated values.

        Examples
        --------
        >>> n.statistics.capex()
        Series([], dtype: float64)

        """

        @pass_empty_series_if_keyerror
        def func(n: Network, c: str, port: str) -> pd.Series:
            col = n.static(c).eval(f"{nominal_attrs[c]}_opt * {cost_attribute}")
            return col

        df = self._aggregate_components(
            func,
            comps=comps,
            agg=aggregate_groups,
            aggregate_across_components=aggregate_across_components,
            groupby=groupby,
            at_port=at_port,
            carrier=carrier,
            bus_carrier=bus_carrier,
            nice_names=nice_names,
            drop_zero=drop_zero,
            round=round,
        )
        df.attrs["name"] = "Capital Expenditure"
        df.attrs["unit"] = "currency"
        return df

    @MethodHandlerWrapper(handler_class=StatisticHandler, inject_attrs={"n": "_n"})
    def installed_capex(  # noqa: D417
        self,
        comps: str | Sequence[str] | None = None,
        aggregate_groups: Callable | str = "sum",
        aggregate_across_components: bool = False,
        groupby: str | Sequence[str] | Callable = "carrier",
        at_port: bool | str | Sequence[str] = False,
        carrier: str | Sequence[str] | None = None,
        bus_carrier: str | Sequence[str] | None = None,
        nice_names: bool | None = None,
        drop_zero: bool | None = None,
        round: int | None = None,
        cost_attribute: str = "capital_cost",
    ) -> pd.DataFrame:
        """Calculate the **capital expenditure** of already built capacities.

        Parameters
        ----------
        comps : str | Sequence[str] | None, default=None
            Components to include in the calculation. If None, includes all one-port
            and branch components. Available components are 'Generator', 'StorageUnit',
            'Store', 'Load', 'Line', 'Transformer' and'Link'.
        aggregate_groups : Callable | str, default="sum"
            Function to aggregate groups when using the groupby parameter.
            Any pandas aggregation function can be used.
        aggregate_across_components : bool, default=False
            Whether to aggregate across components. If there are different components
            which would be grouped together due to the same index, this is avoided.
        groupby : str | Sequence[str] | Callable, default=["carrier", "bus_carrier"]
            How to group components:
            - str or list of str: Column names from component static DataFrames
            - callable: Function that takes network and component name as arguments
        at_port : bool | str | Sequence[str], default=True
            Which ports to consider:
            - True: All ports of components
            - False: Exclude first port ("bus"/"bus0")
            - str or list of str: Specific ports to include
        carrier : str | Sequence[str] | None, default=None
            Filter by carrier. If specified, only considers assets with given
            carrier(s).
        bus_carrier : str | Sequence[str] | None, default=None
            Filter by carrier of connected buses. If specified, only considers assets
            connected to buses with the given carrier(s).
        nice_names : bool | None, default=None
            Whether to use carrier nice names defined in n.carriers.nice_name. Defaults
            to module wide option (default: True).
            See `pypsa.options.params.statistics.describe()` for more information.
        drop_zero : bool | None, default=None
            Whether to drop zero values from the result. Defaults to module wide option
            (default: True). See `pypsa.options.params.statistics.describe()` for more
            information.
        round : int | None, default=None
            Number of decimal places to round the result to. Defaults to module wide
            option (default: 2). See `pypsa.options.params.statistics.describe()` for more
            information.

        Other Parameters
        ----------------
        cost_attribute : str
            Network attribute that should be used to calculate Capital Expenditure.
            Defaults to `capital_cost`.

        Returns
        -------
        pd.DataFrame
            Capital expenditure of already built capacities with components as rows and
            a single column of aggregated values.

        Examples
        --------
        >>> n.statistics.installed_capex()
        component  carrier
        Generator  gas        2.120994e+07
                   wind       6.761698e+05
        Line       AC         1.653634e+04
        Link       DC         1.476534e+03
        dtype: float64

        """

        @pass_empty_series_if_keyerror
        def func(n: Network, c: str, port: str) -> pd.Series:
            col = n.static(c).eval(f"{nominal_attrs[c]} * {cost_attribute}")
            return col

        df = self._aggregate_components(
            func,
            comps=comps,
            agg=aggregate_groups,
            aggregate_across_components=aggregate_across_components,
            groupby=groupby,
            at_port=at_port,
            carrier=carrier,
            bus_carrier=bus_carrier,
            nice_names=nice_names,
            drop_zero=drop_zero,
            round=round,
        )
        df.attrs["name"] = "Capital Expenditure Fixed"
        df.attrs["unit"] = "currency"
        return df

    @MethodHandlerWrapper(handler_class=StatisticHandler, inject_attrs={"n": "_n"})
    def expanded_capex(  # noqa: D417
        self,
        comps: str | Sequence[str] | None = None,
        aggregate_groups: Callable | str = "sum",
        aggregate_across_components: bool = False,
        groupby: str | Sequence[str] | Callable = "carrier",
        at_port: bool | str | Sequence[str] = False,
        carrier: str | Sequence[str] | None = None,
        bus_carrier: str | Sequence[str] | None = None,
        nice_names: bool | None = None,
        drop_zero: bool | None = None,
        round: int | None = None,
        cost_attribute: str = "capital_cost",
    ) -> pd.DataFrame:
        """Calculate the **capital expenditure** of expanded capacities.

        Parameters
        ----------
        comps : str | Sequence[str] | None, default=None
            Components to include in the calculation. If None, includes all one-port
            and branch components. Available components are 'Generator', 'StorageUnit',
            'Store', 'Load', 'Line', 'Transformer' and'Link'.
        aggregate_groups : Callable | str, default="sum"
            Function to aggregate groups when using the groupby parameter.
            Any pandas aggregation function can be used.
        aggregate_across_components : bool, default=False
            Whether to aggregate across components. If there are different components
            which would be grouped together due to the same index, this is avoided.
        groupby : str | Sequence[str] | Callable, default=["carrier", "bus_carrier"]
            How to group components:
            - str or list of str: Column names from component static DataFrames
            - callable: Function that takes network and component name as arguments
        at_port : bool | str | Sequence[str], default=True
            Which ports to consider:
            - True: All ports of components
            - False: Exclude first port ("bus"/"bus0")
            - str or list of str: Specific ports to include
        carrier : str | Sequence[str] | None, default=None
            Filter by carrier. If specified, only considers assets with given
            carrier(s).
        bus_carrier : str | Sequence[str] | None, default=None
            Filter by carrier of connected buses. If specified, only considers assets
            connected to buses with the given carrier(s).
        nice_names : bool | None, default=None
            Whether to use carrier nice names defined in n.carriers.nice_name. Defaults
            to module wide option (default: True).
            See `pypsa.options.params.statistics.describe()` for more information.
        drop_zero : bool | None, default=None
            Whether to drop zero values from the result. Defaults to module wide option
            (default: True). See `pypsa.options.params.statistics.describe()` for more
            information.
        round : int | None, default=None
            Number of decimal places to round the result to. Defaults to module wide
            option (default: 2). See `pypsa.options.params.statistics.describe()` for more
            information.

        Other Parameters
        ----------------
        cost_attribute : str
            Network attribute that should be used to calculate Capital Expenditure.
            Defaults to `capital_cost`.

        Returns
        -------
        pd.DataFrame
            Capital expenditure of expanded capacities with components as rows and
            a single column of aggregated values.

        Examples
        --------
        >>> n.statistics.expanded_capex()
        component  carrier
        Generator  gas       -2.120994e+07
                   wind      -6.761698e+05
        ...

        """
        df = self.capex(
            comps=comps,
            aggregate_groups=aggregate_groups,
            aggregate_across_components=aggregate_across_components,
            groupby=groupby,
            at_port=at_port,
            carrier=carrier,
            bus_carrier=bus_carrier,
            nice_names=nice_names,
            drop_zero=drop_zero,
            round=round,
            cost_attribute=cost_attribute,
        ).sub(
            self.installed_capex(
                comps=comps,
                aggregate_groups=aggregate_groups,
                aggregate_across_components=aggregate_across_components,
                groupby=groupby,
                at_port=at_port,
                carrier=carrier,
                bus_carrier=bus_carrier,
                nice_names=nice_names,
                drop_zero=drop_zero,
                round=round,
                cost_attribute=cost_attribute,
            ),
            fill_value=0,
        )
        df.attrs["name"] = "Capital Expenditure Expanded"
        df.attrs["unit"] = "currency"
        return df

    @MethodHandlerWrapper(handler_class=StatisticHandler, inject_attrs={"n": "_n"})
    def optimal_capacity(  # noqa: D417
        self,
        comps: str | Sequence[str] | None = None,
        aggregate_groups: Callable | str = "sum",
        aggregate_across_components: bool = False,
        groupby: str | Sequence[str] | Callable = "carrier",
        at_port: str | Sequence[str] | bool | None = None,
        carrier: str | Sequence[str] | None = None,
        bus_carrier: str | Sequence[str] | None = None,
        nice_names: bool | None = None,
        drop_zero: bool | None = None,
        round: int | None = None,
        storage: bool = False,
    ) -> pd.DataFrame:
        """Calculate the **optimal capacity** of the network components in MW.

        Positive capacity values correspond to production capacities and
        negative values to consumption capacities.

        Parameters
        ----------
        comps : str | Sequence[str] | None, default=None
            Components to include in the calculation. If None, includes all one-port
            and branch components. Available components are 'Generator', 'StorageUnit',
            'Store', 'Load', 'Line', 'Transformer' and'Link'.
        aggregate_groups : Callable | str, default="sum"
            Function to aggregate groups when using the groupby parameter.
            Any pandas aggregation function can be used.
        aggregate_across_components : bool, default=False
            Whether to aggregate across components. If there are different components
            which would be grouped together due to the same index, this is avoided.
        groupby : str | Sequence[str] | Callable, default=["carrier", "bus_carrier"]
            How to group components:
            - str or list of str: Column names from component static DataFrames
            - callable: Function that takes network and component name as arguments
        at_port : bool | str | Sequence[str], default=True
            Which ports to consider:
            - True: All ports of components
            - False: Exclude first port ("bus"/"bus0")
            - str or list of str: Specific ports to include
        carrier : str | Sequence[str] | None, default=None
            Filter by carrier. If specified, only considers assets with given
            carrier(s).
        bus_carrier : str | Sequence[str] | None, default=None
            Filter by carrier of connected buses. If specified, only considers assets
            connected to buses with the given carrier(s).
        nice_names : bool | None, default=None
            Whether to use carrier nice names defined in n.carriers.nice_name. Defaults
            to module wide option (default: True).
            See `pypsa.options.params.statistics.describe()` for more information.
        drop_zero : bool | None, default=None
            Whether to drop zero values from the result. Defaults to module wide option
            (default: True). See `pypsa.options.params.statistics.describe()` for more
            information.
        round : int | None, default=None
            Number of decimal places to round the result to. Defaults to module wide
            option (default: 2). See `pypsa.options.params.statistics.describe()` for more
            information.

        Other Parameters
        ----------------
        storage : bool, default=False
            Whether to consider only storage capacities of the components
            `Store` and `StorageUnit`.

        Returns
        -------
        pd.DataFrame
            Optimal capacity of the network components with components as rows and
            a single column of aggregated values.

        Examples
        --------
        >>> n.statistics.optimal_capacity()
        component  carrier
        Generator  gas         982.03448
                   wind       7292.13406
        Line       AC         5613.82931
        Link       DC         4003.90110
        dtype: float64

        """
        if storage:
            comps = ("Store", "StorageUnit")
        if bus_carrier and at_port is None:
            at_port = True

        @pass_empty_series_if_keyerror
        def func(n: Network, c: str, port: str) -> pd.Series:
            efficiency = port_efficiency(n, c, port=port)
            if not at_port:
                efficiency = abs(efficiency)
            col = n.static(c)[f"{nominal_attrs[c]}_opt"] * efficiency
            if storage and (c == "StorageUnit"):
                col = col * n.static(c).max_hours
            return col

        df = self._aggregate_components(
            func,
            comps=comps,
            agg=aggregate_groups,
            aggregate_across_components=aggregate_across_components,
            groupby=groupby,
            at_port=at_port,
            carrier=carrier,
            bus_carrier=bus_carrier,
            nice_names=nice_names,
            drop_zero=drop_zero,
            round=round,
        )
        df.attrs["name"] = "Optimal Capacity"
        df.attrs["unit"] = "MW"
        return df

    @MethodHandlerWrapper(handler_class=StatisticHandler, inject_attrs={"n": "_n"})
    def installed_capacity(  # noqa: D417
        self,
        comps: str | Sequence[str] | None = None,
        aggregate_groups: Callable | str = "sum",
        aggregate_across_components: bool = False,
        groupby: str | Sequence[str] | Callable = "carrier",
        at_port: str | Sequence[str] | bool | None = None,
        carrier: str | Sequence[str] | None = None,
        bus_carrier: str | Sequence[str] | None = None,
        nice_names: bool | None = None,
        drop_zero: bool | None = None,
        round: int | None = None,
        storage: bool = False,
    ) -> pd.DataFrame:
        """Calculate the **installed capacity** of the network components in MW.

        Positive capacity values correspond to production capacities and
        negative values to consumption capacities.

        Parameters
        ----------
        comps : str | Sequence[str] | None, default=None
            Components to include in the calculation. If None, includes all one-port
            and branch components. Available components are 'Generator', 'StorageUnit',
            'Store', 'Load', 'Line', 'Transformer' and'Link'.
        aggregate_groups : Callable | str, default="sum"
            Function to aggregate groups when using the groupby parameter.
            Any pandas aggregation function can be used.
        aggregate_across_components : bool, default=False
            Whether to aggregate across components. If there are different components
            which would be grouped together due to the same index, this is avoided.
        groupby : str | Sequence[str] | Callable, default=["carrier", "bus_carrier"]
            How to group components:
            - str or list of str: Column names from component static DataFrames
            - callable: Function that takes network and component name as arguments
        at_port : bool | str | Sequence[str], default=True
            Which ports to consider:
            - True: All ports of components
            - False: Exclude first port ("bus"/"bus0")
            - str or list of str: Specific ports to include
        carrier : str | Sequence[str] | None, default=None
            Filter by carrier. If specified, only considers assets with given
            carrier(s).
        bus_carrier : str | Sequence[str] | None, default=None
            Filter by carrier of connected buses. If specified, only considers assets
            connected to buses with the given carrier(s).
        nice_names : bool | None, default=None
            Whether to use carrier nice names defined in n.carriers.nice_name. Defaults
            to module wide option (default: True).
            See `pypsa.options.params.statistics.describe()` for more information.
        drop_zero : bool | None, default=None
            Whether to drop zero values from the result. Defaults to module wide option
            (default: True). See `pypsa.options.params.statistics.describe()` for more
            information.
        round : int | None, default=None
            Number of decimal places to round the result to. Defaults to module wide
            option (default: 2). See `pypsa.options.params.statistics.describe()` for
            more information.

        Other Parameters
        ----------------
        storage : bool, default=False
            Whether to consider only storage capacities of the components
            `Store` and `StorageUnit`.

        Returns
        -------
            pd.DataFrame
                Installed capacity of the network components with components as rows and
                a single column of aggregated values.

        Examples
        --------
        >>> n.statistics.installed_capacity()
        component  carrier
        Generator  gas        150000.0
                   wind          290.0
        Line       AC         160000.0
        Link       DC           4000.0
        dtype: float64

        """
        if storage:
            comps = ("Store", "StorageUnit")
        if bus_carrier and at_port is None:
            at_port = True

        @pass_empty_series_if_keyerror
        def func(n: Network, c: str, port: str) -> pd.Series:
            efficiency = port_efficiency(n, c, port=port)
            if not at_port:
                efficiency = abs(efficiency)
            col = n.static(c)[f"{nominal_attrs[c]}"] * efficiency
            if storage and (c == "StorageUnit"):
                col = col * n.static(c).max_hours
            return col

        df = self._aggregate_components(
            func,
            comps=comps,
            agg=aggregate_groups,
            aggregate_across_components=aggregate_across_components,
            groupby=groupby,
            at_port=at_port,
            carrier=carrier,
            bus_carrier=bus_carrier,
            nice_names=nice_names,
            drop_zero=drop_zero,
            round=round,
        )
        df.attrs["name"] = "Installed Capacity"
        df.attrs["unit"] = "MW"
        return df

    @MethodHandlerWrapper(handler_class=StatisticHandler, inject_attrs={"n": "_n"})
    def expanded_capacity(
        self,
        comps: str | Sequence[str] | None = None,
        aggregate_groups: Callable | str = "sum",
        aggregate_across_components: bool = False,
        groupby: str | Sequence[str] | Callable = "carrier",
        at_port: str | Sequence[str] | bool | None = None,
        carrier: str | Sequence[str] | None = None,
        bus_carrier: str | Sequence[str] | None = None,
        nice_names: bool | None = None,
        drop_zero: bool | None = None,
        round: int | None = None,
    ) -> pd.DataFrame:
        """Calculate the **expanded capacity** of the network components in MW.

        Positive capacity values correspond to production capacities and
        negative values to consumption capacities.

        Parameters
        ----------
        comps : str | Sequence[str] | None, default=None
            Components to include in the calculation. If None, includes all one-port
            and branch components. Available components are 'Generator', 'StorageUnit',
            'Store', 'Load', 'Line', 'Transformer' and'Link'.
        aggregate_groups : Callable | str, default="sum"
            Function to aggregate groups when using the groupby parameter.
            Any pandas aggregation function can be used.
        aggregate_across_components : bool, default=False
            Whether to aggregate across components. If there are different components
            which would be grouped together due to the same index, this is avoided.
        groupby : str | Sequence[str] | Callable, default=["carrier", "bus_carrier"]
            How to group components:
            - str or list of str: Column names from component static DataFrames
            - callable: Function that takes network and component name as arguments
        at_port : bool | str | Sequence[str], default=True
            Which ports to consider:
            - True: All ports of components
            - False: Exclude first port ("bus"/"bus0")
            - str or list of str: Specific ports to include
        carrier : str | Sequence[str] | None, default=None
            Filter by carrier. If specified, only considers assets with given
            carrier(s).
        bus_carrier : str | Sequence[str] | None, default=None
            Filter by carrier of connected buses. If specified, only considers assets
            connected to buses with the given carrier(s).
        nice_names : bool | None, default=None
            Whether to use carrier nice names defined in n.carriers.nice_name. Defaults
            to module wide option (default: True).
            See `pypsa.options.params.statistics.describe()` for more information.
        drop_zero : bool | None, default=None
            Whether to drop zero values from the result. Defaults to module wide option
            (default: True). See `pypsa.options.params.statistics.describe()` for more
            information.
        round : int | None, default=None
            Number of decimal places to round the result to. Defaults to module wide
            option (default: 2). See `pypsa.options.params.statistics.describe()` for
            more information.

        Returns
        -------
        pd.DataFrame
            Expanded capacity of the network components with components as rows and
            a single column of aggregated values.

        Examples
        --------
        >>> n.statistics.expanded_capacity()
        Series([], dtype: float64)

        """
        optimal = self.optimal_capacity(
            comps=comps,
            aggregate_groups=aggregate_groups,
            aggregate_across_components=aggregate_across_components,
            groupby=groupby,
            at_port=at_port,
            carrier=carrier,
            bus_carrier=bus_carrier,
            nice_names=nice_names,
            drop_zero=drop_zero,
            round=round,
        )
        installed = self.installed_capacity(
            comps=comps,
            aggregate_groups=aggregate_groups,
            aggregate_across_components=aggregate_across_components,
            groupby=groupby,
            at_port=at_port,
            carrier=carrier,
            bus_carrier=bus_carrier,
            nice_names=nice_names,
            drop_zero=drop_zero,
            round=round,
        )
        installed = installed.reindex(optimal.index, fill_value=0)
        df = optimal.sub(installed).where(optimal.abs() > installed.abs(), 0)
        df.attrs["name"] = "Expanded Capacity"
        df.attrs["unit"] = "MW"
        return df

    @MethodHandlerWrapper(handler_class=StatisticHandler, inject_attrs={"n": "_n"})
    def opex(  # noqa: D417
        self,
        comps: str | Sequence[str] | None = None,
        aggregate_time: str | bool = "sum",
        aggregate_groups: Callable | str = "sum",
        aggregate_across_components: bool = False,
        groupby: str | Sequence[str] | Callable = "carrier",
        at_port: bool | str | Sequence[str] = False,
        carrier: str | Sequence[str] | None = None,
        bus_carrier: str | Sequence[str] | None = None,
        nice_names: bool | None = None,
        drop_zero: bool | None = None,
        round: int | None = None,
        cost_types: str | Sequence[str] | None = None,
    ) -> pd.DataFrame:
        """Calculate the **operational expenditure** in the network in given currency.

        Operational expenditures include the marginal, marginal quadratic,
        storage holding, spillage, start-up, shut-down and stand-by costs.

        Parameters
        ----------
        comps : str | Sequence[str] | None, default=None
            Components to include in the calculation. If None, includes all one-port
            and branch components. Available components are 'Generator', 'StorageUnit',
            'Store', 'Load', 'Line', 'Transformer' and'Link'.
        aggregate_groups : Callable | str, default="sum"
            Function to aggregate groups when using the groupby parameter.
            Any pandas aggregation function can be used.
        aggregate_across_components : bool, default=False
            Whether to aggregate across components. If there are different components
            which would be grouped together due to the same index, this is avoided.
        groupby : str | Sequence[str] | Callable, default=["carrier", "bus_carrier"]
            How to group components:
            - str or list of str: Column names from component static DataFrames
            - callable: Function that takes network and component name as arguments
        at_port : bool | str | Sequence[str], default=True
            Which ports to consider:
            - True: All ports of components
            - False: Exclude first port ("bus"/"bus0")
            - str or list of str: Specific ports to include
        carrier : str | Sequence[str] | None, default=None
            Filter by carrier. If specified, only considers assets with given
            carrier(s).
        bus_carrier : str | Sequence[str] | None, default=None
            Filter by carrier of connected buses. If specified, only considers assets
            connected to buses with the given carrier(s).
        nice_names : bool | None, default=None
            Whether to use carrier nice names defined in n.carriers.nice_name. Defaults
            to module wide option (default: True).
            See `pypsa.options.params.statistics.describe()` for more information.
        drop_zero : bool | None, default=None
            Whether to drop zero values from the result. Defaults to module wide option
            (default: True). See `pypsa.options.params.statistics.describe()` for more
            information.
        round : int | None, default=None
            Number of decimal places to round the result to. Defaults to module wide
            option (default: 2). See `pypsa.options.params.statistics.describe()` for
            more information.

        Other Parameters
        ----------------
        aggregate_time : str | bool, default="sum"
            Type of aggregation when aggregating time series. Deactivate by setting to
            False. Any pandas aggregation function can be used. Note that when
            aggregating the time series are aggregated to MWh using snapshot weightings.
            With False the time series is given in MW.
        cost_types : str | Sequence[str] | None, default=None
            List of cost types to include in the calculation. Available options
            are: 'marginal_cost', 'marginal_cost_quadratic',
            'marginal_cost_storage', 'spill_cost', 'start_up_cost',
            'shut_down_cost', 'stand_by_cost'. Defaults to all (when None).

        Returns
        -------
        pd.DataFrame
            Ongoing operational costs with components as rows and
            either time steps as columns (if aggregate_time=False) or a single column
            of aggregated values.

        Examples
        --------
        >>> n.statistics.opex()
        Series([], dtype: float64)

        """
        from pypsa.optimization.optimize import lookup

        if cost_types is None:
            cost_types_ = [
                "marginal_cost",
                "marginal_cost_quadratic",
                "marginal_cost_storage",
                "spill_cost",
                "start_up_cost",
                "shut_down_cost",
                "stand_by_cost",
            ]
        elif isinstance(cost_types, str):
            cost_types_ = [cost_types]
        else:
            cost_types_ = list(cost_types)

        @pass_empty_series_if_keyerror
        def func(n: Network, c: str, port: str) -> pd.Series:
            result = []
            weights = get_weightings(n, c)
            weights_one = pd.Series(1.0, index=weights.index)
            com_i = n.get_committable_i(c)

            for cost_type in [
                "marginal_cost",
                "marginal_cost_storage",
                "marginal_cost_quadratic",
                "spill_cost",
            ]:
                if cost_type in cost_types_ and cost_type in n.static(c):
                    attr = lookup.query(cost_type).loc[c].index.item() + port
                    cost = n.get_switchable_as_dense(c, cost_type)
                    p = n.dynamic(c)[attr]
                    var = p * p if cost_type == "marginal_cost_quadratic" else p
                    opex = var * cost
                    term = self._aggregate_timeseries(opex, weights, agg=aggregate_time)
                    result.append(term)

            mapping = {
                "start_up_cost": "start_up",
                "shut_down_cost": "shut_down",
                "stand_by_cost": "status",
            }
            for cost_type, attr in mapping.items():
                if (
                    cost_type in cost_types_
                    and cost_type in n.static(c)
                    and not com_i.empty
                ):
                    cost = n.get_switchable_as_dense(c, cost_type, inds=com_i)
                    var = n.dynamic(c)[attr].loc[:, com_i]
                    opex = var * cost
                    w = weights if attr == "status" else weights_one
                    term = self._aggregate_timeseries(opex, w, agg=aggregate_time)
                    result.append(term)
            if not result:
                return pd.Series()
            result = pd.concat(result)
            return result.groupby(level=list(range(result.index.nlevels))).sum()

        df = self._aggregate_components(
            func,
            comps=comps,
            agg=aggregate_groups,
            aggregate_across_components=aggregate_across_components,
            groupby=groupby,
            at_port=at_port,
            carrier=carrier,
            bus_carrier=bus_carrier,
            nice_names=nice_names,
            drop_zero=drop_zero,
            round=round,
        )
        df.attrs["name"] = "Operational Expenditure"
        df.attrs["unit"] = "currency"
        return df

    @MethodHandlerWrapper(handler_class=StatisticHandler, inject_attrs={"n": "_n"})
    def system_cost(  # noqa: D417
        self,
        comps: str | Sequence[str] | None = None,
        aggregate_time: str | bool = "sum",
        aggregate_groups: Callable | str = "sum",
        aggregate_across_components: bool = False,
        groupby: str | Sequence[str] | Callable = "carrier",
        at_port: bool | str | Sequence[str] = False,
        carrier: str | Sequence[str] | None = None,
        bus_carrier: str | Sequence[str] | None = None,
        nice_names: bool | None = None,
        drop_zero: bool | None = None,
        round: int | None = None,
    ) -> pd.DataFrame:
        """Calculate the **total system cost**.

        Sum of the capital and operational expenditures.

        Parameters
        ----------
        comps : str | Sequence[str] | None, default=None
            Components to include in the calculation. If None, includes all one-port
            and branch components. Available components are 'Generator', 'StorageUnit',
            'Store', 'Load', 'Line', 'Transformer' and'Link'.
        aggregate_groups : Callable | str, default="sum"
            Function to aggregate groups when using the groupby parameter.
            Any pandas aggregation function can be used.
        aggregate_across_components : bool, default=False
            Whether to aggregate across components. If there are different components
            which would be grouped together due to the same index, this is avoided.
        groupby : str | Sequence[str] | Callable, default=["carrier", "bus_carrier"]
            How to group components:
            - str or list of str: Column names from component static DataFrames
            - callable: Function that takes network and component name as arguments
        at_port : bool | str | Sequence[str], default=True
            Which ports to consider:
            - True: All ports of components
            - False: Exclude first port ("bus"/"bus0")
            - str or list of str: Specific ports to include
        carrier : str | Sequence[str] | None, default=None
            Filter by carrier. If specified, only considers assets with given
            carrier(s).
        bus_carrier : str | Sequence[str] | None, default=None
            Filter by carrier of connected buses. If specified, only considers assets
            connected to buses with the given carrier(s).
        nice_names : bool | None, default=None
            Whether to use carrier nice names defined in n.carriers.nice_name. Defaults
            to module wide option (default: True).
            See `pypsa.options.params.statistics.describe()` for more information.
        drop_zero : bool | None, default=None
            Whether to drop zero values from the result. Defaults to module wide option
            (default: True). See `pypsa.options.params.statistics.describe()` for more
            information.
        round : int | None, default=None
            Number of decimal places to round the result to. Defaults to module wide
            option (default: 2). See `pypsa.options.params.statistics.describe()` for
            more information.

        Other Parameters
        ----------------
        aggregate_time : str | bool, default="sum"
            Type of aggregation when aggregating time series. Deactivate by setting to
            False. Any pandas aggregation function can be used. Note that when
            aggregating the time series are aggregated to MWh using snapshot weightings.
            With False the time series is given in MW.

        Returns
        -------
        pd.DataFrame
            System cost with components as rows and a single column of
            aggregated values.

        Examples
        --------
        >>> n.statistics.system_cost()
        Series([], dtype: float64)

        """
        capex = self.capex(
            comps=comps,
            aggregate_groups=aggregate_groups,
            aggregate_across_components=aggregate_across_components,
            groupby=groupby,
            at_port=at_port,
            carrier=carrier,
            bus_carrier=bus_carrier,
            nice_names=nice_names,
            drop_zero=drop_zero,
            round=round,
        )
        opex = self.opex(
            comps=comps,
            aggregate_time=aggregate_time,
            aggregate_groups=aggregate_groups,
            aggregate_across_components=aggregate_across_components,
            groupby=groupby,
            at_port=at_port,
            carrier=carrier,
            bus_carrier=bus_carrier,
            nice_names=nice_names,
            drop_zero=drop_zero,
            round=round,
        )
        # TODO It would be better if the empty series return has index names
        if not capex.empty and not opex.empty:
            df = capex.add(opex, fill_value=0)
        elif not capex.empty:
            df = capex
        else:
            df = opex
        df.attrs["name"] = "System Cost"
        df.attrs["unit"] = "currency"
        return df

    @MethodHandlerWrapper(handler_class=StatisticHandler, inject_attrs={"n": "_n"})
    def supply(  # noqa: D417
        self,
        comps: str | Sequence[str] | None = None,
        aggregate_time: str | bool = "sum",
        aggregate_groups: Callable | str = "sum",
        aggregate_across_components: bool = False,
        groupby: str | Sequence[str] | Callable = "carrier",
        at_port: bool | str | Sequence[str] = True,
        carrier: str | Sequence[str] | None = None,
        bus_carrier: str | Sequence[str] | None = None,
        nice_names: bool | None = None,
        drop_zero: bool | None = None,
        round: int | None = None,
    ) -> pd.DataFrame:
        """Calculate the **supply** of components in the network.

        Units depend on the regarded bus carrier.

        Parameters
        ----------
        comps : str | Sequence[str] | None, default=None
            Components to include in the calculation. If None, includes all one-port
            and branch components. Available components are 'Generator', 'StorageUnit',
            'Store', 'Load', 'Line', 'Transformer' and'Link'.
        aggregate_groups : Callable | str, default="sum"
            Function to aggregate groups when using the groupby parameter.
            Any pandas aggregation function can be used.
        aggregate_across_components : bool, default=False
            Whether to aggregate across components. If there are different components
            which would be grouped together due to the same index, this is avoided.
        groupby : str | Sequence[str] | Callable, default=["carrier", "bus_carrier"]
            How to group components:
            - str or list of str: Column names from component static DataFrames
            - callable: Function that takes network and component name as arguments
        at_port : bool | str | Sequence[str], default=True
            Which ports to consider:
            - True: All ports of components
            - False: Exclude first port ("bus"/"bus0")
            - str or list of str: Specific ports to include
        carrier : str | Sequence[str] | None, default=None
            Filter by carrier. If specified, only considers assets with given
            carrier(s).
        bus_carrier : str | Sequence[str] | None, default=None
            Filter by carrier of connected buses. If specified, only considers assets
            connected to buses with the given carrier(s).
        nice_names : bool | None, default=None
            Whether to use carrier nice names defined in n.carriers.nice_name. Defaults
            to module wide option (default: True).
            See `pypsa.options.params.statistics.describe()` for more information.
        drop_zero : bool | None, default=None
            Whether to drop zero values from the result. Defaults to module wide option
            (default: True). See `pypsa.options.params.statistics.describe()` for more
            information.
        round : int | None, default=None
            Number of decimal places to round the result to. Defaults to module wide
            option (default: 2). See `pypsa.options.params.statistics.describe()` for
            more information.

        Other Parameters
        ----------------
        aggregate_time : str | bool, default="sum"
            Type of aggregation when aggregating time series. Deactivate by setting to
            False. Any pandas aggregation function can be used. Note that when
            aggregating the time series are aggregated to MWh using snapshot weightings.
            With False the time series is given in MW.

        Returns
        -------
        pd.DataFrame
            Supply of components in the network with components as rows and
            either time steps as columns (if aggregate_time=False) or a single column
            of aggregated values.

        Examples
        --------
        >>> n.statistics.supply()
        Series([], dtype: float64)

        """
        df = self.energy_balance(
            comps=comps,
            aggregate_time=aggregate_time,
            aggregate_groups=aggregate_groups,
            aggregate_across_components=aggregate_across_components,
            groupby=groupby,
            at_port=at_port,
            carrier=carrier,
            bus_carrier=bus_carrier,
            nice_names=nice_names,
            drop_zero=drop_zero,
            round=round,
            direction="supply",
        )
        df.attrs["name"] = "Supply"
        df.attrs["unit"] = "carrier dependent"
        return df

    @MethodHandlerWrapper(handler_class=StatisticHandler, inject_attrs={"n": "_n"})
    def withdrawal(  # noqa: D417
        self,
        comps: str | Sequence[str] | None = None,
        aggregate_time: str | bool = "sum",
        aggregate_groups: Callable | str = "sum",
        aggregate_across_components: bool = False,
        groupby: str | Sequence[str] | Callable = "carrier",
        at_port: bool | str | Sequence[str] = True,
        carrier: str | Sequence[str] | None = None,
        bus_carrier: str | Sequence[str] | None = None,
        nice_names: bool | None = None,
        drop_zero: bool | None = None,
        round: int | None = None,
    ) -> pd.DataFrame:
        """Calculate the **withdrawal** of components in the network.

        Units depend on the regarded bus carrier.

        Parameters
        ----------
        comps : str | Sequence[str] | None, default=None
            Components to include in the calculation. If None, includes all one-port
            and branch components. Available components are 'Generator', 'StorageUnit',
            'Store', 'Load', 'Line', 'Transformer' and'Link'.
        aggregate_groups : Callable | str, default="sum"
            Function to aggregate groups when using the groupby parameter.
            Any pandas aggregation function can be used.
        aggregate_across_components : bool, default=False
            Whether to aggregate across components. If there are different components
            which would be grouped together due to the same index, this is avoided.
        groupby : str | Sequence[str] | Callable, default=["carrier", "bus_carrier"]
            How to group components:
            - str or list of str: Column names from component static DataFrames
            - callable: Function that takes network and component name as arguments
        at_port : bool | str | Sequence[str], default=True
            Which ports to consider:
            - True: All ports of components
            - False: Exclude first port ("bus"/"bus0")
            - str or list of str: Specific ports to include
        carrier : str | Sequence[str] | None, default=None
            Filter by carrier. If specified, only considers assets with given
            carrier(s).
        bus_carrier : str | Sequence[str] | None, default=None
            Filter by carrier of connected buses. If specified, only considers assets
            connected to buses with the given carrier(s).
        nice_names : bool | None, default=None
            Whether to use carrier nice names defined in n.carriers.nice_name. Defaults
            to module wide option (default: True).
            See `pypsa.options.params.statistics.describe()` for more information.
        drop_zero : bool | None, default=None
            Whether to drop zero values from the result. Defaults to module wide option
            (default: True). See `pypsa.options.params.statistics.describe()` for more
            information.
        round : int | None, default=None
            Number of decimal places to round the result to. Defaults to module wide
            option (default: 2). See `pypsa.options.params.statistics.describe()` for
            more information.

        Other Parameters
        ----------------
        aggregate_time : str | bool, default="sum"
            Type of aggregation when aggregating time series. Deactivate by setting to
            False. Any pandas aggregation function can be used. Note that when
            aggregating the time series are aggregated to MWh using snapshot weightings.
            With False the time series is given in MW.

        Returns
        -------
        pd.DataFrame
            Withdrawal of components in the network with components as rows and
            either time steps as columns (if aggregate_time=False) or a single column
            of aggregated values.

        Examples
        --------
        >>> n.statistics.withdrawal()
        Series([], dtype: float64)

        """
        df = self.energy_balance(
            comps=comps,
            aggregate_time=aggregate_time,
            aggregate_groups=aggregate_groups,
            aggregate_across_components=aggregate_across_components,
            groupby=groupby,
            at_port=at_port,
            carrier=carrier,
            bus_carrier=bus_carrier,
            nice_names=nice_names,
            drop_zero=drop_zero,
            round=round,
            direction="withdrawal",
        )
        df.attrs["name"] = "Withdrawal"
        df.attrs["unit"] = "carrier dependent"
        return df

    @MethodHandlerWrapper(handler_class=StatisticHandler, inject_attrs={"n": "_n"})
    def transmission(  # noqa: D417
        self,
        comps: Collection[str] | str | None = None,
        aggregate_time: str | bool = "sum",
        aggregate_groups: Callable | str = "sum",
        aggregate_across_components: bool = False,
        groupby: str | Sequence[str] | Callable | Literal[False] = "carrier",
        at_port: bool | str | Sequence[str] = False,
        carrier: str | Sequence[str] | None = None,
        bus_carrier: str | Sequence[str] | None = None,
        nice_names: bool | None = None,
        drop_zero: bool | None = None,
        round: int | None = None,
    ) -> pd.DataFrame:
        """Calculate the **transmission** of branch components in the network.

        Units depend on the regarded bus carrier.

        Parameters
        ----------
        comps : str | Sequence[str] | None, default=None
            Components to include in the calculation. If None, includes all one-port
            and branch components. Available components are 'Generator', 'StorageUnit',
            'Store', 'Load', 'Line', 'Transformer' and'Link'.
        aggregate_groups : Callable | str, default="sum"
            Function to aggregate groups when using the groupby parameter.
            Any pandas aggregation function can be used.
        aggregate_across_components : bool, default=False
            Whether to aggregate across components. If there are different components
            which would be grouped together due to the same index, this is avoided.
        groupby : str | Sequence[str] | Callable, default=["carrier", "bus_carrier"]
            How to group components:
            - str or list of str: Column names from component static DataFrames
            - callable: Function that takes network and component name as arguments
        at_port : bool | str | Sequence[str], default=True
            Which ports to consider:
            - True: All ports of components
            - False: Exclude first port ("bus"/"bus0")
            - str or list of str: Specific ports to include
        carrier : str | Sequence[str] | None, default=None
            Filter by carrier. If specified, only considers assets with given
            carrier(s).
        bus_carrier : str | Sequence[str] | None, default=None
            Filter by carrier of connected buses. If specified, only considers assets
            connected to buses with the given carrier(s).
        nice_names : bool | None, default=None
            Whether to use carrier nice names defined in n.carriers.nice_name. Defaults
            to module wide option (default: True).
            See `pypsa.options.params.statistics.describe()` for more information.
        drop_zero : bool | None, default=None
            Whether to drop zero values from the result. Defaults to module wide option
            (default: True). See `pypsa.options.params.statistics.describe()` for more
            information.
        round : int | None, default=None
            Number of decimal places to round the result to. Defaults to module wide
            option (default: 2). See `pypsa.options.params.statistics.describe()` for
            more information.

        Other Parameters
        ----------------
        aggregate_time : str | bool, default="sum"
            Type of aggregation when aggregating time series. Deactivate by setting to
            False. Any pandas aggregation function can be used. Note that when
            aggregating the time series are aggregated to MWh using snapshot weightings.
            With False the time series is given in MW.

        Returns
        -------
        pd.DataFrame
            Transmission of branch components in the network with components as rows and
            either time steps as columns (if aggregate_time=False) or a single column
            of aggregated values.

        Examples
        --------
        >>> n.statistics.transmission()
        Series([], dtype: object)

        """
        n = self._n

        if comps is None:
            comps = n.branch_components

        transmission_branches = get_transmission_branches(n, bus_carrier)

        @pass_empty_series_if_keyerror
        def func(n: Network, c: str, port: str) -> pd.Series:
            idx = transmission_branches.get_loc_level(c, level="component")[1]
            p = n.dynamic(c)[f"p{port}"][idx]
            weights = get_weightings(n, c)
            return self._aggregate_timeseries(p, weights, agg=aggregate_time)

        df = self._aggregate_components(
            func,
            comps=comps,
            agg=aggregate_groups,
            aggregate_across_components=aggregate_across_components,
            groupby=groupby,
            at_port=at_port,
            carrier=carrier,
            bus_carrier=bus_carrier,
            nice_names=nice_names,
            drop_zero=drop_zero,
            round=round,
        )
        df.attrs["name"] = "Transmission"
        df.attrs["unit"] = "carrier dependent"
        return df

    @MethodHandlerWrapper(handler_class=StatisticHandler, inject_attrs={"n": "_n"})
    @deprecated_kwargs(kind="direction", deprecated_in="0.34", removed_in="1.0")
    def energy_balance(  # noqa: D417
        self,
        comps: str | Sequence[str] | None = None,
        aggregate_time: str | bool = "sum",
        aggregate_groups: Callable | str = "sum",
        aggregate_across_components: bool = False,
        groupby: str | Sequence[str] | Callable | None = None,
        at_port: bool | str | Sequence[str] = True,
        carrier: str | Sequence[str] | None = None,
        bus_carrier: str | Sequence[str] | None = None,
        nice_names: bool | None = None,
        drop_zero: bool | None = None,
        round: int | None = None,
        direction: str | None = None,
    ) -> pd.DataFrame:
        """Calculate the **energy balance** of components in network.

        This method computes the energy balance across various network components, where
        positive values represent supply and negative values represent withdrawal. Units
        are inherited from the respective bus carriers.

        Parameters
        ----------
        comps : str | Sequence[str] | None, default=None
            Components to include in the calculation. If None, includes all one-port
            and branch components. Available components are 'Generator', 'StorageUnit',
            'Store', 'Load', 'Line', 'Transformer' and'Link'.
        aggregate_groups : Callable | str, default="sum"
            Function to aggregate groups when using the groupby parameter.
            Any pandas aggregation function can be used.
        aggregate_across_components : bool, default=False
            Whether to aggregate across components. If there are different components
            which would be grouped together due to the same index, this is avoided.
        groupby : str | Sequence[str] | Callable, default=["carrier", "bus_carrier"]
            How to group components:
            - str or list of str: Column names from component static DataFrames
            - callable: Function that takes network and component name as arguments
        at_port : bool | str | Sequence[str], default=True
            Which ports to consider:
            - True: All ports of components
            - False: Exclude first port ("bus"/"bus0")
            - str or list of str: Specific ports to include
        carrier : str | Sequence[str] | None, default=None
            Filter by carrier. If specified, only considers assets with given
            carrier(s).
        bus_carrier : str | Sequence[str] | None, default=None
            Filter by carrier of connected buses. If specified, only considers assets
            connected to buses with the given carrier(s).
        nice_names : bool | None, default=None
            Whether to use carrier nice names defined in n.carriers.nice_name. Defaults
            to module wide option (default: True).
            See `pypsa.options.params.statistics.describe()` for more information.
        drop_zero : bool | None, default=None
            Whether to drop zero values from the result. Defaults to module wide option
            (default: True). See `pypsa.options.params.statistics.describe()` for more
            information.
        round : int | None, default=None
            Number of decimal places to round the result to. Defaults to module wide
            option (default: 2). See `pypsa.options.params.statistics.describe()` for
            more information.

        Other Parameters
        ----------------
        aggregate_time : str | bool, default="sum"
            Type of aggregation when aggregating time series. Deactivate by setting to
            False. Any pandas aggregation function can be used. Note that when
            aggregating the time series are aggregated to MWh using snapshot weightings.
            With False the time series is given in MW.
        direction : str | None, default=None
            Type of energy balance to calculate:
            - 'supply': Only consider positive values (energy production)
            - 'withdrawal': Only consider negative values (energy consumption)
            - None: Consider both supply and withdrawal

        Returns
        -------
        pd.DataFrame
            Energy balance with components as rows and either time steps as columns
            (if aggregate_time=False) or a single column of aggregated values.
            Units depend on the bus carrier and aggregation method.

        Examples
        --------
        >>> n.statistics.energy_balance()
        Series([], dtype: float64)

        """
        if groupby is None:
            groupby = ["carrier", "bus_carrier"]
        n = self._n

        if (
            n.buses.carrier.unique().size > 1
            and groupby is None
            and bus_carrier is None
        ):
            logger.warning(
                "Network has multiple bus carriers which are aggregated together. "
                "To separate bus carriers set `bus_carrier` or use `bus_carrier` in the groupby argument."
            )

        @pass_empty_series_if_keyerror
        def func(n: Network, c: str, port: str) -> pd.Series:
            sign = -1.0 if c in n.branch_components else n.static(c).get("sign", 1.0)
            weights = get_weightings(n, c)
            p = sign * n.dynamic(c)[f"p{port}"]
            if direction == "supply":
                p = p.clip(lower=0)
            elif direction == "withdrawal":
                p = -p.clip(upper=0)
            elif direction is not None:
                logger.warning(
                    "Argument 'direction' is not recognized. Falling back to energy balance."
                )
            return self._aggregate_timeseries(p, weights, agg=aggregate_time)

        df = self._aggregate_components(
            func,
            comps=comps,
            agg=aggregate_groups,
            aggregate_across_components=aggregate_across_components,
            groupby=groupby,
            at_port=at_port,
            carrier=carrier,
            bus_carrier=bus_carrier,
            nice_names=nice_names,
            drop_zero=drop_zero,
            round=round,
        )

        df.attrs["name"] = "Energy Balance"
        df.attrs["unit"] = n.bus_carrier_unit(bus_carrier)
        return df

    @MethodHandlerWrapper(handler_class=StatisticHandler, inject_attrs={"n": "_n"})
    def curtailment(  # noqa: D417
        self,
        comps: str | Sequence[str] | None = None,
        aggregate_time: str | bool = "sum",
        aggregate_groups: Callable | str = "sum",
        aggregate_across_components: bool = False,
        groupby: str | Sequence[str] | Callable = "carrier",
        at_port: bool | str | Sequence[str] = False,
        carrier: str | Sequence[str] | None = None,
        bus_carrier: str | Sequence[str] | None = None,
        nice_names: bool | None = None,
        drop_zero: bool | None = None,
        round: int | None = None,
    ) -> pd.DataFrame:
        """Calculate the **curtailment** of components in the network in MWh.

        The calculation only considers assets with a `p_max_pu` time
        series, which is used to quantify the available power potential.

        Parameters
        ----------
        comps : str | Sequence[str] | None, default=None
            Components to include in the calculation. If None, includes all one-port
            and branch components. Available components are 'Generator', 'StorageUnit',
            'Store', 'Load', 'Line', 'Transformer' and'Link'.
        aggregate_groups : Callable | str, default="sum"
            Function to aggregate groups when using the groupby parameter.
            Any pandas aggregation function can be used.
        aggregate_across_components : bool, default=False
            Whether to aggregate across components. If there are different components
            which would be grouped together due to the same index, this is avoided.
        groupby : str | Sequence[str] | Callable, default=["carrier", "bus_carrier"]
            How to group components:
            - str or list of str: Column names from component static DataFrames
            - callable: Function that takes network and component name as arguments
        at_port : bool | str | Sequence[str], default=True
            Which ports to consider:
            - True: All ports of components
            - False: Exclude first port ("bus"/"bus0")
            - str or list of str: Specific ports to include
        carrier : str | Sequence[str] | None, default=None
            Filter by carrier. If specified, only considers assets with given
            carrier(s).
        bus_carrier : str | Sequence[str] | None, default=None
            Filter by carrier of connected buses. If specified, only considers assets
            connected to buses with the given carrier(s).
        nice_names : bool | None, default=None
            Whether to use carrier nice names defined in n.carriers.nice_name. Defaults
            to module wide option (default: True).
            See `pypsa.options.params.statistics.describe()` for more information.
        drop_zero : bool | None, default=None
            Whether to drop zero values from the result. Defaults to module wide option
            (default: True). See `pypsa.options.params.statistics.describe()` for more
            information.
        round : int | None, default=None
            Number of decimal places to round the result to. Defaults to module wide
            option (default: 2). See `pypsa.options.params.statistics.describe()` for
            more information.

        Other Parameters
        ----------------
        aggregate_time : str | bool, default="sum"
            Type of aggregation when aggregating time series. Deactivate by setting to
            False. Any pandas aggregation function can be used. Note that when
            aggregating the time series are aggregated to MWh using snapshot weightings.
            With False the time series is given in MW.

        Returns
        -------
        pd.DataFrame
            Curtailment of components in the network with components as rows and
            either time steps as columns (if aggregate_time=False) or a single column
            of aggregated values.

        Examples
        --------
        >>> n.statistics.curtailment()
        Series([], Name: generators, dtype: float64)

        """

        @pass_empty_series_if_keyerror
        def func(n: Network, c: str, port: str) -> pd.Series:
            p = (
                n.get_switchable_as_dense(c, "p_max_pu") * n.static(c).p_nom_opt
                - n.dynamic(c).p
            ).clip(lower=0)
            weights = get_weightings(n, c)
            return self._aggregate_timeseries(p, weights, agg=aggregate_time)

        df = self._aggregate_components(
            func,
            comps=comps,
            agg=aggregate_groups,
            aggregate_across_components=aggregate_across_components,
            groupby=groupby,
            at_port=at_port,
            carrier=carrier,
            bus_carrier=bus_carrier,
            nice_names=nice_names,
            drop_zero=drop_zero,
            round=round,
        )
        df.attrs["name"] = "Curtailment"
        df.attrs["unit"] = "MWh"
        return df

    @MethodHandlerWrapper(handler_class=StatisticHandler, inject_attrs={"n": "_n"})
    def capacity_factor(  # noqa: D417
        self,
        comps: str | Sequence[str] | None = None,
        aggregate_time: str | bool = "mean",
        aggregate_groups: Callable | str = "sum",
        aggregate_across_components: bool = False,
        at_port: bool | str | Sequence[str] = False,
        groupby: str | Sequence[str] | Callable = "carrier",
        carrier: str | Sequence[str] | None = None,
        bus_carrier: str | Sequence[str] | None = None,
        nice_names: bool | None = None,
        drop_zero: bool | None = None,
        round: int | None = None,
    ) -> pd.DataFrame:
        """Calculate the **capacity factor** of components in the network.

        Parameters
        ----------
        comps : str | Sequence[str] | None, default=None
            Components to include in the calculation. If None, includes all one-port
            and branch components. Available components are 'Generator', 'StorageUnit',
            'Store', 'Load', 'Line', 'Transformer' and'Link'.
        aggregate_groups : Callable | str, default="sum"
            Function to aggregate groups when using the groupby parameter.
            Any pandas aggregation function can be used.
        aggregate_across_components : bool, default=False
            Whether to aggregate across components. If there are different components
            which would be grouped together due to the same index, this is avoided.
        groupby : str | Sequence[str] | Callable, default=["carrier", "bus_carrier"]
            How to group components:
            - str or list of str: Column names from component static DataFrames
            - callable: Function that takes network and component name as arguments
        at_port : bool | str | Sequence[str], default=True
            Which ports to consider:
            - True: All ports of components
            - False: Exclude first port ("bus"/"bus0")
            - str or list of str: Specific ports to include
        carrier : str | Sequence[str] | None, default=None
            Filter by carrier. If specified, only considers assets with given
            carrier(s).
        bus_carrier : str | Sequence[str] | None, default=None
            Filter by carrier of connected buses. If specified, only considers assets
            connected to buses with the given carrier(s).
        nice_names : bool | None, default=None
            Whether to use carrier nice names defined in n.carriers.nice_name. Defaults
            to module wide option (default: True).
            See `pypsa.options.params.statistics.describe()` for more information.
        drop_zero : bool | None, default=None
            Whether to drop zero values from the result. Defaults to module wide option
            (default: True). See `pypsa.options.params.statistics.describe()` for more
            information.
        round : int | None, default=None
            Number of decimal places to round the result to. Defaults to module wide
            option (default: 2). See `pypsa.options.params.statistics.describe()` for
            more information.

        Other Parameters
        ----------------
        aggregate_time : str | bool, default="sum"
            Type of aggregation when aggregating time series. Deactivate by setting to
            False. Any pandas aggregation function can be used. Note that when
            aggregating the time series are aggregated to MWh using snapshot weightings.
            With False the time series is given in MW.

        Returns
        -------
        pd.DataFrame
            Capacity factor of components in the network with components as rows and
            either time steps as columns (if aggregate_time=False) or a single column
            of aggregated values.

        Examples
        --------
        >>> n.statistics.capacity_factor()
        Series([], dtype: float64)

        """

        # TODO: Why not just take p_max_pu, s_max_pu, etc. directly from the network?
        @pass_empty_series_if_keyerror
        def func(n: Network, c: str, port: str) -> pd.Series:
            p = get_operation(n, c).abs()
            weights = get_weightings(n, c)
            return self._aggregate_timeseries(p, weights, agg=aggregate_time)

        kwargs = {
            "comps": comps,
            "groupby": groupby,
            "aggregate_across_components": aggregate_across_components,
            "at_port": at_port,
            "carrier": carrier,
            "bus_carrier": bus_carrier,
            "nice_names": nice_names,
            "drop_zero": drop_zero,
            "round": round,
        }
        df = self._aggregate_components(func, agg=aggregate_groups, **kwargs)  # type: ignore
        capacity = self.optimal_capacity(aggregate_groups=aggregate_groups, **kwargs)
        df = df.div(capacity.reindex(df.index), axis=0)
        df.attrs["name"] = "Capacity Factor"
        df.attrs["unit"] = "p.u."
        return df

    @MethodHandlerWrapper(handler_class=StatisticHandler, inject_attrs={"n": "_n"})
    @deprecated_kwargs(kind="direction", deprecated_in="0.34", removed_in="1.0")
    def revenue(  # noqa: D417
        self,
        comps: str | Sequence[str] | None = None,
        aggregate_time: str | bool = "sum",
        aggregate_groups: Callable | str = "sum",
        aggregate_across_components: bool = False,
        groupby: str | Sequence[str] | Callable = "carrier",
        at_port: bool | str | Sequence[str] = True,
        carrier: str | Sequence[str] | None = None,
        bus_carrier: str | Sequence[str] | None = None,
        nice_names: bool | None = None,
        drop_zero: bool | None = None,
        round: int | None = None,
        direction: str | None = None,
    ) -> pd.DataFrame:
        """Calculate the **revenue** of components in the network in given currency.

        The revenue is defined as the net revenue of an asset, i.e cost
        of input - revenue of output.

        Parameters
        ----------
        comps : str | Sequence[str] | None, default=None
            Components to include in the calculation. If None, includes all one-port
            and branch components. Available components are 'Generator', 'StorageUnit',
            'Store', 'Load', 'Line', 'Transformer' and'Link'.
        aggregate_groups : Callable | str, default="sum"
            Function to aggregate groups when using the groupby parameter.
            Any pandas aggregation function can be used.
        aggregate_across_components : bool, default=False
            Whether to aggregate across components. If there are different components
            which would be grouped together due to the same index, this is avoided.
        groupby : str | Sequence[str] | Callable, default=["carrier", "bus_carrier"]
            How to group components:
            - str or list of str: Column names from component static DataFrames
            - callable: Function that takes network and component name as arguments
        at_port : bool | str | Sequence[str], default=True
            Which ports to consider:
            - True: All ports of components
            - False: Exclude first port ("bus"/"bus0")
            - str or list of str: Specific ports to include
        carrier : str | Sequence[str] | None, default=None
            Filter by carrier. If specified, only considers assets with given
            carrier(s).
        bus_carrier : str | Sequence[str] | None, default=None
            Filter by carrier of connected buses. If specified, only considers assets
            connected to buses with the given carrier(s).
        nice_names : bool | None, default=None
            Whether to use carrier nice names defined in n.carriers.nice_name. Defaults
            to module wide option (default: True).
            See `pypsa.options.params.statistics.describe()` for more information.
        drop_zero : bool | None, default=None
            Whether to drop zero values from the result. Defaults to module wide option
            (default: True). See `pypsa.options.params.statistics.describe()` for more
            information.
        round : int | None, default=None
            Number of decimal places to round the result to. Defaults to module wide
            option (default: 2). See `pypsa.options.params.statistics.describe()` for
            more information.

        Other Parameters
        ----------------
        aggregate_time : str | bool, default="sum"
            Type of aggregation when aggregating time series. Deactivate by setting to
            False. Any pandas aggregation function can be used. Note that when
            aggregating the time series are aggregated to MWh using snapshot weightings.
            With False the time series is given in MW.
        direction : str, optional, default=None
            Type of revenue to consider. If 'input' only the revenue of the input is considered.
            If 'output' only the revenue of the output is considered. Defaults to None.

        Returns
        -------
        pd.DataFrame
            Revenue of components in the network with components as rows and
            either time steps as columns (if aggregate_time=False) or a single column
            of aggregated values.

        Examples
        --------
        >>> n.statistics.revenue()
        Series([], dtype: float64)

        """

        @pass_empty_series_if_keyerror
        def func(n: Network, c: str, port: str) -> pd.Series:
            sign = -1.0 if c in n.branch_components else n.static(c).get("sign", 1.0)
            df = sign * n.dynamic(c)[f"p{port}"]
            buses = n.static(c)[f"bus{port}"][df.columns]
            # catch multiindex case
            buses = (
                buses.to_frame("bus").set_index("bus", append=True).droplevel(c).index
            )
            prices = n.buses_t.marginal_price.reindex(
                columns=buses, fill_value=0
            ).values
            if direction is not None:
                if direction == "input":
                    df = df.clip(upper=0)
                elif direction == "output":
                    df = df.clip(lower=0)
                else:
                    msg = f"Argument 'direction' must be 'input', 'output' or None, got {direction}"
                    raise ValueError(msg)
            revenue = df * prices
            weights = get_weightings(n, c)
            return self._aggregate_timeseries(revenue, weights, agg=aggregate_time)

        df = self._aggregate_components(
            func,
            comps=comps,
            agg=aggregate_groups,
            aggregate_across_components=aggregate_across_components,
            groupby=groupby,
            at_port=at_port,
            carrier=carrier,
            bus_carrier=bus_carrier,
            nice_names=nice_names,
            drop_zero=drop_zero,
            round=round,
        )
        df.attrs["name"] = "Revenue"
        df.attrs["unit"] = "currency"
        return df

    @MethodHandlerWrapper(handler_class=StatisticHandler, inject_attrs={"n": "_n"})
    def market_value(  # noqa: D417
        self,
        comps: str | Sequence[str] | None = None,
        aggregate_time: str | bool = "mean",
        aggregate_groups: Callable | str = "sum",
        aggregate_across_components: bool = False,
        groupby: str | Sequence[str] | Callable = "carrier",
        at_port: bool | str | Sequence[str] = True,
        carrier: str | Sequence[str] | None = None,
        bus_carrier: str | Sequence[str] | None = None,
        nice_names: bool | None = None,
        drop_zero: bool | None = None,
        round: int | None = None,
    ) -> pd.DataFrame:
        """Calculate the **market value** of components in the network.

        Curreny is currency/MWh or currency/unit_{bus_carrier} where unit_{bus_carrier}
        is the unit of the bus carrier.

        Parameters
        ----------
        comps : str | Sequence[str] | None, default=None
            Components to include in the calculation. If None, includes all one-port
            and branch components. Available components are 'Generator', 'StorageUnit',
            'Store', 'Load', 'Line', 'Transformer' and'Link'.
        aggregate_groups : Callable | str, default="sum"
            Function to aggregate groups when using the groupby parameter.
            Any pandas aggregation function can be used.
        aggregate_across_components : bool, default=False
            Whether to aggregate across components. If there are different components
            which would be grouped together due to the same index, this is avoided.
        groupby : str | Sequence[str] | Callable, default=["carrier", "bus_carrier"]
            How to group components:
            - str or list of str: Column names from component static DataFrames
            - callable: Function that takes network and component name as arguments
        at_port : bool | str | Sequence[str], default=True
            Which ports to consider:
            - True: All ports of components
            - False: Exclude first port ("bus"/"bus0")
            - str or list of str: Specific ports to include
        carrier : str | Sequence[str] | None, default=None
            Filter by carrier. If specified, only considers assets with given
            carrier(s).
        bus_carrier : str | Sequence[str] | None, default=None
            Filter by carrier of connected buses. If specified, only considers assets
            connected to buses with the given carrier(s).
        nice_names : bool | None, default=None
            Whether to use carrier nice names defined in n.carriers.nice_name. Defaults
            to module wide option (default: True).
            See `pypsa.options.params.statistics.describe()` for more information.
        drop_zero : bool | None, default=None
            Whether to drop zero values from the result. Defaults to module wide option
            (default: True). See `pypsa.options.params.statistics.describe()` for more
            information.
        round : int | None, default=None
            Number of decimal places to round the result to. Defaults to module wide
            option (default: 2). See `pypsa.options.params.statistics.describe()` for
            more information.

        Other Parameters
        ----------------
        aggregate_time : str | bool, default="sum"
            Type of aggregation when aggregating time series. Deactivate by setting to
            False. Any pandas aggregation function can be used. Note that when
            aggregating the time series are aggregated to MWh using snapshot weightings.
            With False the time series is given in MW.

        Returns
        -------
        pd.DataFrame
            Market value of components in the network with components as rows and
            either time steps as columns (if aggregate_time=False) or a single column
            of aggregated values.

        Examples
        --------
        >>> n.statistics.market_value()
        Series([], dtype: float64)

        """
        kwargs = {
            "comps": comps,
            "aggregate_time": aggregate_time,
            "aggregate_groups": aggregate_groups,
            "aggregate_across_components": aggregate_across_components,
            "groupby": groupby,
            "at_port": at_port,
            "carrier": carrier,
            "bus_carrier": bus_carrier,
            "nice_names": nice_names,
            "drop_zero": drop_zero,
            "round": round,
        }
        df = self.revenue(**kwargs) / self.supply(**kwargs)
        df.attrs["name"] = "Market Value"
        df.attrs["unit"] = "currency / MWh"
        return df<|MERGE_RESOLUTION|>--- conflicted
+++ resolved
@@ -294,11 +294,7 @@
     Get aggregated statistics in a single DataFrame:
 
     >>> n.statistics()
-<<<<<<< HEAD
-                        Optimal Capacity  ...  Market Value
-=======
                     Optimal Capacity  ...  Market Value
->>>>>>> b4f0b835
     Generator gas          982.03448  ...   1559.511099
               wind        7292.13406  ...    589.813549
     Line      AC          5613.82931  ...    -43.277041
