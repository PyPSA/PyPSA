"""Statistics Accessor."""

from __future__ import annotations

import logging
import warnings
from typing import TYPE_CHECKING, Any, Literal

<<<<<<< HEAD
=======
from pypsa.plot.statistics.plotter import StatisticInteractivePlotter, StatisticPlotter

if TYPE_CHECKING:
    from collections.abc import Callable, Collection, Sequence

    from pypsa import Network

>>>>>>> 76805738
import pandas as pd

from pypsa._options import options
from pypsa.common import (
    MethodHandlerWrapper,
    deprecated_kwargs,
    pass_empty_series_if_keyerror,
)
<<<<<<< HEAD
from pypsa.descriptors import bus_carrier_unit, nominal_attrs
from pypsa.plot.statistics.plotter import StatisticInteractivePlotter, StatisticPlotter
=======
from pypsa.descriptors import nominal_attrs
>>>>>>> 76805738
from pypsa.statistics.abstract import AbstractStatisticsAccessor

if TYPE_CHECKING:
    from pypsa import Network


logger = logging.getLogger(__name__)


def get_operation(n: Network, c: str) -> pd.DataFrame:
    """Get the operation time series of a component."""
    if c in n.branch_components:
        return n.dynamic(c).p0
    if c == "Store":
        return n.dynamic(c).e
    return n.dynamic(c).p


def get_weightings(n: Network, c: str) -> pd.Series:
    """Get the relevant snapshot weighting for a component."""
    if c == "Generator":
        return n.snapshot_weightings["generators"]
    if c in ["StorageUnit", "Store"]:
        return n.snapshot_weightings["stores"]
    return n.snapshot_weightings["objective"]


def port_efficiency(
    n: Network, c_name: str, port: str = "", dynamic: bool = False
) -> pd.Series | pd.DataFrame:
    """Get the efficiency of a component at a specific port."""
    ones = pd.Series(1, index=n.static(c_name).index)
    if port == "":
        efficiency = ones
    elif port == "0":
        efficiency = -ones
    else:
        key = "efficiency" if port == "1" else f"efficiency{port}"
        if dynamic and key in n.static(c_name):
            efficiency = n.get_switchable_as_dense(c_name, key)
        else:
            efficiency = n.static(c_name).get(key, ones)
    return efficiency


def get_transmission_branches(
    n: Network, bus_carrier: str | Sequence[str] | None = None
) -> pd.MultiIndex:
    """Get list of assets which transport between buses of the carrier `bus_carrier`."""
    index = {}
    for c in n.branch_components:
        bus_map = (
            n.static(c).filter(like="bus").apply(lambda ds: ds.map(n.buses.carrier))
        )
        if isinstance(bus_carrier, str):
            bus_carrier = [bus_carrier]
        elif bus_carrier is None:
            bus_carrier = n.buses.carrier.unique()
        res = set()
        for carrier in bus_carrier:
            res |= set(
                bus_map.eq(carrier).astype(int).sum(axis=1)[lambda ds: ds > 1].index
            )
        index[c] = pd.Index(res)
    return pd.MultiIndex.from_tuples(
        [(c, i) for c, idx in index.items() for i in idx], names=["component", "name"]
    )


def get_transmission_carriers(
    n: Network, bus_carrier: str | Sequence[str] | None = None
) -> pd.MultiIndex:
    """Get the carriers which transport between buses of the carrier `bus_carrier`."""
    branches = get_transmission_branches(n, bus_carrier)
    carriers = {}
    for c in branches.unique(0):
        idx = branches[branches.get_loc(c)].get_level_values(1)
        carriers[c] = n.static(c).carrier[idx].unique()
    return pd.MultiIndex.from_tuples(
        [(c, i) for c, idx in carriers.items() for i in idx],
        names=["component", "carrier"],
    )


class StatisticHandler:
    """
    Statistic method handler.

    This class wraps a statistic method and provides a callable instance. To get
    the statistic output as a DataFrame, call the instance with the desired arguments.

    See Also
    --------
    pypsa.common.MethodHandlerWrapper

    """

    def __init__(self, bound_method: Callable, n: Network) -> None:
        """
        Initialize the statistic handler.

        Parameters
        ----------
        bound_method : Callable
            The bound method/ underlying statistic function to call.
        n : Network
            The network object to use for the statistic calculation.

        """
        self._bound_method = bound_method
        self._n = n
        self.plot = StatisticPlotter(n=n, bound_method=bound_method)
        self.iplot = StatisticInteractivePlotter(n=n, bound_method=bound_method)

    def __call__(self, *args: Any, **kwargs: Any) -> pd.DataFrame:  # noqa: D102
        return self._bound_method(*args, **kwargs)

    def __repr__(self) -> str:
        """
        Return the string representation of the statistic handler.

        Returns
        -------
        str
            String representation of the statistic handler

        Examples
        --------
        >>> handler = StatisticHandler(lambda x: x,n=n)
        >>> handler
        StatisticHandler(<lambda>)

        """
        return f"StatisticHandler({self._bound_method.__name__})"


class StatisticsAccessor(AbstractStatisticsAccessor):
    """
    Accessor to calculate different metrics from the network.

    The accessor can be used with any [pypsa.Network][] instance via `n.statistics`. All
    statistics methods are another level of accessors, which means that they can yield
    statistics as pandas DataFrames or plots based on them. See the examples for more
    details.

    User Guide
    ----------
    Check out the corresponding user guide: [:material-bookshelf: Statistics](/user-guide/statistics)

    Examples
    --------
    The examples below can be used with any statistical method. The default arguments
    used and the plot type yielded will vary.

    Get aggregated statistics in a single DataFrame:

    >>> n_solved.statistics()
                        Optimal Capacity  ...  Market Value
    Generator gas          982.03448  ...   1559.511099
              wind        7292.13406  ...    589.813549
    Line      AC          5613.82931  ...    -43.277041
    Link      DC          4003.90110  ...      0.132018
    Load      load           0.00000  ...           NaN
    <BLANKLINE>
    [5 rows x 12 columns]

    Get the energy balance:

    >>> n_solved.statistics.energy_balance()
    component  carrier  bus_carrier
    Generator  gas      AC              1465.27439
               wind     AC             31082.35370
    Load       load     AC            -32547.62808
    dtype: float64

    Get the optimal capacity:

    >>> n_solved.statistics.optimal_capacity()
    component  carrier
    Generator  gas         982.03448
               wind       7292.13406
    Line       AC         5613.82931
    Link       DC         4003.90110
    dtype: float64

    Create a basic plot on any statistic:

    >>> n_solved.statistics.energy_balance.plot() # doctest: +SKIP
    #TODO Add plot

    Choose a specific plot type:

    >>> n_solved.statistics.energy_balance.plot("bar") # doctest: +SKIP
    #TODO Add plot

    Create a interactive plot:

    >>> n_solved.statistics.energy_balance.iplot() # doctest: +SKIP
    #TODO Add plot

    """

    _methods = [
        "system_cost",
        "capex",
        "installed_capex",
        "expanded_capex",
        "optimal_capacity",
        "installed_capacity",
        "expanded_capacity",
        "opex",
        "supply",
        "withdrawal",
        "transmission",
        "energy_balance",
        "curtailment",
        "capacity_factor",
        "revenue",
        "market_value",
    ]

    def _get_component_index(self, df: pd.DataFrame | pd.Series, c: str) -> pd.Index:
        return df.index

    def _concat_periods(
        self, dfs: list[pd.DataFrame] | dict[str, pd.DataFrame], c: str
    ) -> pd.DataFrame:
        return pd.concat(dfs, axis=1)

    @staticmethod
    def _aggregate_with_weights(
        df: pd.DataFrame,
        weights: pd.Series,
        agg: str | Callable,
    ) -> pd.Series | pd.DataFrame:
        if agg == "sum":
            if isinstance(weights.index, pd.MultiIndex):
                return df.multiply(weights, axis=0).groupby(level=0).sum().T
            return weights @ df
        # Todo: here we leave out the weights, is that correct?
        return df.agg(agg)

    def _aggregate_components_groupby(
        self, vals: pd.DataFrame, grouping: dict, agg: Callable | str, c: str
    ) -> pd.DataFrame:
        if isinstance(vals.index, pd.MultiIndex):
            levels = vals.index.names
            keep_levels = [l for l in levels if l not in ["component", c]]
            grouping_df = grouping["by"]
            if isinstance(grouping_df, pd.Series):
                grouping_df = grouping_df.to_frame()
            elif isinstance(grouping_df, list):
                grouping_df = pd.concat(grouping_df, axis=1)
            elif not isinstance(grouping_df, pd.DataFrame):
                raise ValueError("grouping_df must be a DataFrame or Series")

            was_series = False
            if isinstance(vals, pd.Series):
                vals = vals.rename("value").to_frame()
                was_series = True
            res = (
                vals.assign(**grouping_df)
                .groupby([*keep_levels, *grouping_df.columns])
                .agg(agg)
            )
            return res["value"] if was_series else res
        return vals.groupby(**grouping).agg(agg)

    def _aggregate_components_concat_values(
        self, values: list[pd.DataFrame], agg: Callable | str
    ) -> pd.DataFrame:
        """Concatenate a list of DataFrames."""
        df = pd.concat(values, copy=False) if len(values) > 1 else values[0]
        if not df.index.is_unique:
            df = df.groupby(level=df.index.names).agg(agg)
        return df

    def _aggregate_components_concat_data(
        self, d: dict[str, pd.DataFrame], is_one_component: bool
    ) -> pd.DataFrame | pd.Series:
        if d == {}:
            idx = pd.MultiIndex.from_tuples([], names=["component", "name"])
            return pd.Series([], index=idx)
        first_key = next(iter(d))
        if is_one_component:
            return d[first_key]
        index_names = [x.index.names for x in d.values()]
        # If index names are the same, use them
        if all(x == index_names[0] for x in index_names):
            col_names = ["component"] + index_names[0]
        # Otherwise, use default column names
        elif all(len(x) == 1 for x in index_names):
            col_names = ["component", "name"]
        elif all(len(x) == 3 for x in index_names):
            # TODO Handle better
            col_names = ["network", "component", "carrier"]
        else:
            msg = "Multi-indexed data must have the same index names."
            raise AssertionError(msg)

        df = pd.concat(d, names=col_names)
        return df

    def _apply_option_kwargs(
        self,
        df: pd.DataFrame,
        nice_names: bool | None,
        drop_zero: bool | None,
        round: int | None,
    ) -> pd.DataFrame:
        # TODO move nice names here and drop from groupers
        round_ = options.params.statistics.round if round is None else round
        drop_zero_ = (
            options.params.statistics.drop_zero if drop_zero is None else drop_zero
        )
        if round_ is not None:
            df = df.round(round_)
        if drop_zero_ is not None:
            df = df[df != 0]

        return df

    def _aggregate_across_components(
        self, df: pd.Series | pd.DataFrame, agg: Callable | str
    ) -> pd.Series | pd.DataFrame:
        levels = [l for l in df.index.names if l != "component"]
        return df.groupby(level=levels).agg(agg)

    def _aggregate_components_skip_iteration(
        self, vals: pd.Series | pd.DataFrame
    ) -> bool:
        return vals.empty

    def __call__(
        self,
        comps: str | Sequence[str] | None = None,
        aggregate_groups: Callable | str = "sum",
        aggregate_across_components: bool = False,
        groupby: str | Sequence[str] | Callable = "carrier",
        at_port: bool | str | Sequence[str] = False,
        carrier: str | Sequence[str] | None = None,
        bus_carrier: str | Sequence[str] | None = None,
        nice_names: bool | None = None,
        drop_zero: bool | None = None,
        round: int | None = None,
        aggregate_time: None = None,
    ) -> pd.DataFrame:
        """
        Calculate **multiple statistical values** for a network.

        This function calls multiple function in the background in order to
        derive a full table of relevant network information. It groups the
        values to components according to the groupby argument.

        Parameters
        ----------
        comps : str | Sequence[str] | None, default=None
            Components to include in the calculation. If None, includes all one-port
            and branch components. Available components are 'Generator', 'StorageUnit',
            'Store', 'Load', 'Line', 'Transformer' and'Link'.
        aggregate_groups : Callable | str, default="sum"
            Function to aggregate groups when using the groupby parameter.
            Any pandas aggregation function can be used.
        aggregate_across_components : bool, default=False
            Whether to aggregate across components. If there are different components
            which would be grouped together due to the same index, this is avoided.
        groupby : str | Sequence[str] | Callable, default=["carrier", "bus_carrier"]
            How to group components:
            - str or list of str: Column names from component static DataFrames
            - callable: Function that takes network and component name as arguments
        at_port : bool | str | Sequence[str], default=True
            Which ports to consider:
            - True: All ports of components
            - False: Exclude first port ("bus"/"bus0")
            - str or list of str: Specific ports to include
        carrier : str | Sequence[str] | None, default=None
            Filter by carrier. If specified, only considers assets with given
            carrier(s).
        bus_carrier : str | Sequence[str] | None, default=None
            Filter by carrier of connected buses. If specified, only considers assets
            connected to buses with the given carrier(s).
        nice_names : bool | None, default=None
            Whether to use carrier nice names defined in n.carriers.nice_name. Defaults
            to module wide option (default: True).
            See `pypsa.options.params.statistics.describe()` for more information.
        drop_zero : bool | None, default=None
            Whether to drop zero values from the result. Defaults to module wide option
            (default: True). See `pypsa.options.params.statistics.describe()` for more
            information.
        round : int | None, default=None
            Number of decimal places to round the result to. Defaults to module wide
            option (default: 2). See `pypsa.options.params.statistics.describe()` for more
            information.
        aggregate_time : None
            Deprecated. Use dedicated functions for individual statistics instead.

        Returns
        -------
        df :
            pandas.DataFrame with columns given the different quantities.

        Examples
        --------
        >>> n_solved.statistics.optimal_capacity()
        component  carrier
        Generator  gas         982.03448
                   wind       7292.13406
        Line       AC         5613.82931
        Link       DC         4003.90110
        dtype: float64

        """
        if aggregate_time is not None:
            warnings.warn(
                "The parameter `aggregate_time` is deprecated for the summary function."
                "Please use it for individual statistics instead. Deprecated in "
                "version 0.34 and will be removed in version 1.0.",
                DeprecationWarning,
                stacklevel=2,
            )
        funcs: list[Callable] = [
            self.optimal_capacity,
            self.installed_capacity,
            self.supply,
            self.withdrawal,
            self.energy_balance,
            self.transmission,
            self.capacity_factor,
            self.curtailment,
            self.capex,
            self.opex,
            self.revenue,
            self.market_value,
        ]

        res = {}
        for func in funcs:
            df = func(
                comps=comps,
                aggregate_groups=aggregate_groups,
                aggregate_across_components=aggregate_across_components,
                groupby=groupby,
                at_port=at_port,
                carrier=carrier,
                bus_carrier=bus_carrier,
                nice_names=nice_names,
                drop_zero=drop_zero,
                round=round,
            )
            res[df.attrs["name"]] = df
        index = pd.Index(set.union(*[set(df.index) for df in res.values()]))
        res = {k: v.reindex(index, fill_value=0.0) for k, v in res.items()}
        return pd.concat(res, axis=1).sort_index(axis=0)

    @MethodHandlerWrapper(handler_class=StatisticHandler, inject_attrs={"n": "_n"})
    def capex(  # noqa: D417
        self,
        comps: str | Sequence[str] | None = None,
        aggregate_groups: Callable | str = "sum",
        aggregate_across_components: bool = False,
        groupby: str | Sequence[str] | Callable = "carrier",
        at_port: bool | str | Sequence[str] = False,
        carrier: str | Sequence[str] | None = None,
        bus_carrier: str | Sequence[str] | None = None,
        nice_names: bool | None = None,
        drop_zero: bool | None = None,
        round: int | None = None,
        cost_attribute: str = "capital_cost",
    ) -> pd.DataFrame:
        """
        Calculate the **capital expenditure**.

        Includes newly installed and existing assets, measured in the specified
        currency.

        Parameters
        ----------
        comps : str | Sequence[str] | None, default=None
            Components to include in the calculation. If None, includes all one-port
            and branch components. Available components are 'Generator', 'StorageUnit',
            'Store', 'Load', 'Line', 'Transformer' and'Link'.
        aggregate_groups : Callable | str, default="sum"
            Function to aggregate groups when using the groupby parameter.
            Any pandas aggregation function can be used.
        aggregate_across_components : bool, default=False
            Whether to aggregate across components. If there are different components
            which would be grouped together due to the same index, this is avoided.
        groupby : str | Sequence[str] | Callable, default=["carrier", "bus_carrier"]
            How to group components:
            - str or list of str: Column names from component static DataFrames
            - callable: Function that takes network and component name as arguments
        at_port : bool | str | Sequence[str], default=True
            Which ports to consider:
            - True: All ports of components
            - False: Exclude first port ("bus"/"bus0")
            - str or list of str: Specific ports to include
        carrier : str | Sequence[str] | None, default=None
            Filter by carrier. If specified, only considers assets with given
            carrier(s).
        bus_carrier : str | Sequence[str] | None, default=None
            Filter by carrier of connected buses. If specified, only considers assets
            connected to buses with the given carrier(s).
        nice_names : bool | None, default=None
            Whether to use carrier nice names defined in n.carriers.nice_name. Defaults
            to module wide option (default: True).
            See `pypsa.options.params.statistics.describe()` for more information.
        drop_zero : bool | None, default=None
            Whether to drop zero values from the result. Defaults to module wide option
            (default: True). See `pypsa.options.params.statistics.describe()` for more
            information.
        round : int | None, default=None
            Number of decimal places to round the result to. Defaults to module wide
            option (default: 2). See `pypsa.options.params.statistics.describe()` for more
            information.

        Other Parameters
        ----------------
        cost_attribute : str
            Network attribute that should be used to calculate Capital Expenditure.
            Defaults to `capital_cost`.

        Returns
        -------
        pd.DataFrame
            Capital expenditure with components as rows and a single column of
            aggregated values.

        Examples
        --------
        >>> n_solved.statistics.capex()
        Series([], dtype: float64)

        """

        @pass_empty_series_if_keyerror
        def func(n: Network, c: str, port: str) -> pd.Series:
            col = n.static(c).eval(f"{nominal_attrs[c]}_opt * {cost_attribute}")
            return col

        df = self._aggregate_components(
            func,
            comps=comps,
            agg=aggregate_groups,
            aggregate_across_components=aggregate_across_components,
            groupby=groupby,
            at_port=at_port,
            carrier=carrier,
            bus_carrier=bus_carrier,
            nice_names=nice_names,
            drop_zero=drop_zero,
            round=round,
        )
        df.attrs["name"] = "Capital Expenditure"
        df.attrs["unit"] = "currency"
        return df

    @MethodHandlerWrapper(handler_class=StatisticHandler, inject_attrs={"n": "_n"})
    def installed_capex(  # noqa: D417
        self,
        comps: str | Sequence[str] | None = None,
        aggregate_groups: Callable | str = "sum",
        aggregate_across_components: bool = False,
        groupby: str | Sequence[str] | Callable = "carrier",
        at_port: bool | str | Sequence[str] = False,
        carrier: str | Sequence[str] | None = None,
        bus_carrier: str | Sequence[str] | None = None,
        nice_names: bool | None = None,
        drop_zero: bool | None = None,
        round: int | None = None,
        cost_attribute: str = "capital_cost",
    ) -> pd.DataFrame:
        """
        Calculate the **capital expenditure** of already built capacities.

        Parameters
        ----------
        comps : str | Sequence[str] | None, default=None
            Components to include in the calculation. If None, includes all one-port
            and branch components. Available components are 'Generator', 'StorageUnit',
            'Store', 'Load', 'Line', 'Transformer' and'Link'.
        aggregate_groups : Callable | str, default="sum"
            Function to aggregate groups when using the groupby parameter.
            Any pandas aggregation function can be used.
        aggregate_across_components : bool, default=False
            Whether to aggregate across components. If there are different components
            which would be grouped together due to the same index, this is avoided.
        groupby : str | Sequence[str] | Callable, default=["carrier", "bus_carrier"]
            How to group components:
            - str or list of str: Column names from component static DataFrames
            - callable: Function that takes network and component name as arguments
        at_port : bool | str | Sequence[str], default=True
            Which ports to consider:
            - True: All ports of components
            - False: Exclude first port ("bus"/"bus0")
            - str or list of str: Specific ports to include
        carrier : str | Sequence[str] | None, default=None
            Filter by carrier. If specified, only considers assets with given
            carrier(s).
        bus_carrier : str | Sequence[str] | None, default=None
            Filter by carrier of connected buses. If specified, only considers assets
            connected to buses with the given carrier(s).
        nice_names : bool | None, default=None
            Whether to use carrier nice names defined in n.carriers.nice_name. Defaults
            to module wide option (default: True).
            See `pypsa.options.params.statistics.describe()` for more information.
        drop_zero : bool | None, default=None
            Whether to drop zero values from the result. Defaults to module wide option
            (default: True). See `pypsa.options.params.statistics.describe()` for more
            information.
        round : int | None, default=None
            Number of decimal places to round the result to. Defaults to module wide
            option (default: 2). See `pypsa.options.params.statistics.describe()` for more
            information.

        Other Parameters
        ----------------
        cost_attribute : str
            Network attribute that should be used to calculate Capital Expenditure.
            Defaults to `capital_cost`.

        Returns
        -------
        pd.DataFrame
            Capital expenditure of already built capacities with components as rows and
            a single column of aggregated values.

        Examples
        --------
        >>> n_solved.statistics.installed_capex()
        component  carrier
        Generator  gas        2.120994e+07
                   wind       6.761698e+05
        Line       AC         1.653634e+04
        Link       DC         1.476534e+03
        dtype: float64

        """

        @pass_empty_series_if_keyerror
        def func(n: Network, c: str, port: str) -> pd.Series:
            col = n.static(c).eval(f"{nominal_attrs[c]} * {cost_attribute}")
            return col

        df = self._aggregate_components(
            func,
            comps=comps,
            agg=aggregate_groups,
            aggregate_across_components=aggregate_across_components,
            groupby=groupby,
            at_port=at_port,
            carrier=carrier,
            bus_carrier=bus_carrier,
            nice_names=nice_names,
            drop_zero=drop_zero,
            round=round,
        )
        df.attrs["name"] = "Capital Expenditure Fixed"
        df.attrs["unit"] = "currency"
        return df

    @MethodHandlerWrapper(handler_class=StatisticHandler, inject_attrs={"n": "_n"})
    def expanded_capex(  # noqa: D417
        self,
        comps: str | Sequence[str] | None = None,
        aggregate_groups: Callable | str = "sum",
        aggregate_across_components: bool = False,
        groupby: str | Sequence[str] | Callable = "carrier",
        at_port: bool | str | Sequence[str] = False,
        carrier: str | Sequence[str] | None = None,
        bus_carrier: str | Sequence[str] | None = None,
        nice_names: bool | None = None,
        drop_zero: bool | None = None,
        round: int | None = None,
        cost_attribute: str = "capital_cost",
    ) -> pd.DataFrame:
        """
        Calculate the **capital expenditure** of expanded capacities.

        Parameters
        ----------
        comps : str | Sequence[str] | None, default=None
            Components to include in the calculation. If None, includes all one-port
            and branch components. Available components are 'Generator', 'StorageUnit',
            'Store', 'Load', 'Line', 'Transformer' and'Link'.
        aggregate_groups : Callable | str, default="sum"
            Function to aggregate groups when using the groupby parameter.
            Any pandas aggregation function can be used.
        aggregate_across_components : bool, default=False
            Whether to aggregate across components. If there are different components
            which would be grouped together due to the same index, this is avoided.
        groupby : str | Sequence[str] | Callable, default=["carrier", "bus_carrier"]
            How to group components:
            - str or list of str: Column names from component static DataFrames
            - callable: Function that takes network and component name as arguments
        at_port : bool | str | Sequence[str], default=True
            Which ports to consider:
            - True: All ports of components
            - False: Exclude first port ("bus"/"bus0")
            - str or list of str: Specific ports to include
        carrier : str | Sequence[str] | None, default=None
            Filter by carrier. If specified, only considers assets with given
            carrier(s).
        bus_carrier : str | Sequence[str] | None, default=None
            Filter by carrier of connected buses. If specified, only considers assets
            connected to buses with the given carrier(s).
        nice_names : bool | None, default=None
            Whether to use carrier nice names defined in n.carriers.nice_name. Defaults
            to module wide option (default: True).
            See `pypsa.options.params.statistics.describe()` for more information.
        drop_zero : bool | None, default=None
            Whether to drop zero values from the result. Defaults to module wide option
            (default: True). See `pypsa.options.params.statistics.describe()` for more
            information.
        round : int | None, default=None
            Number of decimal places to round the result to. Defaults to module wide
            option (default: 2). See `pypsa.options.params.statistics.describe()` for more
            information.

        Other Parameters
        ----------------
        cost_attribute : str
            Network attribute that should be used to calculate Capital Expenditure.
            Defaults to `capital_cost`.

        Returns
        -------
        pd.DataFrame
            Capital expenditure of expanded capacities with components as rows and
            a single column of aggregated values.

        Examples
        --------
        >>> n_solved.statistics.expanded_capex()
        component  carrier
        Generator  gas       -2.120994e+07
                   wind      -6.761698e+05
        ...

        """
        df = self.capex(
            comps=comps,
            aggregate_groups=aggregate_groups,
            aggregate_across_components=aggregate_across_components,
            groupby=groupby,
            at_port=at_port,
            carrier=carrier,
            bus_carrier=bus_carrier,
            nice_names=nice_names,
            drop_zero=drop_zero,
            round=round,
            cost_attribute=cost_attribute,
        ).sub(
            self.installed_capex(
                comps=comps,
                aggregate_groups=aggregate_groups,
                aggregate_across_components=aggregate_across_components,
                groupby=groupby,
                at_port=at_port,
                carrier=carrier,
                bus_carrier=bus_carrier,
                nice_names=nice_names,
                drop_zero=drop_zero,
                round=round,
                cost_attribute=cost_attribute,
            ),
            fill_value=0,
        )
        df.attrs["name"] = "Capital Expenditure Expanded"
        df.attrs["unit"] = "currency"
        return df

    @MethodHandlerWrapper(handler_class=StatisticHandler, inject_attrs={"n": "_n"})
    def optimal_capacity(  # noqa: D417
        self,
        comps: str | Sequence[str] | None = None,
        aggregate_groups: Callable | str = "sum",
        aggregate_across_components: bool = False,
        groupby: str | Sequence[str] | Callable = "carrier",
        at_port: str | Sequence[str] | bool | None = None,
        carrier: str | Sequence[str] | None = None,
        bus_carrier: str | Sequence[str] | None = None,
        nice_names: bool | None = None,
        drop_zero: bool | None = None,
        round: int | None = None,
        storage: bool = False,
    ) -> pd.DataFrame:
        """
        Calculate the **optimal capacity** of the network components in MW.

        Positive capacity values correspond to production capacities and
        negative values to consumption capacities.

        Parameters
        ----------
        comps : str | Sequence[str] | None, default=None
            Components to include in the calculation. If None, includes all one-port
            and branch components. Available components are 'Generator', 'StorageUnit',
            'Store', 'Load', 'Line', 'Transformer' and'Link'.
        aggregate_groups : Callable | str, default="sum"
            Function to aggregate groups when using the groupby parameter.
            Any pandas aggregation function can be used.
        aggregate_across_components : bool, default=False
            Whether to aggregate across components. If there are different components
            which would be grouped together due to the same index, this is avoided.
        groupby : str | Sequence[str] | Callable, default=["carrier", "bus_carrier"]
            How to group components:
            - str or list of str: Column names from component static DataFrames
            - callable: Function that takes network and component name as arguments
        at_port : bool | str | Sequence[str], default=True
            Which ports to consider:
            - True: All ports of components
            - False: Exclude first port ("bus"/"bus0")
            - str or list of str: Specific ports to include
        carrier : str | Sequence[str] | None, default=None
            Filter by carrier. If specified, only considers assets with given
            carrier(s).
        bus_carrier : str | Sequence[str] | None, default=None
            Filter by carrier of connected buses. If specified, only considers assets
            connected to buses with the given carrier(s).
        nice_names : bool | None, default=None
            Whether to use carrier nice names defined in n.carriers.nice_name. Defaults
            to module wide option (default: True).
            See `pypsa.options.params.statistics.describe()` for more information.
        drop_zero : bool | None, default=None
            Whether to drop zero values from the result. Defaults to module wide option
            (default: True). See `pypsa.options.params.statistics.describe()` for more
            information.
        round : int | None, default=None
            Number of decimal places to round the result to. Defaults to module wide
            option (default: 2). See `pypsa.options.params.statistics.describe()` for more
            information.

        Other Parameters
        ----------------
        storage : bool, default=False
            Whether to consider only storage capacities of the components
            `Store` and `StorageUnit`.

        Returns
        -------
        pd.DataFrame
            Optimal capacity of the network components with components as rows and
            a single column of aggregated values.

        Examples
        --------
        >>> n_solved.statistics.optimal_capacity()
        component  carrier
        Generator  gas         982.03448
                   wind       7292.13406
        Line       AC         5613.82931
        Link       DC         4003.90110
        dtype: float64

        """
        if storage:
            comps = ("Store", "StorageUnit")
        if bus_carrier and at_port is None:
            at_port = True

        @pass_empty_series_if_keyerror
        def func(n: Network, c: str, port: str) -> pd.Series:
            efficiency = port_efficiency(n, c, port=port)
            if not at_port:
                efficiency = abs(efficiency)
            col = n.static(c)[f"{nominal_attrs[c]}_opt"] * efficiency
            if storage and (c == "StorageUnit"):
                col = col * n.static(c).max_hours
            return col

        df = self._aggregate_components(
            func,
            comps=comps,
            agg=aggregate_groups,
            aggregate_across_components=aggregate_across_components,
            groupby=groupby,
            at_port=at_port,
            carrier=carrier,
            bus_carrier=bus_carrier,
            nice_names=nice_names,
            drop_zero=drop_zero,
            round=round,
        )
        df.attrs["name"] = "Optimal Capacity"
        df.attrs["unit"] = "MW"
        return df

    @MethodHandlerWrapper(handler_class=StatisticHandler, inject_attrs={"n": "_n"})
    def installed_capacity(  # noqa: D417
        self,
        comps: str | Sequence[str] | None = None,
        aggregate_groups: Callable | str = "sum",
        aggregate_across_components: bool = False,
        groupby: str | Sequence[str] | Callable = "carrier",
        at_port: str | Sequence[str] | bool | None = None,
        carrier: str | Sequence[str] | None = None,
        bus_carrier: str | Sequence[str] | None = None,
        nice_names: bool | None = None,
        drop_zero: bool | None = None,
        round: int | None = None,
        storage: bool = False,
    ) -> pd.DataFrame:
        """
        Calculate the **installed capacity** of the network components in MW.

        Positive capacity values correspond to production capacities and
        negative values to consumption capacities.

        Parameters
        ----------
        comps : str | Sequence[str] | None, default=None
            Components to include in the calculation. If None, includes all one-port
            and branch components. Available components are 'Generator', 'StorageUnit',
            'Store', 'Load', 'Line', 'Transformer' and'Link'.
        aggregate_groups : Callable | str, default="sum"
            Function to aggregate groups when using the groupby parameter.
            Any pandas aggregation function can be used.
        aggregate_across_components : bool, default=False
            Whether to aggregate across components. If there are different components
            which would be grouped together due to the same index, this is avoided.
        groupby : str | Sequence[str] | Callable, default=["carrier", "bus_carrier"]
            How to group components:
            - str or list of str: Column names from component static DataFrames
            - callable: Function that takes network and component name as arguments
        at_port : bool | str | Sequence[str], default=True
            Which ports to consider:
            - True: All ports of components
            - False: Exclude first port ("bus"/"bus0")
            - str or list of str: Specific ports to include
        carrier : str | Sequence[str] | None, default=None
            Filter by carrier. If specified, only considers assets with given
            carrier(s).
        bus_carrier : str | Sequence[str] | None, default=None
            Filter by carrier of connected buses. If specified, only considers assets
            connected to buses with the given carrier(s).
        nice_names : bool | None, default=None
            Whether to use carrier nice names defined in n.carriers.nice_name. Defaults
            to module wide option (default: True).
            See `pypsa.options.params.statistics.describe()` for more information.
        drop_zero : bool | None, default=None
            Whether to drop zero values from the result. Defaults to module wide option
            (default: True). See `pypsa.options.params.statistics.describe()` for more
            information.
        round : int | None, default=None
            Number of decimal places to round the result to. Defaults to module wide
            option (default: 2). See `pypsa.options.params.statistics.describe()` for
            more information.

        Other Parameters
        ----------------
        storage : bool, default=False
            Whether to consider only storage capacities of the components
            `Store` and `StorageUnit`.

        Returns
        -------
            pd.DataFrame
                Installed capacity of the network components with components as rows and
                a single column of aggregated values.

        Examples
        --------
        >>> n_solved.statistics.installed_capacity()
        component  carrier
        Generator  gas        150000.0
                   wind          290.0
        Line       AC         160000.0
        Link       DC           4000.0
        dtype: float64

        """
        if storage:
            comps = ("Store", "StorageUnit")
        if bus_carrier and at_port is None:
            at_port = True

        @pass_empty_series_if_keyerror
        def func(n: Network, c: str, port: str) -> pd.Series:
            efficiency = port_efficiency(n, c, port=port)
            if not at_port:
                efficiency = abs(efficiency)
            col = n.static(c)[f"{nominal_attrs[c]}"] * efficiency
            if storage and (c == "StorageUnit"):
                col = col * n.static(c).max_hours
            return col

        df = self._aggregate_components(
            func,
            comps=comps,
            agg=aggregate_groups,
            aggregate_across_components=aggregate_across_components,
            groupby=groupby,
            at_port=at_port,
            carrier=carrier,
            bus_carrier=bus_carrier,
            nice_names=nice_names,
            drop_zero=drop_zero,
            round=round,
        )
        df.attrs["name"] = "Installed Capacity"
        df.attrs["unit"] = "MW"
        return df

    @MethodHandlerWrapper(handler_class=StatisticHandler, inject_attrs={"n": "_n"})
    def expanded_capacity(
        self,
        comps: str | Sequence[str] | None = None,
        aggregate_groups: Callable | str = "sum",
        aggregate_across_components: bool = False,
        groupby: str | Sequence[str] | Callable = "carrier",
        at_port: str | Sequence[str] | bool | None = None,
        carrier: str | Sequence[str] | None = None,
        bus_carrier: str | Sequence[str] | None = None,
        nice_names: bool | None = None,
        drop_zero: bool | None = None,
        round: int | None = None,
    ) -> pd.DataFrame:
        """
        Calculate the **expanded capacity** of the network components in MW.

        Positive capacity values correspond to production capacities and
        negative values to consumption capacities.

        Parameters
        ----------
        comps : str | Sequence[str] | None, default=None
            Components to include in the calculation. If None, includes all one-port
            and branch components. Available components are 'Generator', 'StorageUnit',
            'Store', 'Load', 'Line', 'Transformer' and'Link'.
        aggregate_groups : Callable | str, default="sum"
            Function to aggregate groups when using the groupby parameter.
            Any pandas aggregation function can be used.
        aggregate_across_components : bool, default=False
            Whether to aggregate across components. If there are different components
            which would be grouped together due to the same index, this is avoided.
        groupby : str | Sequence[str] | Callable, default=["carrier", "bus_carrier"]
            How to group components:
            - str or list of str: Column names from component static DataFrames
            - callable: Function that takes network and component name as arguments
        at_port : bool | str | Sequence[str], default=True
            Which ports to consider:
            - True: All ports of components
            - False: Exclude first port ("bus"/"bus0")
            - str or list of str: Specific ports to include
        carrier : str | Sequence[str] | None, default=None
            Filter by carrier. If specified, only considers assets with given
            carrier(s).
        bus_carrier : str | Sequence[str] | None, default=None
            Filter by carrier of connected buses. If specified, only considers assets
            connected to buses with the given carrier(s).
        nice_names : bool | None, default=None
            Whether to use carrier nice names defined in n.carriers.nice_name. Defaults
            to module wide option (default: True).
            See `pypsa.options.params.statistics.describe()` for more information.
        drop_zero : bool | None, default=None
            Whether to drop zero values from the result. Defaults to module wide option
            (default: True). See `pypsa.options.params.statistics.describe()` for more
            information.
        round : int | None, default=None
            Number of decimal places to round the result to. Defaults to module wide
            option (default: 2). See `pypsa.options.params.statistics.describe()` for
            more information.

        Returns
        -------
        pd.DataFrame
            Expanded capacity of the network components with components as rows and
            a single column of aggregated values.

        Examples
        --------
        >>> n_solved.statistics.expanded_capacity()
        Series([], dtype: float64)

        """
        optimal = self.optimal_capacity(
            comps=comps,
            aggregate_groups=aggregate_groups,
            aggregate_across_components=aggregate_across_components,
            groupby=groupby,
            at_port=at_port,
            carrier=carrier,
            bus_carrier=bus_carrier,
            nice_names=nice_names,
            drop_zero=drop_zero,
            round=round,
        )
        installed = self.installed_capacity(
            comps=comps,
            aggregate_groups=aggregate_groups,
            aggregate_across_components=aggregate_across_components,
            groupby=groupby,
            at_port=at_port,
            carrier=carrier,
            bus_carrier=bus_carrier,
            nice_names=nice_names,
            drop_zero=drop_zero,
            round=round,
        )
        installed = installed.reindex(optimal.index, fill_value=0)
        df = optimal.sub(installed).where(optimal.abs() > installed.abs(), 0)
        df.attrs["name"] = "Expanded Capacity"
        df.attrs["unit"] = "MW"
        return df

    @MethodHandlerWrapper(handler_class=StatisticHandler, inject_attrs={"n": "_n"})
    def opex(  # noqa: D417
        self,
        comps: str | Sequence[str] | None = None,
        aggregate_time: str | bool = "sum",
        aggregate_groups: Callable | str = "sum",
        aggregate_across_components: bool = False,
        groupby: str | Sequence[str] | Callable = "carrier",
        at_port: bool | str | Sequence[str] = False,
        carrier: str | Sequence[str] | None = None,
        bus_carrier: str | Sequence[str] | None = None,
        nice_names: bool | None = None,
        drop_zero: bool | None = None,
        round: int | None = None,
        cost_types: str | Sequence[str] | None = None,
    ) -> pd.DataFrame:
        """
        Calculate the **operational expenditure** in the network in given currency.

        Operational expenditures include the marginal, marginal quadratic,
        storage holding, spillage, start-up, shut-down and stand-by costs.

        Parameters
        ----------
        comps : str | Sequence[str] | None, default=None
            Components to include in the calculation. If None, includes all one-port
            and branch components. Available components are 'Generator', 'StorageUnit',
            'Store', 'Load', 'Line', 'Transformer' and'Link'.
        aggregate_groups : Callable | str, default="sum"
            Function to aggregate groups when using the groupby parameter.
            Any pandas aggregation function can be used.
        aggregate_across_components : bool, default=False
            Whether to aggregate across components. If there are different components
            which would be grouped together due to the same index, this is avoided.
        groupby : str | Sequence[str] | Callable, default=["carrier", "bus_carrier"]
            How to group components:
            - str or list of str: Column names from component static DataFrames
            - callable: Function that takes network and component name as arguments
        at_port : bool | str | Sequence[str], default=True
            Which ports to consider:
            - True: All ports of components
            - False: Exclude first port ("bus"/"bus0")
            - str or list of str: Specific ports to include
        carrier : str | Sequence[str] | None, default=None
            Filter by carrier. If specified, only considers assets with given
            carrier(s).
        bus_carrier : str | Sequence[str] | None, default=None
            Filter by carrier of connected buses. If specified, only considers assets
            connected to buses with the given carrier(s).
        nice_names : bool | None, default=None
            Whether to use carrier nice names defined in n.carriers.nice_name. Defaults
            to module wide option (default: True).
            See `pypsa.options.params.statistics.describe()` for more information.
        drop_zero : bool | None, default=None
            Whether to drop zero values from the result. Defaults to module wide option
            (default: True). See `pypsa.options.params.statistics.describe()` for more
            information.
        round : int | None, default=None
            Number of decimal places to round the result to. Defaults to module wide
            option (default: 2). See `pypsa.options.params.statistics.describe()` for
            more information.

        Other Parameters
        ----------------
        aggregate_time : str | bool, default="sum"
            Type of aggregation when aggregating time series. Deactivate by setting to
            False. Any pandas aggregation function can be used. Note that when
            aggregating the time series are aggregated to MWh using snapshot weightings.
            With False the time series is given in MW.
        cost_types : str | Sequence[str] | None, default=None
            List of cost types to include in the calculation. Available options
            are: 'marginal_cost', 'marginal_cost_quadratic',
            'marginal_cost_storage', 'spill_cost', 'start_up_cost',
            'shut_down_cost', 'stand_by_cost'. Defaults to all (when None).

        Returns
        -------
        pd.DataFrame
            Ongoing operational costs with components as rows and
            either time steps as columns (if aggregate_time=False) or a single column
            of aggregated values.

        Examples
        --------
        >>> n_solved.statistics.opex()
        Series([], dtype: float64)

        """
        from pypsa.optimization.optimize import lookup

        if cost_types is None:
            cost_types_ = [
                "marginal_cost",
                "marginal_cost_quadratic",
                "marginal_cost_storage",
                "spill_cost",
                "start_up_cost",
                "shut_down_cost",
                "stand_by_cost",
            ]
        elif isinstance(cost_types, str):
            cost_types_ = [cost_types]
        else:
            cost_types_ = list(cost_types)

        @pass_empty_series_if_keyerror
        def func(n: Network, c: str, port: str) -> pd.Series:
            result = []
            weights = get_weightings(n, c)
            weights_one = pd.Series(1.0, index=weights.index)
            com_i = n.get_committable_i(c)

            for cost_type in [
                "marginal_cost",
                "marginal_cost_storage",
                "marginal_cost_quadratic",
                "spill_cost",
            ]:
                if cost_type in cost_types_ and cost_type in n.static(c):
                    attr = lookup.query(cost_type).loc[c].index.item()
                    cost = n.get_switchable_as_dense(c, cost_type)
                    p = n.dynamic(c)[attr]
                    var = p * p if cost_type == "marginal_cost_quadratic" else p
                    opex = var * cost
                    term = self._aggregate_timeseries(opex, weights, agg=aggregate_time)
                    result.append(term)

            mapping = {
                "start_up_cost": "start_up",
                "shut_down_cost": "shut_down",
                "stand_by_cost": "status",
            }
            for cost_type, attr in mapping.items():
                if (
                    cost_type in cost_types_
                    and cost_type in n.static(c)
                    and not com_i.empty
                ):
                    cost = n.get_switchable_as_dense(c, cost_type, inds=com_i)
                    var = n.dynamic(c)[attr].loc[:, com_i]
                    opex = var * cost
                    w = weights if attr == "status" else weights_one
                    term = self._aggregate_timeseries(opex, w, agg=aggregate_time)
                    result.append(term)
            if not result:
                return pd.Series()
            return pd.concat(result).groupby(level=0).sum()

        df = self._aggregate_components(
            func,
            comps=comps,
            agg=aggregate_groups,
            aggregate_across_components=aggregate_across_components,
            groupby=groupby,
            at_port=at_port,
            carrier=carrier,
            bus_carrier=bus_carrier,
            nice_names=nice_names,
            drop_zero=drop_zero,
            round=round,
        )
        df.attrs["name"] = "Operational Expenditure"
        df.attrs["unit"] = "currency"
        return df

    @MethodHandlerWrapper(handler_class=StatisticHandler, inject_attrs={"n": "_n"})
    def system_cost(  # noqa: D417
        self,
        comps: str | Sequence[str] | None = None,
        aggregate_time: str | bool = "sum",
        aggregate_groups: Callable | str = "sum",
        aggregate_across_components: bool = False,
        groupby: str | Sequence[str] | Callable = "carrier",
        at_port: bool | str | Sequence[str] = False,
        carrier: str | Sequence[str] | None = None,
        bus_carrier: str | Sequence[str] | None = None,
        nice_names: bool | None = None,
        drop_zero: bool | None = None,
        round: int | None = None,
    ) -> pd.DataFrame:
        """
        Calculate the **total system cost**.

        Sum of the capital and operational expenditures.

        Parameters
        ----------
        comps : str | Sequence[str] | None, default=None
            Components to include in the calculation. If None, includes all one-port
            and branch components. Available components are 'Generator', 'StorageUnit',
            'Store', 'Load', 'Line', 'Transformer' and'Link'.
        aggregate_groups : Callable | str, default="sum"
            Function to aggregate groups when using the groupby parameter.
            Any pandas aggregation function can be used.
        aggregate_across_components : bool, default=False
            Whether to aggregate across components. If there are different components
            which would be grouped together due to the same index, this is avoided.
        groupby : str | Sequence[str] | Callable, default=["carrier", "bus_carrier"]
            How to group components:
            - str or list of str: Column names from component static DataFrames
            - callable: Function that takes network and component name as arguments
        at_port : bool | str | Sequence[str], default=True
            Which ports to consider:
            - True: All ports of components
            - False: Exclude first port ("bus"/"bus0")
            - str or list of str: Specific ports to include
        carrier : str | Sequence[str] | None, default=None
            Filter by carrier. If specified, only considers assets with given
            carrier(s).
        bus_carrier : str | Sequence[str] | None, default=None
            Filter by carrier of connected buses. If specified, only considers assets
            connected to buses with the given carrier(s).
        nice_names : bool | None, default=None
            Whether to use carrier nice names defined in n.carriers.nice_name. Defaults
            to module wide option (default: True).
            See `pypsa.options.params.statistics.describe()` for more information.
        drop_zero : bool | None, default=None
            Whether to drop zero values from the result. Defaults to module wide option
            (default: True). See `pypsa.options.params.statistics.describe()` for more
            information.
        round : int | None, default=None
            Number of decimal places to round the result to. Defaults to module wide
            option (default: 2). See `pypsa.options.params.statistics.describe()` for
            more information.

        Other Parameters
        ----------------
        aggregate_time : str | bool, default="sum"
            Type of aggregation when aggregating time series. Deactivate by setting to
            False. Any pandas aggregation function can be used. Note that when
            aggregating the time series are aggregated to MWh using snapshot weightings.
            With False the time series is given in MW.

        Returns
        -------
        pd.DataFrame
            System cost with components as rows and a single column of
            aggregated values.

        Examples
        --------
        >>> n_solved.statistics.system_cost()
        Series([], dtype: float64)

        """
        capex = self.capex(
            comps=comps,
            aggregate_groups=aggregate_groups,
            aggregate_across_components=aggregate_across_components,
            groupby=groupby,
            at_port=at_port,
            carrier=carrier,
            bus_carrier=bus_carrier,
            nice_names=nice_names,
            drop_zero=drop_zero,
            round=round,
        )
        opex = self.opex(
            comps=comps,
            aggregate_time=aggregate_time,
            aggregate_groups=aggregate_groups,
            aggregate_across_components=aggregate_across_components,
            groupby=groupby,
            at_port=at_port,
            carrier=carrier,
            bus_carrier=bus_carrier,
            nice_names=nice_names,
            drop_zero=drop_zero,
            round=round,
        )
        # TODO It would be better if the empty series return has index names
        if not capex.empty and not opex.empty:
            df = capex.add(opex, fill_value=0)
        elif not capex.empty:
            df = capex
        else:
            df = capex
        df.attrs["name"] = "System Cost"
        df.attrs["unit"] = "currency"
        return df

    @MethodHandlerWrapper(handler_class=StatisticHandler, inject_attrs={"n": "_n"})
    def supply(  # noqa: D417
        self,
        comps: str | Sequence[str] | None = None,
        aggregate_time: str | bool = "sum",
        aggregate_groups: Callable | str = "sum",
        aggregate_across_components: bool = False,
        groupby: str | Sequence[str] | Callable = "carrier",
        at_port: bool | str | Sequence[str] = True,
        carrier: str | Sequence[str] | None = None,
        bus_carrier: str | Sequence[str] | None = None,
        nice_names: bool | None = None,
        drop_zero: bool | None = None,
        round: int | None = None,
    ) -> pd.DataFrame:
        """
        Calculate the **supply** of components in the network.

        Units depend on the regarded bus carrier.

        Parameters
        ----------
        comps : str | Sequence[str] | None, default=None
            Components to include in the calculation. If None, includes all one-port
            and branch components. Available components are 'Generator', 'StorageUnit',
            'Store', 'Load', 'Line', 'Transformer' and'Link'.
        aggregate_groups : Callable | str, default="sum"
            Function to aggregate groups when using the groupby parameter.
            Any pandas aggregation function can be used.
        aggregate_across_components : bool, default=False
            Whether to aggregate across components. If there are different components
            which would be grouped together due to the same index, this is avoided.
        groupby : str | Sequence[str] | Callable, default=["carrier", "bus_carrier"]
            How to group components:
            - str or list of str: Column names from component static DataFrames
            - callable: Function that takes network and component name as arguments
        at_port : bool | str | Sequence[str], default=True
            Which ports to consider:
            - True: All ports of components
            - False: Exclude first port ("bus"/"bus0")
            - str or list of str: Specific ports to include
        carrier : str | Sequence[str] | None, default=None
            Filter by carrier. If specified, only considers assets with given
            carrier(s).
        bus_carrier : str | Sequence[str] | None, default=None
            Filter by carrier of connected buses. If specified, only considers assets
            connected to buses with the given carrier(s).
        nice_names : bool | None, default=None
            Whether to use carrier nice names defined in n.carriers.nice_name. Defaults
            to module wide option (default: True).
            See `pypsa.options.params.statistics.describe()` for more information.
        drop_zero : bool | None, default=None
            Whether to drop zero values from the result. Defaults to module wide option
            (default: True). See `pypsa.options.params.statistics.describe()` for more
            information.
        round : int | None, default=None
            Number of decimal places to round the result to. Defaults to module wide
            option (default: 2). See `pypsa.options.params.statistics.describe()` for
            more information.

        Other Parameters
        ----------------
        aggregate_time : str | bool, default="sum"
            Type of aggregation when aggregating time series. Deactivate by setting to
            False. Any pandas aggregation function can be used. Note that when
            aggregating the time series are aggregated to MWh using snapshot weightings.
            With False the time series is given in MW.

        Returns
        -------
        pd.DataFrame
            Supply of components in the network with components as rows and
            either time steps as columns (if aggregate_time=False) or a single column
            of aggregated values.

        Examples
        --------
        >>> n_solved.statistics.supply()
        Series([], dtype: float64)

        """
        df = self.energy_balance(
            comps=comps,
            aggregate_time=aggregate_time,
            aggregate_groups=aggregate_groups,
            aggregate_across_components=aggregate_across_components,
            groupby=groupby,
            at_port=at_port,
            carrier=carrier,
            bus_carrier=bus_carrier,
            nice_names=nice_names,
            drop_zero=drop_zero,
            round=round,
            direction="supply",
        )
        df.attrs["name"] = "Supply"
        df.attrs["unit"] = "carrier dependent"
        return df

    @MethodHandlerWrapper(handler_class=StatisticHandler, inject_attrs={"n": "_n"})
    def withdrawal(  # noqa: D417
        self,
        comps: str | Sequence[str] | None = None,
        aggregate_time: str | bool = "sum",
        aggregate_groups: Callable | str = "sum",
        aggregate_across_components: bool = False,
        groupby: str | Sequence[str] | Callable = "carrier",
        at_port: bool | str | Sequence[str] = True,
        carrier: str | Sequence[str] | None = None,
        bus_carrier: str | Sequence[str] | None = None,
        nice_names: bool | None = None,
        drop_zero: bool | None = None,
        round: int | None = None,
    ) -> pd.DataFrame:
        """
        Calculate the **withdrawal** of components in the network.

        Units depend on the regarded bus carrier.

        Parameters
        ----------
        comps : str | Sequence[str] | None, default=None
            Components to include in the calculation. If None, includes all one-port
            and branch components. Available components are 'Generator', 'StorageUnit',
            'Store', 'Load', 'Line', 'Transformer' and'Link'.
        aggregate_groups : Callable | str, default="sum"
            Function to aggregate groups when using the groupby parameter.
            Any pandas aggregation function can be used.
        aggregate_across_components : bool, default=False
            Whether to aggregate across components. If there are different components
            which would be grouped together due to the same index, this is avoided.
        groupby : str | Sequence[str] | Callable, default=["carrier", "bus_carrier"]
            How to group components:
            - str or list of str: Column names from component static DataFrames
            - callable: Function that takes network and component name as arguments
        at_port : bool | str | Sequence[str], default=True
            Which ports to consider:
            - True: All ports of components
            - False: Exclude first port ("bus"/"bus0")
            - str or list of str: Specific ports to include
        carrier : str | Sequence[str] | None, default=None
            Filter by carrier. If specified, only considers assets with given
            carrier(s).
        bus_carrier : str | Sequence[str] | None, default=None
            Filter by carrier of connected buses. If specified, only considers assets
            connected to buses with the given carrier(s).
        nice_names : bool | None, default=None
            Whether to use carrier nice names defined in n.carriers.nice_name. Defaults
            to module wide option (default: True).
            See `pypsa.options.params.statistics.describe()` for more information.
        drop_zero : bool | None, default=None
            Whether to drop zero values from the result. Defaults to module wide option
            (default: True). See `pypsa.options.params.statistics.describe()` for more
            information.
        round : int | None, default=None
            Number of decimal places to round the result to. Defaults to module wide
            option (default: 2). See `pypsa.options.params.statistics.describe()` for
            more information.

        Other Parameters
        ----------------
        aggregate_time : str | bool, default="sum"
            Type of aggregation when aggregating time series. Deactivate by setting to
            False. Any pandas aggregation function can be used. Note that when
            aggregating the time series are aggregated to MWh using snapshot weightings.
            With False the time series is given in MW.

        Returns
        -------
        pd.DataFrame
            Withdrawal of components in the network with components as rows and
            either time steps as columns (if aggregate_time=False) or a single column
            of aggregated values.

        Examples
        --------
        >>> n_solved.statistics.withdrawal()
        Series([], dtype: float64)

        """
        df = self.energy_balance(
            comps=comps,
            aggregate_time=aggregate_time,
            aggregate_groups=aggregate_groups,
            aggregate_across_components=aggregate_across_components,
            groupby=groupby,
            at_port=at_port,
            carrier=carrier,
            bus_carrier=bus_carrier,
            nice_names=nice_names,
            drop_zero=drop_zero,
            round=round,
            direction="withdrawal",
        )
        df.attrs["name"] = "Withdrawal"
        df.attrs["unit"] = "carrier dependent"
        return df

    @MethodHandlerWrapper(handler_class=StatisticHandler, inject_attrs={"n": "_n"})
    def transmission(  # noqa: D417
        self,
        comps: Collection[str] | str | None = None,
        aggregate_time: str | bool = "sum",
        aggregate_groups: Callable | str = "sum",
        aggregate_across_components: bool = False,
        groupby: str | Sequence[str] | Callable | Literal[False] = "carrier",
        at_port: bool | str | Sequence[str] = False,
        carrier: str | Sequence[str] | None = None,
        bus_carrier: str | Sequence[str] | None = None,
        nice_names: bool | None = None,
        drop_zero: bool | None = None,
        round: int | None = None,
    ) -> pd.DataFrame:
        """
        Calculate the **transmission** of branch components in the network.

        Units depend on the regarded bus carrier.

        Parameters
        ----------
        comps : str | Sequence[str] | None, default=None
            Components to include in the calculation. If None, includes all one-port
            and branch components. Available components are 'Generator', 'StorageUnit',
            'Store', 'Load', 'Line', 'Transformer' and'Link'.
        aggregate_groups : Callable | str, default="sum"
            Function to aggregate groups when using the groupby parameter.
            Any pandas aggregation function can be used.
        aggregate_across_components : bool, default=False
            Whether to aggregate across components. If there are different components
            which would be grouped together due to the same index, this is avoided.
        groupby : str | Sequence[str] | Callable, default=["carrier", "bus_carrier"]
            How to group components:
            - str or list of str: Column names from component static DataFrames
            - callable: Function that takes network and component name as arguments
        at_port : bool | str | Sequence[str], default=True
            Which ports to consider:
            - True: All ports of components
            - False: Exclude first port ("bus"/"bus0")
            - str or list of str: Specific ports to include
        carrier : str | Sequence[str] | None, default=None
            Filter by carrier. If specified, only considers assets with given
            carrier(s).
        bus_carrier : str | Sequence[str] | None, default=None
            Filter by carrier of connected buses. If specified, only considers assets
            connected to buses with the given carrier(s).
        nice_names : bool | None, default=None
            Whether to use carrier nice names defined in n.carriers.nice_name. Defaults
            to module wide option (default: True).
            See `pypsa.options.params.statistics.describe()` for more information.
        drop_zero : bool | None, default=None
            Whether to drop zero values from the result. Defaults to module wide option
            (default: True). See `pypsa.options.params.statistics.describe()` for more
            information.
        round : int | None, default=None
            Number of decimal places to round the result to. Defaults to module wide
            option (default: 2). See `pypsa.options.params.statistics.describe()` for
            more information.

        Other Parameters
        ----------------
        aggregate_time : str | bool, default="sum"
            Type of aggregation when aggregating time series. Deactivate by setting to
            False. Any pandas aggregation function can be used. Note that when
            aggregating the time series are aggregated to MWh using snapshot weightings.
            With False the time series is given in MW.

        Returns
        -------
        pd.DataFrame
            Transmission of branch components in the network with components as rows and
            either time steps as columns (if aggregate_time=False) or a single column
            of aggregated values.

        Examples
        --------
        >>> n_solved.statistics.transmission()
        Series([], dtype: object)

        """
        n = self._n

        if comps is None:
            comps = n.branch_components

        transmission_branches = get_transmission_branches(n, bus_carrier)

        @pass_empty_series_if_keyerror
        def func(n: Network, c: str, port: str) -> pd.Series:
            p = n.dynamic(c)[f"p{port}"][transmission_branches.get_loc_level(c)[1]]
            weights = get_weightings(n, c)
            return self._aggregate_timeseries(p, weights, agg=aggregate_time)

        df = self._aggregate_components(
            func,
            comps=comps,
            agg=aggregate_groups,
            aggregate_across_components=aggregate_across_components,
            groupby=groupby,
            at_port=at_port,
            carrier=carrier,
            bus_carrier=bus_carrier,
            nice_names=nice_names,
            drop_zero=drop_zero,
            round=round,
        )
        df.attrs["name"] = "Transmission"
        df.attrs["unit"] = "carrier dependent"
        return df

    @MethodHandlerWrapper(handler_class=StatisticHandler, inject_attrs={"n": "_n"})
    @deprecated_kwargs(kind="direction", deprecated_in="0.34", removed_in="1.0")
    def energy_balance(  # noqa: D417
        self,
        comps: str | Sequence[str] | None = None,
        aggregate_time: str | bool = "sum",
        aggregate_groups: Callable | str = "sum",
        aggregate_across_components: bool = False,
        groupby: str | Sequence[str] | Callable | None = None,
        at_port: bool | str | Sequence[str] = True,
        carrier: str | Sequence[str] | None = None,
        bus_carrier: str | Sequence[str] | None = None,
        nice_names: bool | None = None,
        drop_zero: bool | None = None,
        round: int | None = None,
        direction: str | None = None,
    ) -> pd.DataFrame:
        """
        Calculate the **energy balance** of components in network.

        This method computes the energy balance across various network components, where
        positive values represent supply and negative values represent withdrawal. Units
        are inherited from the respective bus carriers.

        Parameters
        ----------
        comps : str | Sequence[str] | None, default=None
            Components to include in the calculation. If None, includes all one-port
            and branch components. Available components are 'Generator', 'StorageUnit',
            'Store', 'Load', 'Line', 'Transformer' and'Link'.
        aggregate_groups : Callable | str, default="sum"
            Function to aggregate groups when using the groupby parameter.
            Any pandas aggregation function can be used.
        aggregate_across_components : bool, default=False
            Whether to aggregate across components. If there are different components
            which would be grouped together due to the same index, this is avoided.
        groupby : str | Sequence[str] | Callable, default=["carrier", "bus_carrier"]
            How to group components:
            - str or list of str: Column names from component static DataFrames
            - callable: Function that takes network and component name as arguments
        at_port : bool | str | Sequence[str], default=True
            Which ports to consider:
            - True: All ports of components
            - False: Exclude first port ("bus"/"bus0")
            - str or list of str: Specific ports to include
        carrier : str | Sequence[str] | None, default=None
            Filter by carrier. If specified, only considers assets with given
            carrier(s).
        bus_carrier : str | Sequence[str] | None, default=None
            Filter by carrier of connected buses. If specified, only considers assets
            connected to buses with the given carrier(s).
        nice_names : bool | None, default=None
            Whether to use carrier nice names defined in n.carriers.nice_name. Defaults
            to module wide option (default: True).
            See `pypsa.options.params.statistics.describe()` for more information.
        drop_zero : bool | None, default=None
            Whether to drop zero values from the result. Defaults to module wide option
            (default: True). See `pypsa.options.params.statistics.describe()` for more
            information.
        round : int | None, default=None
            Number of decimal places to round the result to. Defaults to module wide
            option (default: 2). See `pypsa.options.params.statistics.describe()` for
            more information.

        Other Parameters
        ----------------
        aggregate_time : str | bool, default="sum"
            Type of aggregation when aggregating time series. Deactivate by setting to
            False. Any pandas aggregation function can be used. Note that when
            aggregating the time series are aggregated to MWh using snapshot weightings.
            With False the time series is given in MW.
        direction : str | None, default=None
            Type of energy balance to calculate:
            - 'supply': Only consider positive values (energy production)
            - 'withdrawal': Only consider negative values (energy consumption)
            - None: Consider both supply and withdrawal

        Returns
        -------
        pd.DataFrame
            Energy balance with components as rows and either time steps as columns
            (if aggregate_time=False) or a single column of aggregated values.
            Units depend on the bus carrier and aggregation method.

        Examples
        --------
        >>> n_solved.statistics.energy_balance()
        Series([], dtype: float64)

        """
        if groupby is None:
            groupby = ["carrier", "bus_carrier"]
        n = self._n

        if (
            n.buses.carrier.unique().size > 1
            and groupby is None
            and bus_carrier is None
        ):
            logger.warning(
                "Network has multiple bus carriers which are aggregated together. "
                "To separate bus carriers set `bus_carrier` or use `bus_carrier` in the groupby argument."
            )

        @pass_empty_series_if_keyerror
        def func(n: Network, c: str, port: str) -> pd.Series:
            sign = -1.0 if c in n.branch_components else n.static(c).get("sign", 1.0)
            weights = get_weightings(n, c)
            p = sign * n.dynamic(c)[f"p{port}"]
            if direction == "supply":
                p = p.clip(lower=0)
            elif direction == "withdrawal":
                p = -p.clip(upper=0)
            elif direction is not None:
                logger.warning(
                    "Argument 'direction' is not recognized. Falling back to energy balance."
                )
            return self._aggregate_timeseries(p, weights, agg=aggregate_time)

        df = self._aggregate_components(
            func,
            comps=comps,
            agg=aggregate_groups,
            aggregate_across_components=aggregate_across_components,
            groupby=groupby,
            at_port=at_port,
            carrier=carrier,
            bus_carrier=bus_carrier,
            nice_names=nice_names,
            drop_zero=drop_zero,
            round=round,
        )

        df.attrs["name"] = "Energy Balance"
        df.attrs["unit"] = n.bus_carrier_unit(bus_carrier)
        return df

    @MethodHandlerWrapper(handler_class=StatisticHandler, inject_attrs={"n": "_n"})
    def curtailment(  # noqa: D417
        self,
        comps: str | Sequence[str] | None = None,
        aggregate_time: str | bool = "sum",
        aggregate_groups: Callable | str = "sum",
        aggregate_across_components: bool = False,
        groupby: str | Sequence[str] | Callable = "carrier",
        at_port: bool | str | Sequence[str] = False,
        carrier: str | Sequence[str] | None = None,
        bus_carrier: str | Sequence[str] | None = None,
        nice_names: bool | None = None,
        drop_zero: bool | None = None,
        round: int | None = None,
    ) -> pd.DataFrame:
        """
        Calculate the **curtailment** of components in the network in MWh.

        The calculation only considers assets with a `p_max_pu` time
        series, which is used to quantify the available power potential.

        Parameters
        ----------
        comps : str | Sequence[str] | None, default=None
            Components to include in the calculation. If None, includes all one-port
            and branch components. Available components are 'Generator', 'StorageUnit',
            'Store', 'Load', 'Line', 'Transformer' and'Link'.
        aggregate_groups : Callable | str, default="sum"
            Function to aggregate groups when using the groupby parameter.
            Any pandas aggregation function can be used.
        aggregate_across_components : bool, default=False
            Whether to aggregate across components. If there are different components
            which would be grouped together due to the same index, this is avoided.
        groupby : str | Sequence[str] | Callable, default=["carrier", "bus_carrier"]
            How to group components:
            - str or list of str: Column names from component static DataFrames
            - callable: Function that takes network and component name as arguments
        at_port : bool | str | Sequence[str], default=True
            Which ports to consider:
            - True: All ports of components
            - False: Exclude first port ("bus"/"bus0")
            - str or list of str: Specific ports to include
        carrier : str | Sequence[str] | None, default=None
            Filter by carrier. If specified, only considers assets with given
            carrier(s).
        bus_carrier : str | Sequence[str] | None, default=None
            Filter by carrier of connected buses. If specified, only considers assets
            connected to buses with the given carrier(s).
        nice_names : bool | None, default=None
            Whether to use carrier nice names defined in n.carriers.nice_name. Defaults
            to module wide option (default: True).
            See `pypsa.options.params.statistics.describe()` for more information.
        drop_zero : bool | None, default=None
            Whether to drop zero values from the result. Defaults to module wide option
            (default: True). See `pypsa.options.params.statistics.describe()` for more
            information.
        round : int | None, default=None
            Number of decimal places to round the result to. Defaults to module wide
            option (default: 2). See `pypsa.options.params.statistics.describe()` for
            more information.

        Other Parameters
        ----------------
        aggregate_time : str | bool, default="sum"
            Type of aggregation when aggregating time series. Deactivate by setting to
            False. Any pandas aggregation function can be used. Note that when
            aggregating the time series are aggregated to MWh using snapshot weightings.
            With False the time series is given in MW.

        Returns
        -------
        pd.DataFrame
            Curtailment of components in the network with components as rows and
            either time steps as columns (if aggregate_time=False) or a single column
            of aggregated values.

        Examples
        --------
        >>> n_solved.statistics.curtailment()
        Series([], Name: generators, dtype: float64)

        """

        @pass_empty_series_if_keyerror
        def func(n: Network, c: str, port: str) -> pd.Series:
            p = (
                n.get_switchable_as_dense(c, "p_max_pu") * n.static(c).p_nom_opt
                - n.dynamic(c).p
            ).clip(lower=0)
            weights = get_weightings(n, c)
            return self._aggregate_timeseries(p, weights, agg=aggregate_time)

        df = self._aggregate_components(
            func,
            comps=comps,
            agg=aggregate_groups,
            aggregate_across_components=aggregate_across_components,
            groupby=groupby,
            at_port=at_port,
            carrier=carrier,
            bus_carrier=bus_carrier,
            nice_names=nice_names,
            drop_zero=drop_zero,
            round=round,
        )
        df.attrs["name"] = "Curtailment"
        df.attrs["unit"] = "MWh"
        return df

    @MethodHandlerWrapper(handler_class=StatisticHandler, inject_attrs={"n": "_n"})
    def capacity_factor(  # noqa: D417
        self,
        comps: str | Sequence[str] | None = None,
        aggregate_time: str | bool = "mean",
        aggregate_groups: Callable | str = "sum",
        aggregate_across_components: bool = False,
        at_port: bool | str | Sequence[str] = False,
        groupby: str | Sequence[str] | Callable = "carrier",
        carrier: str | Sequence[str] | None = None,
        bus_carrier: str | Sequence[str] | None = None,
        nice_names: bool | None = None,
        drop_zero: bool | None = None,
        round: int | None = None,
    ) -> pd.DataFrame:
        """
        Calculate the **capacity factor** of components in the network.

        Parameters
        ----------
        comps : str | Sequence[str] | None, default=None
            Components to include in the calculation. If None, includes all one-port
            and branch components. Available components are 'Generator', 'StorageUnit',
            'Store', 'Load', 'Line', 'Transformer' and'Link'.
        aggregate_groups : Callable | str, default="sum"
            Function to aggregate groups when using the groupby parameter.
            Any pandas aggregation function can be used.
        aggregate_across_components : bool, default=False
            Whether to aggregate across components. If there are different components
            which would be grouped together due to the same index, this is avoided.
        groupby : str | Sequence[str] | Callable, default=["carrier", "bus_carrier"]
            How to group components:
            - str or list of str: Column names from component static DataFrames
            - callable: Function that takes network and component name as arguments
        at_port : bool | str | Sequence[str], default=True
            Which ports to consider:
            - True: All ports of components
            - False: Exclude first port ("bus"/"bus0")
            - str or list of str: Specific ports to include
        carrier : str | Sequence[str] | None, default=None
            Filter by carrier. If specified, only considers assets with given
            carrier(s).
        bus_carrier : str | Sequence[str] | None, default=None
            Filter by carrier of connected buses. If specified, only considers assets
            connected to buses with the given carrier(s).
        nice_names : bool | None, default=None
            Whether to use carrier nice names defined in n.carriers.nice_name. Defaults
            to module wide option (default: True).
            See `pypsa.options.params.statistics.describe()` for more information.
        drop_zero : bool | None, default=None
            Whether to drop zero values from the result. Defaults to module wide option
            (default: True). See `pypsa.options.params.statistics.describe()` for more
            information.
        round : int | None, default=None
            Number of decimal places to round the result to. Defaults to module wide
            option (default: 2). See `pypsa.options.params.statistics.describe()` for
            more information.

        Other Parameters
        ----------------
        aggregate_time : str | bool, default="sum"
            Type of aggregation when aggregating time series. Deactivate by setting to
            False. Any pandas aggregation function can be used. Note that when
            aggregating the time series are aggregated to MWh using snapshot weightings.
            With False the time series is given in MW.

        Returns
        -------
        pd.DataFrame
            Capacity factor of components in the network with components as rows and
            either time steps as columns (if aggregate_time=False) or a single column
            of aggregated values.

        Examples
        --------
        >>> n_solved.statistics.capacity_factor()
        Series([], dtype: float64)

        """

        # TODO: Why not just take p_max_pu, s_max_pu, etc. directly from the network?
        @pass_empty_series_if_keyerror
        def func(n: Network, c: str, port: str) -> pd.Series:
            p = get_operation(n, c).abs()
            weights = get_weightings(n, c)
            return self._aggregate_timeseries(p, weights, agg=aggregate_time)

        kwargs = {
            "comps": comps,
            "groupby": groupby,
            "aggregate_across_components": aggregate_across_components,
            "at_port": at_port,
            "carrier": carrier,
            "bus_carrier": bus_carrier,
            "nice_names": nice_names,
            "drop_zero": drop_zero,
            "round": round,
        }
        df = self._aggregate_components(func, agg=aggregate_groups, **kwargs)  # type: ignore
        capacity = self.optimal_capacity(aggregate_groups=aggregate_groups, **kwargs)
        df = df.div(capacity.reindex(df.index), axis=0)
        df.attrs["name"] = "Capacity Factor"
        df.attrs["unit"] = "p.u."
        return df

    @MethodHandlerWrapper(handler_class=StatisticHandler, inject_attrs={"n": "_n"})
    @deprecated_kwargs(kind="direction", deprecated_in="0.34", removed_in="1.0")
    def revenue(  # noqa: D417
        self,
        comps: str | Sequence[str] | None = None,
        aggregate_time: str | bool = "sum",
        aggregate_groups: Callable | str = "sum",
        aggregate_across_components: bool = False,
        groupby: str | Sequence[str] | Callable = "carrier",
        at_port: bool | str | Sequence[str] = True,
        carrier: str | Sequence[str] | None = None,
        bus_carrier: str | Sequence[str] | None = None,
        nice_names: bool | None = None,
        drop_zero: bool | None = None,
        round: int | None = None,
        direction: str | None = None,
    ) -> pd.DataFrame:
        """
        Calculate the **revenue** of components in the network in given currency.

        The revenue is defined as the net revenue of an asset, i.e cost
        of input - revenue of output.

        Parameters
        ----------
        comps : str | Sequence[str] | None, default=None
            Components to include in the calculation. If None, includes all one-port
            and branch components. Available components are 'Generator', 'StorageUnit',
            'Store', 'Load', 'Line', 'Transformer' and'Link'.
        aggregate_groups : Callable | str, default="sum"
            Function to aggregate groups when using the groupby parameter.
            Any pandas aggregation function can be used.
        aggregate_across_components : bool, default=False
            Whether to aggregate across components. If there are different components
            which would be grouped together due to the same index, this is avoided.
        groupby : str | Sequence[str] | Callable, default=["carrier", "bus_carrier"]
            How to group components:
            - str or list of str: Column names from component static DataFrames
            - callable: Function that takes network and component name as arguments
        at_port : bool | str | Sequence[str], default=True
            Which ports to consider:
            - True: All ports of components
            - False: Exclude first port ("bus"/"bus0")
            - str or list of str: Specific ports to include
        carrier : str | Sequence[str] | None, default=None
            Filter by carrier. If specified, only considers assets with given
            carrier(s).
        bus_carrier : str | Sequence[str] | None, default=None
            Filter by carrier of connected buses. If specified, only considers assets
            connected to buses with the given carrier(s).
        nice_names : bool | None, default=None
            Whether to use carrier nice names defined in n.carriers.nice_name. Defaults
            to module wide option (default: True).
            See `pypsa.options.params.statistics.describe()` for more information.
        drop_zero : bool | None, default=None
            Whether to drop zero values from the result. Defaults to module wide option
            (default: True). See `pypsa.options.params.statistics.describe()` for more
            information.
        round : int | None, default=None
            Number of decimal places to round the result to. Defaults to module wide
            option (default: 2). See `pypsa.options.params.statistics.describe()` for
            more information.

        Other Parameters
        ----------------
        aggregate_time : str | bool, default="sum"
            Type of aggregation when aggregating time series. Deactivate by setting to
            False. Any pandas aggregation function can be used. Note that when
            aggregating the time series are aggregated to MWh using snapshot weightings.
            With False the time series is given in MW.
        direction : str, optional, default=None
            Type of revenue to consider. If 'input' only the revenue of the input is considered.
            If 'output' only the revenue of the output is considered. Defaults to None.

        Returns
        -------
        pd.DataFrame
            Revenue of components in the network with components as rows and
            either time steps as columns (if aggregate_time=False) or a single column
            of aggregated values.

        Examples
        --------
        >>> n_solved.statistics.revenue()
        Series([], dtype: float64)

        """

        @pass_empty_series_if_keyerror
        def func(n: Network, c: str, port: str) -> pd.Series:
            sign = -1.0 if c in n.branch_components else n.static(c).get("sign", 1.0)
            df = sign * n.dynamic(c)[f"p{port}"]
            buses = n.static(c)[f"bus{port}"][df.columns]
            prices = n.buses_t.marginal_price.reindex(
                columns=buses, fill_value=0
            ).values
            if direction is not None:
                if direction == "input":
                    df = df.clip(upper=0)
                elif direction == "output":
                    df = df.clip(lower=0)
                else:
                    msg = f"Argument 'direction' must be 'input', 'output' or None, got {direction}"
                    raise ValueError(msg)
            revenue = df * prices
            weights = get_weightings(n, c)
            return self._aggregate_timeseries(revenue, weights, agg=aggregate_time)

        df = self._aggregate_components(
            func,
            comps=comps,
            agg=aggregate_groups,
            aggregate_across_components=aggregate_across_components,
            groupby=groupby,
            at_port=at_port,
            carrier=carrier,
            bus_carrier=bus_carrier,
            nice_names=nice_names,
            drop_zero=drop_zero,
            round=round,
        )
        df.attrs["name"] = "Revenue"
        df.attrs["unit"] = "currency"
        return df

    @MethodHandlerWrapper(handler_class=StatisticHandler, inject_attrs={"n": "_n"})
    def market_value(  # noqa: D417
        self,
        comps: str | Sequence[str] | None = None,
        aggregate_time: str | bool = "mean",
        aggregate_groups: Callable | str = "sum",
        aggregate_across_components: bool = False,
        groupby: str | Sequence[str] | Callable = "carrier",
        at_port: bool | str | Sequence[str] = True,
        carrier: str | Sequence[str] | None = None,
        bus_carrier: str | Sequence[str] | None = None,
        nice_names: bool | None = None,
        drop_zero: bool | None = None,
        round: int | None = None,
    ) -> pd.DataFrame:
        """
        Calculate the **market value** of components in the network.

        Curreny is currency/MWh or currency/unit_{bus_carrier} where unit_{bus_carrier}
        is the unit of the bus carrier.

        Parameters
        ----------
        comps : str | Sequence[str] | None, default=None
            Components to include in the calculation. If None, includes all one-port
            and branch components. Available components are 'Generator', 'StorageUnit',
            'Store', 'Load', 'Line', 'Transformer' and'Link'.
        aggregate_groups : Callable | str, default="sum"
            Function to aggregate groups when using the groupby parameter.
            Any pandas aggregation function can be used.
        aggregate_across_components : bool, default=False
            Whether to aggregate across components. If there are different components
            which would be grouped together due to the same index, this is avoided.
        groupby : str | Sequence[str] | Callable, default=["carrier", "bus_carrier"]
            How to group components:
            - str or list of str: Column names from component static DataFrames
            - callable: Function that takes network and component name as arguments
        at_port : bool | str | Sequence[str], default=True
            Which ports to consider:
            - True: All ports of components
            - False: Exclude first port ("bus"/"bus0")
            - str or list of str: Specific ports to include
        carrier : str | Sequence[str] | None, default=None
            Filter by carrier. If specified, only considers assets with given
            carrier(s).
        bus_carrier : str | Sequence[str] | None, default=None
            Filter by carrier of connected buses. If specified, only considers assets
            connected to buses with the given carrier(s).
        nice_names : bool | None, default=None
            Whether to use carrier nice names defined in n.carriers.nice_name. Defaults
            to module wide option (default: True).
            See `pypsa.options.params.statistics.describe()` for more information.
        drop_zero : bool | None, default=None
            Whether to drop zero values from the result. Defaults to module wide option
            (default: True). See `pypsa.options.params.statistics.describe()` for more
            information.
        round : int | None, default=None
            Number of decimal places to round the result to. Defaults to module wide
            option (default: 2). See `pypsa.options.params.statistics.describe()` for
            more information.

        Other Parameters
        ----------------
        aggregate_time : str | bool, default="sum"
            Type of aggregation when aggregating time series. Deactivate by setting to
            False. Any pandas aggregation function can be used. Note that when
            aggregating the time series are aggregated to MWh using snapshot weightings.
            With False the time series is given in MW.

        Returns
        -------
        pd.DataFrame
            Market value of components in the network with components as rows and
            either time steps as columns (if aggregate_time=False) or a single column
            of aggregated values.

        Examples
        --------
        >>> n_solved.statistics.market_value()
        Series([], dtype: float64)

        """
        kwargs = {
            "comps": comps,
            "aggregate_time": aggregate_time,
            "aggregate_groups": aggregate_groups,
            "aggregate_across_components": aggregate_across_components,
            "groupby": groupby,
            "at_port": at_port,
            "carrier": carrier,
            "bus_carrier": bus_carrier,
            "nice_names": nice_names,
            "drop_zero": drop_zero,
            "round": round,
        }
        df = self.revenue(**kwargs) / self.supply(**kwargs)
        df.attrs["name"] = "Market Value"
        df.attrs["unit"] = "currency / MWh"
        return df<|MERGE_RESOLUTION|>--- conflicted
+++ resolved
@@ -6,16 +6,6 @@
 import warnings
 from typing import TYPE_CHECKING, Any, Literal
 
-<<<<<<< HEAD
-=======
-from pypsa.plot.statistics.plotter import StatisticInteractivePlotter, StatisticPlotter
-
-if TYPE_CHECKING:
-    from collections.abc import Callable, Collection, Sequence
-
-    from pypsa import Network
-
->>>>>>> 76805738
 import pandas as pd
 
 from pypsa._options import options
@@ -24,15 +14,13 @@
     deprecated_kwargs,
     pass_empty_series_if_keyerror,
 )
-<<<<<<< HEAD
-from pypsa.descriptors import bus_carrier_unit, nominal_attrs
+from pypsa.descriptors import nominal_attrs
 from pypsa.plot.statistics.plotter import StatisticInteractivePlotter, StatisticPlotter
-=======
-from pypsa.descriptors import nominal_attrs
->>>>>>> 76805738
 from pypsa.statistics.abstract import AbstractStatisticsAccessor
 
 if TYPE_CHECKING:
+    from collections.abc import Callable, Collection, Sequence
+
     from pypsa import Network
 
 
@@ -284,7 +272,8 @@
             elif isinstance(grouping_df, list):
                 grouping_df = pd.concat(grouping_df, axis=1)
             elif not isinstance(grouping_df, pd.DataFrame):
-                raise ValueError("grouping_df must be a DataFrame or Series")
+                msg = "grouping_df must be a DataFrame or Series"
+                raise TypeError(msg)
 
             was_series = False
             if isinstance(vals, pd.Series):
