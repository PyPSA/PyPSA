--- conflicted
+++ resolved
@@ -27,45 +27,27 @@
 def get_operation(n: Network, c: str) -> pd.DataFrame:
     """Get the operation data for a network component."""
     if c in n.branch_components:
-<<<<<<< HEAD
         return n.c[c].dynamic.p0
     if c == "Store":
         return n.c[c].dynamic.e
     return n.c[c].dynamic.p
-=======
-        return n.components[c].dynamic.p0
-    if c == "Store":
-        return n.components[c].dynamic.e
-    return n.components[c].dynamic.p
->>>>>>> 8b701000
 
 
 def port_efficiency(
     n: Network, c_name: str, port: str = "", dynamic: bool = False
 ) -> pd.Series | pd.DataFrame:
     """Get the efficiency of a component at a specific port."""
-<<<<<<< HEAD
     ones = pd.Series(1, index=n.c[c_name].static.index)
-=======
-    ones = pd.Series(1, index=n.components[c_name].static.index)
->>>>>>> 8b701000
     if port == "":
         efficiency = ones
     elif port == "0":
         efficiency = -ones
     else:
         key = "efficiency" if port == "1" else f"efficiency{port}"
-<<<<<<< HEAD
         if dynamic and key in n.c[c_name].static:
             efficiency = n.get_switchable_as_dense(c_name, key)
         else:
             efficiency = n.c[c_name].static.get(key, ones)
-=======
-        if dynamic and key in n.components[c_name].static:
-            efficiency = n.get_switchable_as_dense(c_name, key)
-        else:
-            efficiency = n.components[c_name].static.get(key, ones)
->>>>>>> 8b701000
     return efficiency
 
 
@@ -89,11 +71,7 @@
 
         for c in n.branch_components:
             bus_map = (
-<<<<<<< HEAD
                 n.c[c]
-=======
-                n.components[c]
->>>>>>> 8b701000
                 .static.filter(like="bus")
                 .apply(lambda ds: ds.map(bus_carrier_map))
             )
@@ -146,11 +124,7 @@
 
         for c in n.branch_components:
             bus_map = (
-<<<<<<< HEAD
                 n.c[c]
-=======
-                n.components[c]
->>>>>>> 8b701000
                 .static.filter(like="bus")
                 .apply(lambda ds: ds.map(bus_carrier_map))
             )
@@ -195,11 +169,7 @@
             try:
                 # Build the full index for this component
                 full_component_idx = network_part + (component_name,)
-<<<<<<< HEAD
                 carrier = n.c[component].static.carrier.loc[full_component_idx]
-=======
-                carrier = n.components[component].static.carrier.loc[full_component_idx]
->>>>>>> 8b701000
                 network_results.append(network_part + (component, carrier))
             except KeyError:
                 # Component not found, skip
@@ -223,11 +193,7 @@
         carriers = {}
         for c in branches.unique(0):
             idx = branches[branches.get_loc(c)].get_level_values(1)
-<<<<<<< HEAD
             carriers[c] = n.c[c].static.carrier[idx].unique()
-=======
-            carriers[c] = n.components[c].static.carrier[idx].unique()
->>>>>>> 8b701000
         return pd.MultiIndex.from_tuples(
             [(c, i) for c, idx in carriers.items() for i in idx],
             names=["component", "carrier"],
@@ -681,13 +647,7 @@
 
         @pass_empty_series_if_keyerror
         def func(n: Network, c: str, port: str) -> pd.Series:
-<<<<<<< HEAD
             col = n.c[c].static.eval(f"{nominal_attrs[c]}_opt * {cost_attribute}")
-=======
-            col = n.components[c].static.eval(
-                f"{nominal_attrs[c]}_opt * {cost_attribute}"
-            )
->>>>>>> 8b701000
             return col
 
         df = self._aggregate_components(
@@ -790,11 +750,7 @@
 
         @pass_empty_series_if_keyerror
         def func(n: Network, c: str, port: str) -> pd.Series:
-<<<<<<< HEAD
             col = n.c[c].static.eval(f"{nominal_attrs[c]} * {cost_attribute}")
-=======
-            col = n.components[c].static.eval(f"{nominal_attrs[c]} * {cost_attribute}")
->>>>>>> 8b701000
             return col
 
         df = self._aggregate_components(
@@ -1017,15 +973,9 @@
             efficiency = port_efficiency(n, c, port=port)
             if not at_port:
                 efficiency = abs(efficiency)
-<<<<<<< HEAD
             col = n.c[c].static[f"{nominal_attrs[c]}_opt"] * efficiency
             if storage and (c == "StorageUnit"):
                 col = col * n.c[c].static.max_hours
-=======
-            col = n.components[c].static[f"{nominal_attrs[c]}_opt"] * efficiency
-            if storage and (c == "StorageUnit"):
-                col = col * n.components[c].static.max_hours
->>>>>>> 8b701000
             return col
 
         df = self._aggregate_components(
@@ -1138,15 +1088,9 @@
             efficiency = port_efficiency(n, c, port=port)
             if not at_port:
                 efficiency = abs(efficiency)
-<<<<<<< HEAD
             col = n.c[c].static[f"{nominal_attrs[c]}"] * efficiency
             if storage and (c == "StorageUnit"):
                 col = col * n.c[c].static.max_hours
-=======
-            col = n.components[c].static[f"{nominal_attrs[c]}"] * efficiency
-            if storage and (c == "StorageUnit"):
-                col = col * n.components[c].static.max_hours
->>>>>>> 8b701000
             return col
 
         df = self._aggregate_components(
@@ -1384,17 +1328,10 @@
                 "marginal_cost_quadratic",
                 "spill_cost",
             ]:
-<<<<<<< HEAD
                 if cost_type in cost_types_ and cost_type in n.c[c].static:
                     attr = lookup.query(cost_type).loc[c].index.item() + port
                     cost = n.get_switchable_as_dense(c, cost_type)
                     p = n.c[c].dynamic[attr]
-=======
-                if cost_type in cost_types_ and cost_type in n.components[c].static:
-                    attr = lookup.query(cost_type).loc[c].index.item() + port
-                    cost = n.get_switchable_as_dense(c, cost_type)
-                    p = n.components[c].dynamic[attr]
->>>>>>> 8b701000
                     var = p * p if cost_type == "marginal_cost_quadratic" else p
                     opex = var * cost
                     term = self._aggregate_timeseries(opex, weights, agg=aggregate_time)
@@ -1408,19 +1345,11 @@
             for cost_type, attr in mapping.items():
                 if (
                     cost_type in cost_types_
-<<<<<<< HEAD
                     and cost_type in n.c[c].static
                     and not com_i.empty
                 ):
                     cost = n.get_switchable_as_dense(c, cost_type, inds=com_i)
                     var = n.c[c].dynamic[attr].loc[:, com_i]
-=======
-                    and cost_type in n.components[c].static
-                    and not com_i.empty
-                ):
-                    cost = n.get_switchable_as_dense(c, cost_type, inds=com_i)
-                    var = n.components[c].dynamic[attr].loc[:, com_i]
->>>>>>> 8b701000
                     opex = var * cost
                     w = weights if attr == "status" else weights_one
                     term = self._aggregate_timeseries(opex, w, agg=aggregate_time)
@@ -1848,11 +1777,7 @@
         @pass_empty_series_if_keyerror
         def func(n: Network, c: str, port: str) -> pd.Series:
             idx = transmission_branches.get_loc_level(c, level="component")[1]
-<<<<<<< HEAD
             p = n.c[c].dynamic[f"p{port}"][idx]
-=======
-            p = n.components[c].dynamic[f"p{port}"][idx]
->>>>>>> 8b701000
             weights = n.snapshot_weightings.generators
             return self._aggregate_timeseries(p, weights, agg=aggregate_time)
 
@@ -1977,19 +1902,9 @@
 
         @pass_empty_series_if_keyerror
         def func(n: Network, c: str, port: str) -> pd.Series:
-<<<<<<< HEAD
             sign = -1.0 if c in n.branch_components else n.c[c].static.get("sign", 1.0)
             weights = n.snapshot_weightings.generators
             p = sign * n.c[c].dynamic[f"p{port}"]
-=======
-            sign = (
-                -1.0
-                if c in n.branch_components
-                else n.components[c].static.get("sign", 1.0)
-            )
-            weights = n.snapshot_weightings.generators
-            p = sign * n.components[c].dynamic[f"p{port}"]
->>>>>>> 8b701000
             if direction == "supply":
                 p = p.clip(lower=0)
             elif direction == "withdrawal":
@@ -2103,14 +2018,8 @@
         @pass_empty_series_if_keyerror
         def func(n: Network, c: str, port: str) -> pd.Series:
             p = (
-<<<<<<< HEAD
                 n.get_switchable_as_dense(c, "p_max_pu") * n.c[c].static.p_nom_opt
                 - n.c[c].dynamic.p
-=======
-                n.get_switchable_as_dense(c, "p_max_pu")
-                * n.components[c].static.p_nom_opt
-                - n.components[c].dynamic.p
->>>>>>> 8b701000
             ).clip(lower=0)
             weights = n.snapshot_weightings.generators
             return self._aggregate_timeseries(p, weights, agg=aggregate_time)
@@ -2324,19 +2233,9 @@
 
         @pass_empty_series_if_keyerror
         def func(n: Network, c: str, port: str) -> pd.Series:
-<<<<<<< HEAD
             sign = -1.0 if c in n.branch_components else n.c[c].static.get("sign", 1.0)
             df = sign * n.c[c].dynamic[f"p{port}"]
             buses = n.c[c].static[f"bus{port}"][df.columns]
-=======
-            sign = (
-                -1.0
-                if c in n.branch_components
-                else n.components[c].static.get("sign", 1.0)
-            )
-            df = sign * n.components[c].dynamic[f"p{port}"]
-            buses = n.components[c].static[f"bus{port}"][df.columns]
->>>>>>> 8b701000
             # catch multiindex case
             buses = (
                 buses.to_frame("bus")
