"""Statistics Accessor."""

from __future__ import annotations

import logging
import warnings
from abc import ABC, abstractmethod
from collections.abc import Callable, Collection, Sequence
from typing import TYPE_CHECKING, Any, Literal

import pandas as pd

from pypsa._options import options
from pypsa.constants import RE_PORTS
from pypsa.statistics.grouping import groupers

if TYPE_CHECKING:
    from pypsa import Network, NetworkCollection

logger = logging.getLogger(__name__)


class AbstractStatisticsAccessor(ABC):
    """Abstract accessor to calculate different statistical values."""

    def __init__(self, n: Network | NetworkCollection) -> None:
        """Initialize the statistics accessor."""
        self._n = n

    @property
    def n(self) -> Network | NetworkCollection:
        """Get the network instance."""
        warnings.warn(
            "Accessing the network instance via `n` is deprecated. Use the network instance directly.",
            DeprecationWarning,
            stacklevel=2,
        )
        return self._n

    def _get_grouping(
        self,
        n: Network | NetworkCollection,
        c: str,
        groupby: Callable | Sequence[str] | str | bool,
        port: str | None = None,
        nice_names: bool = False,
    ) -> dict:
        by = None
        level = None
        if callable(groupby):
            try:
                by = groupby(n, c, port=port, nice_names=nice_names)
            except TypeError:
                by = groupby(n, c, nice_names=nice_names)
        elif isinstance(groupby, (str | list)):
            by = groupers[groupby](n, c, port=port, nice_names=nice_names)
        elif groupby is not False:
            msg = f"Argument `groupby` must be a function, list, string, False or dict, got {repr(groupby)}."
            raise ValueError(msg)
        return {"by": by, "level": level}

    @property
    def is_multi_indexed(self) -> bool:
        """Check if the snapshots are multi-indexed.

        Returns
        -------
        bool
            True if the snapshots are multi-indexed, False otherwise.

        """
        # TODO could be moved to Network
        return isinstance(self._n.snapshots, pd.MultiIndex)

    @classmethod
    def _aggregate_timeseries(
        cls, obj: Any, weights: pd.Series, agg: str | Callable | bool = "sum"
    ) -> Any:
        """Calculate the weighted sum or average of a DataFrame or Series."""
        if not agg:
            return obj.T if isinstance(obj, pd.DataFrame) else obj

        if agg == "mean":
            if isinstance(weights.index, pd.MultiIndex):
                weights = weights.groupby(level=0).transform(lambda w: w / w.sum())
            else:
                weights = weights / weights.sum()
            agg = "sum"

        return cls._aggregate_with_weights(obj, weights, agg)

    # The following methods are implemented in the concrete classes
    @abstractmethod
    def _aggregate_with_weights(self, *args: Any, **kwargs: Any) -> Any:
        pass

    @abstractmethod
    def _aggregate_components_groupby(self, *args: Any, **kwargs: Any) -> Any:
        pass

    @abstractmethod
    def _aggregate_components_concat_values(self, *args: Any, **kwargs: Any) -> Any:
        pass

    @abstractmethod
    def _aggregate_components_concat_data(self, *args: Any, **kwargs: Any) -> Any:
        pass

    @abstractmethod
    def _apply_option_kwargs(self, *args: Any, **kwargs: Any) -> Any:
        pass

    @abstractmethod
    def _aggregate_across_components(self, *args: Any, **kwargs: Any) -> Any:
        pass

    @abstractmethod
    def _get_component_index(self, *args: Any, **kwargs: Any) -> Any:
        pass

    @abstractmethod
    def _concat_periods(self, *args: Any, **kwargs: Any) -> Any:
        pass

    def _aggregate_components(
        self,
        func: Callable,
        agg: Callable | str = "sum",
        comps: Collection[str] | str | None = None,
        groupby: str | Sequence[str] | Callable | Literal[False] = "carrier",
        aggregate_across_components: bool = False,
        at_port: str | Sequence[str] | bool | None = None,
        bus_carrier: str | Sequence[str] | None = None,
        carrier: str | Sequence[str] | None = None,
        nice_names: bool | None = True,
        drop_zero: bool | None = None,
        round: int | None = None,
    ) -> pd.Series | pd.DataFrame:
        """Apply a function and group the result for a collection of components."""
        d = {}
        n = self._n

        if is_one_component := isinstance(comps, str):
            comps = [comps]
        if comps is None:
            comps = sorted(n.branch_components | n.one_port_components)
        if nice_names is None:
            # TODO move to _apply_option_kwargs
            nice_names = options.params.statistics.nice_names
        for c in comps:
<<<<<<< HEAD
            if n.c[c].static.empty:
=======
            if n.components[c].static.empty:
>>>>>>> 8b701000
                continue

            ports = [
                match.group(1)
<<<<<<< HEAD
                for col in n.c[c].static
=======
                for col in n.components[c].static
>>>>>>> 8b701000
                if (match := RE_PORTS.search(str(col)))
            ]
            if not at_port:
                ports = [ports[0]]

            values = []
            for port in ports:
                vals = func(n, c, port)
                if self._aggregate_components_skip_iteration(vals):
                    continue

                vals = self._filter_active_assets(n, c, vals)  # for multiinvest
                vals = self._filter_bus_carrier(n, c, port, bus_carrier, vals)
                vals = self._filter_carrier(n, c, carrier, vals)

                if self._aggregate_components_skip_iteration(vals):
                    continue

                if groupby is not False:
                    if groupby is None:
                        warnings.warn(
                            "Passing `groupby=None` is deprecated. Drop the "
                            "argument to get the default grouping (by carrier), which "
                            "was also the previous default behavior. Deprecated in "
                            "version 0.34 and will be removed in version 1.0.",
                            DeprecationWarning,
                            stacklevel=2,
                        )
                        groupby = "carrier"
                    grouping = self._get_grouping(
                        n, c, groupby, port=port, nice_names=nice_names
                    )
                    vals = self._aggregate_components_groupby(vals, grouping, agg, c)
                # Avoid having 'component' as index name in multiindex
                elif isinstance(vals, pd.DataFrame | pd.Series):
                    vals = vals.rename_axis(c, axis=0)
                values.append(vals)

            if not values:
                continue

            df = self._aggregate_components_concat_values(values, agg)

            d[c] = df
        df = self._aggregate_components_concat_data(d, is_one_component)
        if not df.empty:
            df = self._apply_option_kwargs(
                df,
                drop_zero=drop_zero,
                round=round,
                nice_names=nice_names,  # TODO: nice_names does not have effect here
            )

        if aggregate_across_components:
            df = self._aggregate_across_components(df, agg)

        if isinstance(df, pd.Series):
            df.name = None

        return df

    def _aggregate_components_skip_iteration(self, vals: Any) -> bool:
        return False

    def _filter_active_assets(
        self, n: Network | NetworkCollection, c: str, obj: Any
    ) -> Any:
        """For static values iterate over periods and concat values."""
        if isinstance(obj, pd.DataFrame) or "snapshot" in getattr(obj, "dims", []):
            return obj
        idx = self._get_component_index(obj, c)

        from pypsa import NetworkCollection  # noqa: PLC0415

        if not self.is_multi_indexed:
<<<<<<< HEAD
            mask = n.c[c].get_active_assets()
=======
            # For NetworkCollection, use deprecated method as fallback with warning suppression
            if isinstance(n, NetworkCollection):
                with warnings.catch_warnings():
                    warnings.simplefilter("ignore", DeprecationWarning)
                    mask = n.get_active_assets(c)
            else:
                mask = n.components[c].get_active_assets()
>>>>>>> 8b701000
            return obj.loc[mask.index[mask].intersection(idx)]

        per_period = {}
        for p in n.investment_periods:
<<<<<<< HEAD
            mask = n.c[c].get_active_assets(p)
=======
            # For NetworkCollection, use deprecated method as fallback with warning suppression
            if isinstance(n, NetworkCollection):
                with warnings.catch_warnings():
                    warnings.simplefilter("ignore", DeprecationWarning)
                    mask = n.get_active_assets(c, p)
            else:
                mask = n.components[c].get_active_assets(investment_period=p)
>>>>>>> 8b701000
            per_period[p] = obj.loc[mask.index[mask].intersection(idx)]
        return self._concat_periods(per_period, c)

    def _filter_bus_carrier(
        self,
        n: Network | NetworkCollection,
        c: str,
        port: str,
        bus_carrier: str | Sequence[str] | None,
        obj: Any,
    ) -> Any:
        """Filter for components which are connected to bus with `bus_carrier`."""
        if bus_carrier is None:
            return obj

        idx = self._get_component_index(obj, c)
<<<<<<< HEAD
        ports = n.c[c].static.loc[idx, f"bus{port}"]
=======
        ports = n.components[c].static.loc[idx, f"bus{port}"]
>>>>>>> 8b701000
        port_carriers = ports.map(n.c.buses.static.carrier)
        if isinstance(bus_carrier, str):
            if bus_carrier in n.c.buses.static.carrier.unique():
                mask = port_carriers == bus_carrier
            else:
                mask = port_carriers.str.contains(bus_carrier, regex=True)
        elif isinstance(bus_carrier, list):
            mask = port_carriers.isin(bus_carrier)
        else:
            msg = f"Argument `bus_carrier` must be a string or list, got {type(bus_carrier)}"
            raise TypeError(msg)
        # links may have empty ports which results in NaNs
        mask = mask.where(mask.notnull(), False)
        return obj.loc[ports.index[mask]]

    def _filter_carrier(
        self,
        n: Network | NetworkCollection,
        c: str,
        carrier: str | Sequence[str] | None,
        obj: Any,
    ) -> Any:
        """Filter the DataFrame for components which have the specified carrier."""
<<<<<<< HEAD
        if carrier is None or "carrier" not in n.c[c].static:
            return obj

        idx = self._get_component_index(obj, c)
        carriers = n.c[c].static.loc[idx, "carrier"]
=======
        if carrier is None or "carrier" not in n.components[c].static:
            return obj

        idx = self._get_component_index(obj, c)
        carriers = n.components[c].static.loc[idx, "carrier"]
>>>>>>> 8b701000

        if isinstance(carrier, str):
            if carrier in carriers.unique():
                mask = carriers == carrier
            else:
                mask = carriers.str.contains(carrier)
        elif isinstance(carrier, Sequence):
            mask = carriers.isin(carrier)
        else:
            msg = f"Argument `carrier` must be a string or list, got {type(carrier)}"
            raise TypeError(msg)

        return obj.loc[carriers.index[mask]]<|MERGE_RESOLUTION|>--- conflicted
+++ resolved
@@ -148,20 +148,12 @@
             # TODO move to _apply_option_kwargs
             nice_names = options.params.statistics.nice_names
         for c in comps:
-<<<<<<< HEAD
             if n.c[c].static.empty:
-=======
-            if n.components[c].static.empty:
->>>>>>> 8b701000
                 continue
 
             ports = [
                 match.group(1)
-<<<<<<< HEAD
                 for col in n.c[c].static
-=======
-                for col in n.components[c].static
->>>>>>> 8b701000
                 if (match := RE_PORTS.search(str(col)))
             ]
             if not at_port:
@@ -234,35 +226,13 @@
             return obj
         idx = self._get_component_index(obj, c)
 
-        from pypsa import NetworkCollection  # noqa: PLC0415
-
         if not self.is_multi_indexed:
-<<<<<<< HEAD
             mask = n.c[c].get_active_assets()
-=======
-            # For NetworkCollection, use deprecated method as fallback with warning suppression
-            if isinstance(n, NetworkCollection):
-                with warnings.catch_warnings():
-                    warnings.simplefilter("ignore", DeprecationWarning)
-                    mask = n.get_active_assets(c)
-            else:
-                mask = n.components[c].get_active_assets()
->>>>>>> 8b701000
             return obj.loc[mask.index[mask].intersection(idx)]
 
         per_period = {}
         for p in n.investment_periods:
-<<<<<<< HEAD
             mask = n.c[c].get_active_assets(p)
-=======
-            # For NetworkCollection, use deprecated method as fallback with warning suppression
-            if isinstance(n, NetworkCollection):
-                with warnings.catch_warnings():
-                    warnings.simplefilter("ignore", DeprecationWarning)
-                    mask = n.get_active_assets(c, p)
-            else:
-                mask = n.components[c].get_active_assets(investment_period=p)
->>>>>>> 8b701000
             per_period[p] = obj.loc[mask.index[mask].intersection(idx)]
         return self._concat_periods(per_period, c)
 
@@ -279,11 +249,7 @@
             return obj
 
         idx = self._get_component_index(obj, c)
-<<<<<<< HEAD
         ports = n.c[c].static.loc[idx, f"bus{port}"]
-=======
-        ports = n.components[c].static.loc[idx, f"bus{port}"]
->>>>>>> 8b701000
         port_carriers = ports.map(n.c.buses.static.carrier)
         if isinstance(bus_carrier, str):
             if bus_carrier in n.c.buses.static.carrier.unique():
@@ -307,19 +273,11 @@
         obj: Any,
     ) -> Any:
         """Filter the DataFrame for components which have the specified carrier."""
-<<<<<<< HEAD
         if carrier is None or "carrier" not in n.c[c].static:
             return obj
 
         idx = self._get_component_index(obj, c)
         carriers = n.c[c].static.loc[idx, "carrier"]
-=======
-        if carrier is None or "carrier" not in n.components[c].static:
-            return obj
-
-        idx = self._get_component_index(obj, c)
-        carriers = n.components[c].static.loc[idx, "carrier"]
->>>>>>> 8b701000
 
         if isinstance(carrier, str):
             if carrier in carriers.unique():
