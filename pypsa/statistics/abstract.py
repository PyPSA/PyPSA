--- conflicted
+++ resolved
@@ -281,15 +281,10 @@
                     grouping = self._get_grouping(
                         n, c, groupby, port=port, nice_names=nice_names
                     )
-<<<<<<< HEAD
-                    vals = self._aggregate_components_groupby(vals, grouping, agg)
-                else:
-                    # Avoid having 'component' as index name in multiindex
-                    if isinstance(vals, pd.DataFrame | pd.Series):
-                        vals = vals.rename_axis(c, axis=0)
-=======
                     vals = self._aggregate_components_groupby(vals, grouping, agg, c)
->>>>>>> 992e5e21
+                # Avoid having 'component' as index name in multiindex
+                elif isinstance(vals, pd.DataFrame | pd.Series):
+                    vals = vals.rename_axis(c, axis=0)
                 values.append(vals)
 
             if not values:
