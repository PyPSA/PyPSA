"""Statistics package for PyPSA networks."""

from pypsa.common import pass_empty_series_if_keyerror
from pypsa.statistics.deprecated import (
    aggregate_timeseries,
    filter_active_assets,
    filter_bus_carrier,
    get_grouping,
)
from pypsa.statistics.expressions import (
    StatisticsAccessor,
    get_operation,
    get_transmission_branches,
    get_transmission_carriers,
    get_weightings,
    port_efficiency,
)
from pypsa.statistics.grouping import deprecated_groupers, groupers

# Backwards compatibility
get_carrier = deprecated_groupers.get_carrier
get_bus_carrier = deprecated_groupers.get_bus_carrier
get_bus = deprecated_groupers.get_bus
get_country = deprecated_groupers.get_country
get_unit = deprecated_groupers.get_unit
get_name = deprecated_groupers.get_name
get_bus_and_carrier = deprecated_groupers.get_bus_and_carrier
get_bus_unit_and_carrier = deprecated_groupers.get_bus_unit_and_carrier
get_name_bus_and_carrier = deprecated_groupers.get_name_bus_and_carrier
get_country_and_carrier = deprecated_groupers.get_country_and_carrier
get_bus_and_carrier_and_bus_carrier = (
    deprecated_groupers.get_bus_and_carrier_and_bus_carrier
)
get_carrier_and_bus_carrier = deprecated_groupers.get_carrier_and_bus_carrier

__all__ = [
    "groupers",
    "StatisticsAccessor",
    "get_transmission_branches",
    "get_transmission_carriers",
    "get_weightings",
    "get_operation",
    "port_efficiency",
<<<<<<< HEAD
=======
    # Deprecated
>>>>>>> e34360b9
    "pass_empty_series_if_keyerror",
    "get_carrier",
    "get_bus_carrier",
    "get_bus",
    "get_country",
    "get_unit",
    "get_name",
    "get_bus_and_carrier",
    "get_bus_unit_and_carrier",
    "get_name_bus_and_carrier",
    "get_country_and_carrier",
    "get_bus_and_carrier_and_bus_carrier",
    "get_carrier_and_bus_carrier",
    "aggregate_timeseries",
    "filter_active_assets",
    "filter_bus_carrier",
    "get_grouping",
]<|MERGE_RESOLUTION|>--- conflicted
+++ resolved
@@ -41,10 +41,7 @@
     "get_weightings",
     "get_operation",
     "port_efficiency",
-<<<<<<< HEAD
-=======
     # Deprecated
->>>>>>> e34360b9
     "pass_empty_series_if_keyerror",
     "get_carrier",
     "get_bus_carrier",
