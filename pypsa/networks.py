--- conflicted
+++ resolved
@@ -1024,72 +1024,12 @@
             self.periods, fill_value=1.0
         ).astype(float)
 
-<<<<<<< HEAD
-    snapshots = property(
-        lambda self: self._snapshots, set_snapshots, doc="Index for dynamic data."
-    )
-
-    investment_periods = property(
-        lambda self: self._investment_periods,
-        set_investment_periods,
-        doc="Investment steps during the optimization.",
-    )
-
     scenarios = property(
         lambda self: self._scenarios,
         lambda self, value: setattr(self, "_scenarios", value),
         doc="Scenarios of the network for stochastic optimization.",
     )
 
-    @property
-    def timesteps(self) -> pd.Index:
-        """
-        Time steps of the network.
-
-        If no investment periods nor scenarios are defined, this is equal to snapshots.
-
-        Returns
-        -------
-        pandas.Index
-        """
-        return self.snapshots.get_level_values("timestep").unique()
-
-    @property
-    def snapshot_weightings(self) -> pd.DataFrame:
-        """
-        Weightings applied to each snapshots during the optimization (LOPF).
-
-        * Objective weightings multiply the operational cost in the
-          objective function.
-
-        * Generator weightings multiply the impact of all generators
-          in global constraints, e.g. multiplier of GHG emmissions.
-
-        * Store weightings define the elapsed hours for the charge, discharge
-          standing loss and spillage of storage units and stores in order to
-          determine the state of charge.
-        """
-        return self._snapshot_weightings
-
-    @snapshot_weightings.setter
-    def snapshot_weightings(self, df: pd.DataFrame) -> None:
-        assert df.index.equals(
-            self.snapshots
-        ), "Weightings not defined for all snapshots."
-        if isinstance(df, pd.Series):
-            logger.info("Applying weightings to all columns of `snapshot_weightings`")
-            df = pd.DataFrame({c: df for c in self._snapshot_weightings.columns})
-        self._snapshot_weightings = df
-
-    @property
-    def has_investment_periods(self) -> bool:
-        """
-        Boolean indicating if the network has investment periods defined.
-        """
-        return len(self.investment_periods) > 0
-
-=======
->>>>>>> e0a5ffb7
     @property
     def investment_period_weightings(self) -> pd.DataFrame:
         """
