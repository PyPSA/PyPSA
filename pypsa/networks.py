"""Power system components."""

from __future__ import annotations

import copy
import logging
import warnings
from typing import TYPE_CHECKING, Any
from weakref import ref

try:
    from cloudpathlib import AnyPath as Path
except ImportError:
    from pathlib import Path
import numpy as np
import pandas as pd
import pyproj
import validators
from deprecation import deprecated
from pyproj import CRS, Transformer
from scipy.sparse import csgraph

from pypsa.clustering import ClusteringAccessor
from pypsa.common import (
    as_index,
    deprecated_common_kwargs,
    deprecated_in_next_major,
    equals,
)
from pypsa.components.components import Components, SubNetworkComponents
from pypsa.components.store import ComponentsStore
from pypsa.consistency import NetworkConsistencyMixin
from pypsa.constants import DEFAULT_EPSG, DEFAULT_TIMESTAMP
from pypsa.definitions.structures import Dict
<<<<<<< HEAD
from pypsa.io import (
    _import_series_from_df,
    export_to_csv_folder,
    export_to_excel,
    export_to_hdf5,
    export_to_netcdf,
    import_components_from_dataframe,
    import_from_csv_folder,
    import_from_excel,
    import_from_hdf5,
    import_from_netcdf,
    import_from_pandapower_net,
    import_from_pypower_ppc,
    import_series_from_dataframe,
    merge,
)
=======
>>>>>>> b4f0b835
from pypsa.network.components import NetworkComponentsMixin
from pypsa.network.descriptors import NetworkDescriptorsMixin
from pypsa.network.graph import NetworkGraphMixin
from pypsa.network.index import NetworkIndexMixin
<<<<<<< HEAD
=======
from pypsa.network.io import NetworkIOMixin
>>>>>>> b4f0b835
from pypsa.network.power_flow import (
    NetworkPowerFlowMixin,
    SubNetworkPowerFlowMixin,
    find_cycles,
)
from pypsa.network.transform import NetworkTransformMixin
from pypsa.optimization.optimize import OptimizationAccessor
from pypsa.plot.accessor import PlotAccessor
from pypsa.plot.maps import explore, iplot
from pypsa.statistics.abstract import AbstractStatisticsAccessor
from pypsa.statistics.expressions import StatisticsAccessor
from pypsa.version import __version_semver__

if TYPE_CHECKING:
    from collections.abc import Collection, Iterator, Sequence

    import linopy
    from scipy.sparse import spmatrix

    from pypsa.components.legacy import Component


logger = logging.getLogger(__name__)


dir_name = Path(__file__).parent

standard_types_dir_name = "data/standard_types"


inf = float("inf")


class Network(
    NetworkComponentsMixin,
    NetworkDescriptorsMixin,
    NetworkTransformMixin,
    NetworkIndexMixin,
    NetworkConsistencyMixin,
    NetworkGraphMixin,
    NetworkPowerFlowMixin,
<<<<<<< HEAD
=======
    NetworkIOMixin,
>>>>>>> b4f0b835
):
    """Network container for all buses, one-ports and branches."""

    # Core attributes
    name: str

    # Optimization
    model: linopy.Model
    _multi_invest: int
    _linearized_uc: int
    objective: float
    objective_constant: float
    iteration: int

    # Geospatial
    _crs = CRS.from_epsg(DEFAULT_EPSG)

<<<<<<< HEAD
    # Methods
    # -------

    # from pypsa.io
    import_from_csv_folder = import_from_csv_folder
    export_to_csv_folder = export_to_csv_folder
    import_from_excel = import_from_excel
    export_to_excel = export_to_excel
    import_from_hdf5 = import_from_hdf5
    export_to_hdf5 = export_to_hdf5
    import_from_netcdf = import_from_netcdf
    export_to_netcdf = export_to_netcdf
    import_from_pypower_ppc = import_from_pypower_ppc
    import_from_pandapower_net = import_from_pandapower_net
    merge = merge
    import_components_from_dataframe = import_components_from_dataframe  # Deprecated
    _import_series_from_df = _import_series_from_df
    import_series_from_dataframe = import_series_from_dataframe  # Deprecated

=======
>>>>>>> b4f0b835
    # ----------------
    # Dunder methods
    # ----------------

    def __init__(
        self,
        import_name: str | Path = "",
        name: str = "",
        ignore_standard_types: bool = False,
        override_components: pd.DataFrame | None = None,
        override_component_attrs: Dict | None = None,
        **kwargs: Any,
    ) -> None:
        """Initialize a new PyPSA Network.

        Parameters
        ----------
        import_name : string, Path
            Path to netCDF file, HDF5 .h5 store or folder of CSV files from which to
            import network data. The string could be a URL. If cloudpathlib is installed,
            the string could be a object storage URI with an `s3`, `gs` or `az` URI scheme.
        name : string, default ""
            Network name.
        ignore_standard_types : boolean, default False
            If True, do not read in PyPSA standard types into standard types
            DataFrames.
        override_components : pandas.DataFrame
            If you want to override the standard PyPSA components in
            :meth:`n.default_components <pypsa.Network.default_components>`, pass it a
            DataFrame indexed by component names and.
            See :doc:`/user-guide/components` for more information.
        override_component_attrs : pypsa.descriptors.Dict of pandas.DataFrame
            If you want to override
            :meth:`n.default_component_attrs <pypsa.Network.default_component_attrs>`.
            See :doc:`/user-guide/components` for more information.
        kwargs
            Any remaining attributes to set

        Deprecation
        ------------
        [:material-tag-outline: v0.33.0](/release-notes/#v0.33.0): Parameters
        `override_components` and `override_component_attrs` are deprecated and do not.
        Please check the release notes for more information.

        Examples
        --------
        >>> nw1 = pypsa.Network("network.nc") # doctest: +SKIP
        >>> nw2 = pypsa.Network("/my/folder") # doctest: +SKIP
        >>> nw3 = pypsa.Network("https://github.com/PyPSA/PyPSA/raw/master/examples/scigrid-de/scigrid-with-load-gen-trafos.nc") # doctest: +SKIP
        >>> nw4 = pypsa.Network("s3://my-bucket/my-network.nc") # doctest: +SKIP

        """
        if override_components is not None or override_component_attrs is not None:
            msg = (
                "Parameters `override_components` and `override_component_attrs` "
                "are deprecated. Please check the release notes: "
                "https://pypsa.readthedocs.io/en/latest/references/release-notes.html#v0-33-0."
                "Deprecated in version 0.33 and will be removed in version 1.0."
            )
            raise DeprecationWarning(msg)

        # Initialise root logger and set its level, if this has not been done before
        logging.basicConfig(level=logging.INFO)

        self.name: str = name

        # this will be saved on export
        self.pypsa_version: str = __version_semver__

        self._meta: dict = {}

        self._snapshots = pd.Index([DEFAULT_TIMESTAMP], name="snapshot")

        cols = ["objective", "stores", "generators"]
        self._snapshot_weightings = pd.DataFrame(1, index=self.snapshots, columns=cols)

        cols = ["objective", "years"]
        self._investment_period_weightings: pd.DataFrame = pd.DataFrame(
            index=self.investment_periods, columns=cols
        )

        # Initialize accessors
        self.optimize: OptimizationAccessor = OptimizationAccessor(self)
        self.cluster: ClusteringAccessor = ClusteringAccessor(self)
        self.statistics: StatisticsAccessor = StatisticsAccessor(self)
        """
        Accessor to the [statistics module][pypsa.statistics.expressions.StatisticsAccessor] of PyPSA.
        """
        self.plot: PlotAccessor = PlotAccessor(self)
        """
        Accessor for plotting the network.
        """

        NetworkComponentsMixin.__init__(self)

        if not ignore_standard_types:
            self._read_in_default_standard_types()

        if import_name:
            if not validators.url(str(import_name)):
                import_name = Path(import_name)

            # Read specified file
            if str(import_name).endswith(".h5"):
                self.import_from_hdf5(import_name)
            elif str(import_name).endswith(".nc"):
                self.import_from_netcdf(import_name)
            elif str(import_name).endswith((".xls", ".xlsx", ".xlsm", ".xlsb")):
                self.import_from_excel(import_name)
            elif isinstance(import_name, Path) and import_name.is_dir():
                self.import_from_csv_folder(import_name)
            else:
                msg = f"import_name '{import_name}' is not a valid .h5 file, .nc file or directory."
                raise ValueError(msg)

        for key, value in kwargs.items():
            setattr(self, key, value)

    def __str__(self) -> str:
        """Human Readable string representation of the network."""
        return f"PyPSA Network '{self.name}'" if self.name else "Unnamed PyPSA Network"

    def __repr__(self) -> str:
        """Return a string representation for the REPL."""
        # TODO make this actually for the REPL
        header = f"{self}\n" + "-" * len(str(self))  # + "\n"
        comps = {
            c.name: f" - {c.name}: {len(c.static)}"
            for c in self.iterate_components()
            if "Type" not in c.name and len(c.static)
        }
        content = "\nComponents:"
        if comps:
            content += "\n" + "\n".join(comps[c] for c in sorted(comps))
        else:
            header = "Empty " + header
            content += " none"
        content += "\n"
        content += f"Snapshots: {len(self.snapshots)}"

        return header + content

    def __add__(self, other: Network) -> None:
        """Merge all components of two networks.

        Parameters
        ----------
        other : Network
            Network to merge into this one.

        See Also
        --------
        [pypsa.Network.merge][] : Merge second network into network.

        Examples
        --------
        >>> n1 = pypsa.Network()
        >>> n2 = pypsa.Network()
        >>> n1.add("Bus", "bus1")
        Index(['bus1'], dtype='object')
        >>> n2.add("Bus", "bus2")
        Index(['bus2'], dtype='object')
        >>> new_network = n1 + n2
        >>> len(new_network.buses)
        2

        """
        return self.__class__.merge(self, other)

    def __eq__(self, other: object) -> bool:
        """Check for equality of two networks.

        Parameters
        ----------
        other : Any
            The other network to compare with.

        Returns
        -------
        bool
            True if the networks are equal, False otherwise.

        See Also
        --------
        [pypsa.Network.equals][] : Check for equality of two networks.

        """
        return self.equals(other)

    @deprecated(
        deprecated_in="0.34",
        removed_in="1.0",
        details="Use `n.plot.iplot()` as a drop-in replacement instead.",
    )
    def iplot(self, *args: Any, **kwargs: Any) -> Any:
        """Plot the network on a map using Plotly.

        !!! warning "Deprecated in v0.34"
            Use `n.plot.iplot()` as a drop-in replacement instead.
        """
        return iplot(self, *args, **kwargs)

    @deprecated(
        deprecated_in="0.34",
        removed_in="1.0",
        details="Use `n.plot.explore()` as a drop-in replacement instead.",
    )
    def explore(self, *args: Any, **kwargs: Any) -> Any:
        """Plot the network on a map using Folium.

        !!! warning "Deprecated in v0.34"
            Use `n.plot.explore()` as a drop-in replacement instead.
        """
        return explore(self, *args, **kwargs)

    def equals(self, other: Any, log_mode: str = "silent") -> bool:
        """Check for equality of two networks.

        Parameters
        ----------
        other : Any
            The other network to compare with.
        log_mode: str, default="silent"
            Controls how differences are reported:
            - 'silent': No logging, just returns True/False
            - 'verbose': Prints differences but doesn't raise errors
            - 'strict': Raises ValueError on first difference

        Raises
        ------
        ValueError
            If log_mode is 'strict' and components are not equal.

        Returns
        -------
        bool
            True if the networks are equal, False otherwise.

        Examples
        --------
        >>> n1 = pypsa.Network()
        >>> n2 = pypsa.Network()
        >>> n1.add("Bus", "bus1")
        Index(['bus1'], dtype='object')
        >>> n2.add("Bus", "bus2")
        Index(['bus2'], dtype='object')
        >>> n1.equals(n2)
        False

        """
        ignore = [
            OptimizationAccessor,
            ClusteringAccessor,
            StatisticsAccessor,
            PlotAccessor,
            AbstractStatisticsAccessor,
        ]
        not_equal = False
        if isinstance(other, self.__class__):
            for key, value in self.__dict__.items():
                if not equals(
                    value,
                    other.__dict__[key],
                    ignored_classes=ignore,
                    log_mode=log_mode,
                    path="n." + key,
                ):
                    logger.warning("Mismatch in attribute: %s", key)
                    not_equal = True
                    if not log_mode:
                        break
        else:
            logger.warning(
                "Can only compare two pypsa.Network objects with each other. Got %s.",
                type(other),
            )

            return False

        return not not_equal

    # ----------------
    # Meta data
    # ----------------

    @property
    def meta(self) -> dict:
        """Dictionary of the network meta data.

        Any additional meta data can be added to the network by setting the `meta`
        attribute. Meta data will be saved on export.

        Examples
        --------
        >>> n = pypsa.Network()
        >>> n.meta['description'] = 'This is a test network'
        >>> n.meta['any_key'] = 'Any Key can be added'
        >>> n.meta
        {'description': 'This is a test network', 'any_key': 'Any Key can be added'}

        """
        return self._meta

    @meta.setter
    def meta(self, new: dict) -> None:
        """Set the network meta data."""
        if not isinstance(new, (dict | Dict)):
            msg = f"Meta must be a dictionary, received a {type(new)}"
            raise TypeError(msg)
        self._meta = new

    @property
    def crs(self) -> Any:
        """Coordinate reference system of the network's geometries.

        Examples
        --------
        >>> n.crs
        <Geographic 2D CRS: EPSG:4326>
        Name: WGS 84
        Axis Info [ellipsoidal]:
        - Lat[north]: Geodetic latitude (degree)
        - Lon[east]: Geodetic longitude (degree)
        Area of Use:
        - name: World.
        - bounds: (-180.0, -90.0, 180.0, 90.0)
        Datum: World Geodetic System 1984 ensemble
        - Ellipsoid: WGS 84
        - Prime Meridian: Greenwich

        """
        return self._crs

    @crs.setter
    def crs(self, new: Any) -> None:
        """Set the coordinate reference system of the network's geometries.

        See Also
        --------
        [pypsa.Network.srid][] : Spatial reference system identifier of the network's
            geometries.
        [pypsa.Network.shapes][] : Geometries of the network

        """
        self.components.shapes.static.set_crs(new)
        self._crs = self.components.shapes.static.crs

    def to_crs(self, new: int | str | pyproj.CRS) -> None:
        """Convert the network's geometries and bus coordinates to a new crs.

        See Also
        --------
        [pypsa.Network.crs][] : Coordinate reference system of the network's geometries
        [pypsa.Network.srid][] : Spatial reference system identifier of the network's
            geometries.
        [pypsa.Network.shapes][] : Geometries of the network

        """
        current = self.crs
        self.shapes.to_crs(new, inplace=True)
        self._crs = self.shapes.crs
        transformer = Transformer.from_crs(current, self.crs)
        self.buses["x"], self.buses["y"] = transformer.transform(
            self.buses["x"], self.buses["y"]
        )

    @property
    def srid(self) -> int:
        """Spatial reference system identifier of the network's geometries.

        Examples
        --------
        >>> n.srid
        4326

        See Also
        --------
        [pypsa.Network.crs][] : Coordinate reference system of the network's geometries
        [pypsa.Network.shapes][] : Geometries of the network

        """
        return self.crs.to_epsg()

    @srid.setter
    def srid(self, new: str | int) -> None:
        """Set the spatial reference system identifier of the network's geometries.

        See Also
        --------
        [pypsa.Network.crs][] : Coordinate reference system of the network's geometries
        [pypsa.Network.shapes][] : Geometries of the network

        """
        self.crs = pyproj.CRS.from_epsg(new)

    def copy(
        self,
        snapshots: Sequence | None = None,
        investment_periods: Sequence | None = None,
        ignore_standard_types: bool = False,
        with_time: bool | None = None,
    ) -> Network:
        """Return a deep copy of Network object.

        If only default arguments are passed, the copy will be created via
        :func:`copy.deepcopy` and will contain all components and time-varying data.
        For most networks this is the fastest way. However, if the network is very
        large, it might be better to filter snapshots and investment periods to reduce
        the size of the copy. In this case :func:`copy.deepcopy` is not used and only
        the selected snapshots and investment periods are copied to a new object.


        Parameters
        ----------
        snapshots : list or tuple or pd.Index , default self.snapshots
            A list of snapshots to copy, must be a subset of n.snapshots. Pass
            an empty list ignore all snapshots.
        investment_periods : list or tuple or pd.Index, default self.investment_period_weightings.index
            A list of investment periods to copy, must be a subset of n.investment_periods. Pass
        ignore_standard_types : boolean, default False
            Ignore the PyPSA standard types.
        with_time : boolean, default True
            Copy snapshots and time-varying n.component_names_t data too.

            .. deprecated:: 0.29.0
              The 'with_time' argument is deprecated in 0.29 and will be removed in a
              future version. Pass an empty list to 'snapshots' instead.

        Returns
        -------
        n : pypsa.Network
            The copied network object.

        Examples
        --------
        With a simple reference the network is not copied:
        >>> n = pypsa.examples.ac_dc_meshed()
        >>> network_copy = n
        >>> id(network_copy) == id(n)
        True

        Use the copy method to create a new network object:
        >>> network_copy = n.copy()
        >>> id(network_copy) == id(n)
        False

        You can also filter on a subset of snapshots (or investment periods):
        >>> n.snapshots
        DatetimeIndex(['2015-01-01 00:00:00', '2015-01-01 01:00:00',
                       '2015-01-01 02:00:00', '2015-01-01 03:00:00',
                       '2015-01-01 04:00:00', '2015-01-01 05:00:00',
                       '2015-01-01 06:00:00', '2015-01-01 07:00:00',
                       '2015-01-01 08:00:00', '2015-01-01 09:00:00'],
                      dtype='datetime64[ns]', name='snapshot', freq=None)
        >>> network_copy = n.copy(snapshots=n.snapshots[0])
        >>> network_copy.snapshots
        DatetimeIndex(['2015-01-01'], dtype='datetime64[ns]', name='snapshot', freq=None)

        """
        if hasattr(self, "model") and self.model.solver_model is not None:
            msg = "Copying solved networks is not supported yet."
            raise NotImplementedError(msg)

        # Use copy.deepcopy if no arguments are passed
        args = [snapshots, investment_periods, ignore_standard_types, with_time]
        if all(arg is None or arg is False for arg in args):
            return copy.deepcopy(self)

        # Convert to pandas.Index
        snapshots_ = as_index(self, snapshots, "snapshots")
        investment_periods_ = as_index(self, investment_periods, "investment_periods")

        # Deprecation warnings
        if with_time is not None:
            warnings.warn(
                "Argument 'with_time' is deprecated in 0.29 and will be "
                "removed in a future version. Pass an empty list to 'snapshots' instead."
                "Deprecated in version 0.29 and will be removed in version 1.0.",
                DeprecationWarning,
                stacklevel=2,
            )
            snapshots_ = pd.Index([], name="snapshot")

        # Setup new network
        n = self.__class__(ignore_standard_types=ignore_standard_types)

        # Copy components
        other_comps = sorted(self.all_components - {"Bus", "Carrier"})
        # Needs to copy buses and carriers first, since there are dependencies on them
        for component in self.iterate_components(["Bus", "Carrier"] + other_comps):
            # Drop the standard types to avoid them being read in twice
            if (
                not ignore_standard_types
                and component.name in self.standard_type_components
            ):
                static = component.static.drop(
                    n.components[component.name]["standard_types"].index
                )
            else:
                static = component.static
            n.add(component.name, static.index, **static)

        # Copy time-varying data, if given

        if len(snapshots_) > 0:
            n.set_snapshots(snapshots_)
            # Apply time-varying data
            for component in self.iterate_components():
                dynamic = getattr(n, component.list_name + "_t")
                for k in component.dynamic:
                    # Check if all snapshots_ are in the index
                    if set(snapshots_).issubset(component.dynamic[k].index):
                        dynamic[k] = component.dynamic[k].loc[snapshots_].copy()
                    else:
                        dynamic[k] = component.dynamic[k].reindex(snapshots_).copy()

            # Apply investment periods
            if not investment_periods_.empty:
                n.set_investment_periods(investment_periods_)

            # Add weightings
            n.snapshot_weightings = self.snapshot_weightings.loc[snapshots_].copy()
            n.investment_period_weightings = self.investment_period_weightings.loc[
                investment_periods_
            ].copy()

        # Catch all remaining attributes of network
        for attr in [
            "name",
            "srid",
            "_meta",
            "_linearized_uc",
            "_multi_invest",
            "objective",
            "objective_constant",
            "now",
        ]:
            if hasattr(self, attr):
                setattr(n, attr, getattr(self, attr))

        return n

    def __getitem__(self, key: str) -> Network:
        """Return a shallow slice of the Network object.

        A shallow slice will only include the selected buses and all the connected
        components.

        Parameters
        ----------
        key : indexer or tuple of indexer
            If only one indexer is provided it is used in the .loc
            indexer of the buses dataframe (refer also to the help for
            pd.DataFrame.loc). If a tuple of two indexers are provided,
            the first one is used to slice snapshots and the second
            one buses.

        Returns
        -------
        n : pypsa.Network

        Examples
        --------
        >>> sub_network_0 = n[n.buses.sub_network == "0"]

        """
        if isinstance(key, tuple):
            time_i, key = key
        else:
            time_i = slice(None)

        # Setup new network
        n = self.__class__()

        n.add(
            "Bus",
            pd.DataFrame(self.buses.loc[key]).assign(sub_network="").index,
            **pd.DataFrame(self.buses.loc[key]).assign(sub_network=""),
        )
        buses_i = n.buses.index

        rest_components = (
            self.all_components
            - self.standard_type_components
            - self.one_port_components
            - self.branch_components
        )
        for c in rest_components - {"Bus", "SubNetwork"}:
            n.add(c, pd.DataFrame(self.static(c)).index, **pd.DataFrame(self.static(c)))

        for c in self.standard_type_components:
            static = pd.DataFrame(
                self.static(c).drop(self.components[c]["standard_types"].index)
            )
            n.add(c, static.index, **static)

        for c in self.one_port_components:
            static = pd.DataFrame(self.static(c).loc[lambda df: df.bus.isin(buses_i)])
            n.add(c, static.index, **static)

        for c in self.branch_components:
            static = pd.DataFrame(
                self.static(c).loc[
                    lambda df: df.bus0.isin(buses_i) & df.bus1.isin(buses_i)
                ]
            )
            n.add(c, static.index, **static)

        n.set_snapshots(self.snapshots[time_i])
        for c in self.all_components:
            i = n.static(c).index
            try:
                ndynamic = n.dynamic(c)
                dynamic = self.dynamic(c)

                for k in dynamic:
                    ndynamic[k] = dynamic[k].loc[
                        time_i, i.intersection(dynamic[k].columns)
                    ]
            except AttributeError:
                pass

        # catch all remaining attributes of network
        for attr in ["name", "_crs"]:
            setattr(n, attr, getattr(self, attr))

        n.snapshot_weightings = self.snapshot_weightings.loc[time_i]

        return n

    # beware, this turns bools like s_nom_extendable into objects because of
    # presence of links without s_nom_extendable
    def branches(self) -> pd.DataFrame:
        """Get branches.

        Branches are Lines, Links and Transformers.

        !!! note
            This method will return a merged copy of all branches of the network.
            Changes to the returned DataFrame will not be reflected in the network.

        Examples
        --------
        >>> n.branches() # doctest: +ELLIPSIS
                                 active    b  b_pu  ...         x      x_pu  x_pu_eff
        component name                                  ...

        Line      0                    True  0.0   0.0  ...  0.796878  0.000006  0.000006
                  1                    True  0.0   0.0  ...  0.391560  0.000003  0.000003
                  2                    True  0.0   0.0  ...  0.000000  0.000000  0.000000
                  3                    True  0.0   0.0  ...  0.000000  0.000000  0.000000
                  4                    True  0.0   0.0  ...  0.000000  0.000000  0.000000
                  5                    True  0.0   0.0  ...  0.238800  0.000002  0.000002
                  6                    True  0.0   0.0  ...  0.400000  0.000003  0.000003
        Link      Norwich Converter    True  NaN   NaN  ...       NaN       NaN      NaN
                  Norway Converter     True  NaN   NaN  ...       NaN       NaN      NaN
                  Bremen Converter     True  NaN   NaN  ...       NaN       NaN      NaN
                  DC link              True  NaN   NaN  ...       NaN       NaN      NaN
        <BLANKLINE>
        [11 rows x 61 columns]

        See Also
        --------
        [pypsa.Network.passive_branches][]
        [pypsa.Network.controllable_branches][]

        """
        return pd.concat(
            (self.static(c) for c in self.branch_components),
            keys=self.branch_components,
            sort=True,
            names=["component", "name"],
        )

    def passive_branches(self) -> pd.DataFrame:
        """Get passive branches.

        Passive branches are Lines and Transformers.

        !!! note
            This method will return a merged copy of all passive branches of the network.
            Changes to the returned DataFrame will not be reflected in the network.

        Examples
        --------
        >>> n.passive_branches() # doctest: +ELLIPSIS
            active    b  b_pu  build_year  ...  v_nom         x      x_pu  x_pu_eff
        Line 0    True  0.0   0.0           0  ...  380.0  0.796878  0.000006  0.000006
             1    True  0.0   0.0           0  ...  380.0  0.391560  0.000003  0.000003
             2    True  0.0   0.0           0  ...  200.0  0.000000  0.000000  0.000000
             3    True  0.0   0.0           0  ...  200.0  0.000000  0.000000  0.000000
             4    True  0.0   0.0           0  ...  200.0  0.000000  0.000000  0.000000
             5    True  0.0   0.0           0  ...  380.0  0.238800  0.000002  0.000002
             6    True  0.0   0.0           0  ...  380.0  0.400000  0.000003  0.000003
        <BLANKLINE>
        [7 rows x 37 columns]

        """
        return pd.concat(
            (self.static(c) for c in self.passive_branch_components),
            keys=self.passive_branch_components,
            sort=True,
        )

    def controllable_branches(self) -> pd.DataFrame:
        """Get controllable branches.

        Controllable branches are Links.

        !!! note
            This method will return a merged copy of all controllable branches of the network.
            Changes to the returned DataFrame will not be reflected in the network.

        Examples
        --------
        >>> n.controllable_branches() # doctest: +ELLIPSIS
                                        active  build_year  ... type up_time_before
            Link                                   ...
        Link Norwich Converter    True           0  ...                   1
            Norway Converter     True           0  ...                   1
        ...

        See Also
        --------
        [pypsa.Network.branches][]
        [pypsa.Network.passive_branches][]

        """
        return pd.concat(
            (self.static(c) for c in self.controllable_branch_components),
            keys=self.controllable_branch_components,
            sort=True,
        )

    def determine_network_topology(
        self,
        investment_period: int | str | None = None,
        skip_isolated_buses: bool = False,
    ) -> Network:
        """Build sub_networks from topology.

        For the default case investment_period=None, it is not taken
        into account whether the branch components are active (based on
        build_year and lifetime). If the investment_period is specified,
        the network topology is determined on the basis of the active
        branches.
        """
        adjacency_matrix = self.adjacency_matrix(
            branch_components=self.passive_branch_components,
            investment_period=investment_period,
        )
        n_components, labels = csgraph.connected_components(
            adjacency_matrix, directed=False
        )

        # remove all old sub_networks
        for sub_network in self.sub_networks.index:
            obj = self.sub_networks.at[sub_network, "obj"]
            self.remove("SubNetwork", sub_network)
            del obj

        for i in np.arange(n_components):
            # index of first bus
            buses_i = (labels == i).nonzero()[0]

            if skip_isolated_buses and (len(buses_i) == 1):
                continue

            carrier = self.buses.carrier.iat[buses_i[0]]

            if carrier not in ["AC", "DC"] and len(buses_i) > 1:
                logger.warning(
                    "Warning, sub network %d is not electric but "
                    "contains multiple buses\nand branches. Passive "
                    "flows are not allowed for non-electric networks!",
                    i,
                )

            if (self.buses.carrier.iloc[buses_i] != carrier).any():
                logger.warning(
                    "Warning, sub network %d contains buses with "
                    "mixed carriers! Value counts:"
                    "\n%s",
                    i,
                    self.buses.carrier.iloc[buses_i].value_counts(),
                )

            self.add("SubNetwork", i, carrier=carrier)

        # add objects
        self.sub_networks["obj"] = [
            SubNetwork(self, name) for name in self.sub_networks.index
        ]

        self.buses.loc[:, "sub_network"] = labels.astype(str)

        for c in self.iterate_components(self.passive_branch_components):
            c.static["sub_network"] = c.static.bus0.map(self.buses["sub_network"])

            if investment_period is not None:
                active = self.get_active_assets(c.name, investment_period)
                # set non active assets to NaN
                c.static.loc[~active, "sub_network"] = np.nan

        for sub in self.sub_networks.obj:
            find_cycles(sub)
            sub.find_bus_controls()

        return self

    @deprecated_in_next_major(
        details="Use `n.components.<component>` instead.",
    )
    def component(self, c_name: str) -> Component:
        """Get a component from the network.

        !!! warning "Deprecated in v1.0"
            Use `n.components.<component>` or `n.components[component_name]` instead.

        Examples
        --------
        >>> n.component("Bus")
        'Bus' Components
        ----------------
        Attached to PyPSA Network 'AC-DC'
        Components: 9

        """
        return self.components[c_name]

    @deprecated_in_next_major(details="Use `for component in n.components` instead.")
    def iterate_components(
        self, components: Collection[str] | None = None, skip_empty: bool = True
    ) -> Iterator[Component]:
        """Iterate over components.

        !!! warning "Deprecated in v1.0"
            Use `for component in n.components` instead.

        Examples
        --------
        >>> for component in n.iterate_components(): # doctest: +SKIP
        ...     print(component)
        ...     break
        'Bus' Components

        """
        if components is None:
            components = self.all_components

        return (
            self.component(c_name)
            for c_name in components
            if not (skip_empty and self.static(c_name).empty)
        )


<<<<<<< HEAD
        Now rename the bus component

        >>> n.rename_component_names("Bus", bus1="bus2")

        Which updates the bus components

        >>> n.buses.index
        Index(['bus2'], dtype='object', name='Bus')

        and all references in the network

        >>> n.generators.bus
        Generator
        gen1    bus2
        Name: bus, dtype: object

        """
        c = as_components(self, component)
        c.rename_component_names(**kwargs)


=======
>>>>>>> b4f0b835
class SubNetwork(NetworkGraphMixin, SubNetworkPowerFlowMixin):
    """SubNetwork for electric buses (AC or DC).

    SubNetworks are generated by `n.determine_network_topology()` for electric buses
    with passive flows or isolated non-electric buses.
    """

    # Type hints
    # ----------------

    buses_o: pd.Index
    pvpqs: pd.Index
    pqs: pd.Index
    pvs: pd.Index
    slack_bus: str
    B: spmatrix
    K: spmatrix
    C: spmatrix
    PTDF: spmatrix
    BODF: spmatrix

    list_name = "sub_networks"

    @deprecated_common_kwargs
    def __init__(self, n: Network, name: str) -> None:
        """Initialize a sub-network.

        Parameters
        ----------
        n : pypsa.Network
            The parent network of the sub-network.
        name : str
            The name of the sub-network.

        """
        self._n = ref(n)
        self.name = name

    @property
    @deprecated(
        deprecated_in="0.32", removed_in="1.0", details="Use the `n` property instead."
    )
    def network(self) -> Network:
        """Get the parent network of the sub-network.

        !!! warning "Deprecated in v1.0"
            Use `sub_network.n` instead.
        """
        return self._n()  # type: ignore

    @property
    def n(self) -> Network:
        """Get the parent network of the sub-network.

        Examples
        --------
        >>> sub_network.n # doctest: +ELLIPSIS
        PyPSA Network 'AC-DC'
        ---------------------
        Components:
         - Bus: 9
         ...

        """
        return self._n()  # type: ignore

    @property
    def components(self) -> ComponentsStore:
        """Get the components for the sub-network.

        Sub network components behave like Components in a basic pypsa.Network, but are
        a special class (SubNetworkComponents) to only return a view from the parent
        network.

        Examples
        --------
        Get single component:
        >>> sub_network.components.generators
        'Generator' SubNetworkComponents
        --------------------------------
        Attached to Sub-Network of PyPSA Network 'AC-DC'
        Components: 6

        Getting a component is also possible via getitem:
        >>> sub_network.components['generators'] # doctest: +ELLIPSIS
        'Generator' SubNetworkComponents
        ...

        Or with the component name instead of list notation:
        >>> sub_network.components['Generator'] # doctest: +ELLIPSIS
        'Generator' SubNetworkComponents
        ...

        See Also
        --------
        [pypsa.Network.components][]

        """

        def filter_down(key: str, c: Components) -> Any:
            value = c[key]
            if key == "static":
                if c.name in {"Bus"} | self.n.passive_branch_components:
                    return value[value.sub_network == self.name]
                if c.name in self.n.one_port_components:
                    buses = self.buses_i()
                    return value[value.bus.isin(buses)]
                msg = f"Component {c.name} not supported for sub-networks"
                raise ValueError(msg)
            if key == "dynamic":
                dynamic = Dict()
                index = self.static(c.name).index
                for k, v in self.n.dynamic(c.name).items():
                    dynamic[k] = v[index.intersection(v.columns)]
                return dynamic
            return value

        return ComponentsStore(
            {
                key: SubNetworkComponents(value, filter_down)
                for key, value in self.n.components.items()
            }
        )

    @property
    def c(self) -> ComponentsStore:
        """Get the components for the sub-network.

        Alias for `sub_network.components`.

        See Also
        --------
        [pypsa.SubNetwork.components][]

        """
        return self.components

    @property
    def snapshots(self) -> pd.Index | pd.MultiIndex:
        """Get the snapshots for the sub-network.

        See Also
        --------
        [pypsa.Network.snapshots][]

        """
        return self.n.snapshots

    @property
    def snapshot_weightings(self) -> pd.DataFrame:
        """Get the snapshot weightings for the sub-network.

        See Also
        --------
        [pypsa.Network.snapshot_weightings][]

        """
        return self.n.snapshot_weightings

    @property
    def investment_periods(self) -> pd.Index:
        """Get the investment periods for the sub-network.

        See Also
        --------
        [pypsa.Network.investment_periods][]

        """
        return self.n.investment_periods

    @property
    def investment_period_weightings(self) -> pd.DataFrame:
        """Get the investment period weightings for the sub-network.

        See Also
        --------
        [pypsa.Network.investment_period_weightings][]

        """
        return self.n.investment_period_weightings

    def branches_i(self, active_only: bool = False) -> pd.MultiIndex:
        """Get the index of the branches in the sub-network.

        Parameters
        ----------
        active_only : bool, default False
            If True, only return the index of the active branches.

        Returns
        -------
        pd.MultiIndex
            The index of the branches in the sub-network.

        Examples
        --------
        >>> sub_network.branches_i()
        MultiIndex([('Line', '0'),
                    ('Line', '1'),
                    ('Line', '5')],
                    names=['type', 'name'])

        """
        types = []
        names = []
        for c in self.iterate_components(self.n.passive_branch_components):
            idx = c.static.query("active").index if active_only else c.static.index
            types += len(idx) * [c.name]
            names += list(idx)
        return pd.MultiIndex.from_arrays([types, names], names=("type", "name"))

    def branches(self) -> pd.DataFrame:
        """Get the branches in the sub-network.

        See Also
        --------
        [pypsa.Network.branches][]

        """
        branches = self.n.passive_branches()
        return branches[branches.sub_network == self.name]

    @deprecated_in_next_major(
        details="Use `sub_network.components.<c_name>` instead.",
    )
    def component(self, c_name: str) -> SubNetworkComponents:
        """Get a component from the sub-network.

        !!! warning "Deprecated in v1.0"
            Use `sub_network.components.<c_name>` instead.

        See Also
        --------
        [pypsa.Network.components][]

        """
        return self.components[c_name]

    @deprecated_in_next_major(
        details="Use `sub_network.components.<c_name>.static` instead.",
    )
    def df(self, c_name: str) -> pd.DataFrame:
        """Get a static component from the sub-network.

        !!! warning "Deprecated in v1.0"
            Use `sub_network.components.<c_name>.static` instead.

        See Also
        --------
        [pypsa.Network.static][]

        """
        return self.static(c_name)

    @deprecated_in_next_major(
        details="Use `sub_network.components.<c_name>.static` instead.",
    )
    def static(self, c_name: str) -> pd.DataFrame:
        """Get a static component from the sub-network.

        !!! warning "Deprecated in v1.0"
            Use `sub_network.components.<c_name>.static` instead.

        See Also
        --------
        [pypsa.Network.static][]

        """
        return self.components[c_name].static

    @deprecated_in_next_major(
        details="Use `sub_network.components.<c_name>.dynamic` instead.",
    )
    def pnl(self, c_name: str) -> Dict:
        """Get a dynamic component from the sub-network.

        !!! warning "Deprecated in v1.0"
            Use `sub_network.components.<c_name>.dynamic` instead.

        See Also
        --------
        [pypsa.Network.dynamic][]

        """
        return self.dynamic(c_name)

    @deprecated_in_next_major(
        details="Use `sub_network.components.<c_name>.dynamic` instead.",
    )
    def dynamic(self, c_name: str) -> Dict:
        """Get a dynamic component from the sub-network.

        !!! warning "Deprecated in v1.0"
            Use `sub_network.components.<c_name>.dynamic` instead.

        See Also
        --------
        [pypsa.Network.dynamic][]

        """
        return self.components[c_name].dynamic

    @deprecated_in_next_major(
        details="Use `sub_network.components.buses.static.index` instead.",
    )
    def buses_i(self) -> pd.Index:
        """Get the index of the buses in the sub-network.

        !!! warning "Deprecated in v1.0"
            Use `sub_network.components.buses.static.index` instead.

        See Also
        --------
        [pypsa.Network.buses][]

        """
        return self.components.buses.static.index

    @deprecated_in_next_major(
        details="Use `sub_network.components.lines.static.index` instead.",
    )
    def lines_i(self) -> pd.Index:
        """Get the index of the lines in the sub-network.

        !!! warning "Deprecated in v1.0"
            Use `sub_network.components.lines.static.index` instead.

        See Also
        --------
        [pypsa.Network.lines][]

        """
        return self.components.lines.static.index

    @deprecated_in_next_major(
        details="Use `sub_network.components.transformers.static.index` instead.",
    )
    def transformers_i(self) -> pd.Index:
        """Get the index of the transformers in the sub-network.

        !!! warning "Deprecated in v1.0"
            Use `sub_network.components.transformers.static.index` instead.

        See Also
        --------
        [pypsa.Network.transformers][]

        """
        return self.components.transformers.static.index

    @deprecated_in_next_major(
        details="Use `sub_network.components.generators.static.index` instead.",
    )
    def generators_i(self) -> pd.Index:
        """Get the index of the generators in the sub-network.

        !!! warning "Deprecated in v1.0"
            Use `sub_network.components.generators.static.index` instead.

        See Also
        --------
        [pypsa.Network.generators][]

        """
        return self.components.generators.static.index

    @deprecated_in_next_major(
        details="Use `sub_network.components.loads.static.index` instead.",
    )
    def loads_i(self) -> pd.Index:
        """Get the index of the loads in the sub-network.

        !!! warning "Deprecated in v1.0"
            Use `sub_network.components.loads.static.index` instead.

        See Also
        --------
        [pypsa.Network.loads][]

        """
        return self.components.loads.static.index

    @deprecated_in_next_major(
        details="Use `sub_network.components.shunt_impedances.static.index` instead.",
    )
    def shunt_impedances_i(self) -> pd.Index:
        """Get the index of the shunt impedances in the sub-network.

        !!! warning "Deprecated in v1.0"
            Use `sub_network.components.shunt_impedances.static.index` instead.

        See Also
        --------
        [pypsa.Network.shunt_impedances][]

        """
        return self.components.shunt_impedances.static.index

    @deprecated_in_next_major(
        details="Use `sub_network.components.storage_units.static.index` instead.",
    )
    def storage_units_i(self) -> pd.Index:
        """Get the index of the storage units in the sub-network.

        !!! warning "Deprecated in v1.0"
            Use `sub_network.components.storage_units.static.index` instead.

        See Also
        --------
        [pypsa.Network.storage_units][]

        """
        return self.components.storage_units.static.index

    @deprecated_in_next_major(
        details="Use `sub_network.components.stores.index.static` instead.",
    )
    def stores_i(self) -> pd.Index:
        """Get the index of the stores in the sub-network.

        !!! warning "Deprecated in v1.0"
            Use `sub_network.components.stores.static.index` instead.

        See Also
        --------
        [pypsa.Network.stores][]

        """
        return self.components.stores.static.index

    @deprecated_in_next_major(
        details="Use `sub_network.components.buses.static` instead.",
    )
    def buses(self) -> pd.DataFrame:
        """Get the buses in the sub-network.

        !!! warning "Deprecated in v1.0"
            Use `sub_network.components.buses.static` instead.

        See Also
        --------
        [pypsa.Network.buses][]

        """
        return self.components.buses.static

    @deprecated_in_next_major(
        details="Use `sub_network.components.generators.static` instead.",
    )
    def generators(self) -> pd.DataFrame:
        """Get the generators in the sub-network.

        !!! warning "Deprecated in v1.0"
            Use `sub_network.components.generators.static` instead.

        See Also
        --------
        [pypsa.Network.generators][]

        """
        return self.components.generators.static

    @deprecated_in_next_major(
        details="Use `sub_network.components.loads.static` instead.",
    )
    def loads(self) -> pd.DataFrame:
        """Get the loads in the sub-network.

        !!! warning "Deprecated in v1.0"
            Use `sub_network.components.loads.static` instead.

        See Also
        --------
        [pypsa.Network.loads][]

        """
        return self.components.loads.static

    @deprecated_in_next_major(
        details="Use `sub_network.components.shunt_impedances.static` instead.",
    )
    def shunt_impedances(self) -> pd.DataFrame:
        """Get the shunt impedances in the sub-network.

        !!! warning "Deprecated in v1.0"
            Use `sub_network.components.shunt_impedances.static` instead.

        See Also
        --------
        [pypsa.Network.shunt_impedances][]

        """
        return self.components.shunt_impedances.static

    @deprecated_in_next_major(
        details="Use `sub_network.components.storage_units.static` instead.",
    )
    def storage_units(self) -> pd.DataFrame:
        """Get the storage units in the sub-network.

        !!! warning "Deprecated in v1.0"
            Use `sub_network.components.storage_units.static` instead.

        See Also
        --------
        [pypsa.Network.storage_units][]

        """
        return self.components.storage_units.static

    @deprecated_in_next_major(
        details="Use `!!! deprecated.components.stores.static` instead.",
    )
    def stores(self) -> pd.DataFrame:
        """Get the stores in the sub-network.

        !!! warning "Deprecated in v1.0"
            Use `sub_network.components.stores.static` instead.
        """
        return self.components.stores.static

    @deprecated_in_next_major(details="Use `self.components` instead.")
    # Deprecate: Use `self.iterate_components` instead
    def iterate_components(
        self, components: Collection[str] | None = None, skip_empty: bool = True
    ) -> Iterator[SubNetworkComponents]:
        """Iterate over components of the sub-network.

        Parameters
        ----------
        components : list-like, optional
            List of components ('Generator', 'Line', etc.) to iterate over,
            by default None
        skip_empty : bool, optional
            Whether to skip a components with no assigned assets,
            by default True

        See Also
        --------
        [pypsa.Network.iterate_components][]

        Yields
        ------
        Component
            Container for component data. See Component class for details.

        """
        if components is None:
            components = self.n.all_components

        return (
            self.components[c_name]
            for c_name in components
            if not (skip_empty and self.static(c_name).empty)
        )<|MERGE_RESOLUTION|>--- conflicted
+++ resolved
@@ -32,33 +32,11 @@
 from pypsa.consistency import NetworkConsistencyMixin
 from pypsa.constants import DEFAULT_EPSG, DEFAULT_TIMESTAMP
 from pypsa.definitions.structures import Dict
-<<<<<<< HEAD
-from pypsa.io import (
-    _import_series_from_df,
-    export_to_csv_folder,
-    export_to_excel,
-    export_to_hdf5,
-    export_to_netcdf,
-    import_components_from_dataframe,
-    import_from_csv_folder,
-    import_from_excel,
-    import_from_hdf5,
-    import_from_netcdf,
-    import_from_pandapower_net,
-    import_from_pypower_ppc,
-    import_series_from_dataframe,
-    merge,
-)
-=======
->>>>>>> b4f0b835
 from pypsa.network.components import NetworkComponentsMixin
 from pypsa.network.descriptors import NetworkDescriptorsMixin
 from pypsa.network.graph import NetworkGraphMixin
 from pypsa.network.index import NetworkIndexMixin
-<<<<<<< HEAD
-=======
 from pypsa.network.io import NetworkIOMixin
->>>>>>> b4f0b835
 from pypsa.network.power_flow import (
     NetworkPowerFlowMixin,
     SubNetworkPowerFlowMixin,
@@ -100,10 +78,7 @@
     NetworkConsistencyMixin,
     NetworkGraphMixin,
     NetworkPowerFlowMixin,
-<<<<<<< HEAD
-=======
     NetworkIOMixin,
->>>>>>> b4f0b835
 ):
     """Network container for all buses, one-ports and branches."""
 
@@ -121,28 +96,6 @@
     # Geospatial
     _crs = CRS.from_epsg(DEFAULT_EPSG)
 
-<<<<<<< HEAD
-    # Methods
-    # -------
-
-    # from pypsa.io
-    import_from_csv_folder = import_from_csv_folder
-    export_to_csv_folder = export_to_csv_folder
-    import_from_excel = import_from_excel
-    export_to_excel = export_to_excel
-    import_from_hdf5 = import_from_hdf5
-    export_to_hdf5 = export_to_hdf5
-    import_from_netcdf = import_from_netcdf
-    export_to_netcdf = export_to_netcdf
-    import_from_pypower_ppc = import_from_pypower_ppc
-    import_from_pandapower_net = import_from_pandapower_net
-    merge = merge
-    import_components_from_dataframe = import_components_from_dataframe  # Deprecated
-    _import_series_from_df = _import_series_from_df
-    import_series_from_dataframe = import_series_from_dataframe  # Deprecated
-
-=======
->>>>>>> b4f0b835
     # ----------------
     # Dunder methods
     # ----------------
@@ -1000,30 +953,6 @@
         )
 
 
-<<<<<<< HEAD
-        Now rename the bus component
-
-        >>> n.rename_component_names("Bus", bus1="bus2")
-
-        Which updates the bus components
-
-        >>> n.buses.index
-        Index(['bus2'], dtype='object', name='Bus')
-
-        and all references in the network
-
-        >>> n.generators.bus
-        Generator
-        gen1    bus2
-        Name: bus, dtype: object
-
-        """
-        c = as_components(self, component)
-        c.rename_component_names(**kwargs)
-
-
-=======
->>>>>>> b4f0b835
 class SubNetwork(NetworkGraphMixin, SubNetworkPowerFlowMixin):
     """SubNetwork for electric buses (AC or DC).
 
