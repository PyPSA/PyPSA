## Copyright 2015-2017 Tom Brown (FIAS), Jonas Hoersch (FIAS)

## This program is free software; you can redistribute it and/or
## modify it under the terms of the GNU General Public License as
## published by the Free Software Foundation; either version 3 of the
## License, or (at your option) any later version.

## This program is distributed in the hope that it will be useful,
## but WITHOUT ANY WARRANTY; without even the implied warranty of
## MERCHANTABILITY or FITNESS FOR A PARTICULAR PURPOSE.  See the
## GNU General Public License for more details.

## You should have received a copy of the GNU General Public License
## along with this program.  If not, see <http://www.gnu.org/licenses/>.

"""Functions for importing and exporting data.
"""

__author__ = "Tom Brown (FIAS), Jonas Hoersch (FIAS)"
__copyright__ = "Copyright 2015-2017 Tom Brown (FIAS), Jonas Hoersch (FIAS), GNU GPL 3"

import logging
logger = logging.getLogger(__name__)

import os
from textwrap import dedent
from glob import glob

import pandas as pd
import numpy as np
import math

try:
    import xarray as xr
    has_xarray = True
except ImportError:
    has_xarray = False

class ImpExper(object):
    ds = None

    def __enter__(self):
        if self.ds is not None:
            self.ds = self.ds.__enter__()
        return self

    def __exit__(self, exc_type, exc_val, exc_tb):
        if exc_type is None:
            self.finish()

        if self.ds is not None:
            self.ds.__exit__(exc_type, exc_val, exc_tb)

    def finish(self):
        pass

class Exporter(ImpExper):
    def remove_static(self, list_name):
        pass

    def remove_series(self, list_name, attr):
        pass

class Importer(ImpExper):
    pass

class ImporterCSV(Importer):
    def __init__(self, csv_folder_name, encoding):
        self.csv_folder_name = csv_folder_name
        self.encoding = encoding

        assert os.path.isdir(csv_folder_name), "Directory {} does not exist.".format(csv_folder_name)

    def get_attributes(self):
        fn = os.path.join(self.csv_folder_name, "network.csv")
        if not os.path.isfile(fn): return None
        return dict(pd.read_csv(fn, encoding=self.encoding).iloc[0])

    def get_snapshots(self):
        fn = os.path.join(self.csv_folder_name, "snapshots.csv")
        if not os.path.isfile(fn): return None
        df = pd.read_csv(fn, index_col=0, encoding=self.encoding, parse_dates=True)
        if "snapshot" in df:
            df["snapshot"] = pd.to_datetime(df.snapshot)
        return df

    def get_investment_periods(self):
        fn = os.path.join(self.csv_folder_name, "investment_periods.csv")
        if not os.path.isfile(fn): return None
        return pd.read_csv(fn, index_col=0, encoding=self.encoding)

    def get_static(self, list_name):
        fn = os.path.join(self.csv_folder_name, list_name + ".csv")
        return (pd.read_csv(fn, index_col=0, encoding=self.encoding)
                if os.path.isfile(fn) else None)

    def get_series(self, list_name):
        for fn in os.listdir(self.csv_folder_name):
            if fn.startswith(list_name+"-") and fn.endswith(".csv"):
                attr = fn[len(list_name)+1:-4]
                df = pd.read_csv(os.path.join(self.csv_folder_name, fn),
                                 index_col=0, encoding=self.encoding, parse_dates=True)
                yield attr, df

class ExporterCSV(Exporter):
    def __init__(self, csv_folder_name, encoding):
        self.csv_folder_name = csv_folder_name
        self.encoding = encoding

        #make sure directory exists
        if not os.path.isdir(csv_folder_name):
            logger.warning("Directory {} does not exist, creating it"
                           .format(csv_folder_name))
            os.mkdir(csv_folder_name)

    def save_attributes(self, attrs):
        name = attrs.pop('name')
        df = pd.DataFrame(attrs, index=pd.Index([name], name='name'))
        fn = os.path.join(self.csv_folder_name, "network.csv")
        df.to_csv(fn, encoding=self.encoding)

    def save_snapshots(self, snapshots):
        fn = os.path.join(self.csv_folder_name, "snapshots.csv")
        snapshots.to_csv(fn, encoding=self.encoding)

    def save_investment_periods(self, investment_periods):
        fn = os.path.join(self.csv_folder_name, "investment_periods.csv")
        investment_periods.to_csv(fn, encoding=self.encoding)

    def save_static(self, list_name, df):
        fn = os.path.join(self.csv_folder_name, list_name + ".csv")
        df.to_csv(fn, encoding=self.encoding)

    def save_series(self, list_name, attr, df):
        fn = os.path.join(self.csv_folder_name, list_name + "-" + attr + ".csv")
        df.to_csv(fn, encoding=self.encoding)

    def remove_static(self, list_name):
        fns = glob(os.path.join(self.csv_folder_name, list_name) + "*.csv")
        if fns:
            for fn in fns: os.unlink(fn)
            logger.warning("Stale csv file(s) {} removed".format(', '.join(fns)))

    def remove_series(self, list_name, attr):
        fn = os.path.join(self.csv_folder_name, list_name + "-" + attr + ".csv")
        if os.path.exists(fn):
            os.unlink(fn)

class ImporterHDF5(Importer):
    def __init__(self, path):
        self.ds = pd.HDFStore(path, mode='r')
        self.index = {}

    def get_attributes(self):
        return dict(self.ds["/network"].reset_index().iloc[0])

    def get_snapshots(self):
        return self.ds["/snapshots"] if "/snapshots" in self.ds else None

    def get_investment_periods(self):
        return self.ds["/investment_periods"] if "/investment_periods" in self.ds else None

    def get_static(self, list_name):
        if "/" + list_name not in self.ds:
            return None

        if self.pypsa_version is None or self.pypsa_version < [0, 13, 1]:
            df = self.ds["/" + list_name]
        else:
            df = self.ds["/" + list_name].set_index('name')

        self.index[list_name] = df.index
        return df

    def get_series(self, list_name):
        for tab in self.ds:
            if tab.startswith('/' + list_name + '_t/'):
                attr = tab[len('/' + list_name + '_t/'):]
                df = self.ds[tab]
                if self.pypsa_version is not None and self.pypsa_version > [0, 13, 0]:
                    df.columns = self.index[list_name][df.columns]
                yield attr, df

class ExporterHDF5(Exporter):
    def __init__(self, path, **kwargs):
        self.ds = pd.HDFStore(path, mode='w', **kwargs)
        self.index = {}

    def save_attributes(self, attrs):
        name = attrs.pop('name')
        self.ds.put('/network',
                    pd.DataFrame(attrs, index=pd.Index([name], name='name')),
                    format='table', index=False)

    def save_snapshots(self, snapshots):
        self.ds.put('/snapshots', snapshots, format='table', index=False)

    def save_investment_periods(self, investment_periods):
        self.ds.put('/investment_periods', investment_periods, format='table', index=False)

    def save_static(self, list_name, df):
        df.index.name = 'name'
        self.index[list_name] = df.index
        df = df.reset_index()
        self.ds.put('/' + list_name, df, format='table', index=False)

    def save_series(self, list_name, attr, df):
        df.columns = self.index[list_name].get_indexer(df.columns)
        self.ds.put('/' + list_name + '_t/' + attr, df, format='table', index=False)

if has_xarray:
    class ImporterNetCDF(Importer):
        def __init__(self, path):
            self.path = path
            if isinstance(path, str):
                self.ds = xr.open_dataset(path)
            else:
                self.ds = path

        def __enter__(self):
            if isinstance(self.path, str):
                super(ImporterNetCDF, self).__init__()
            return self

        def __exit__(self, exc_type, exc_val, exc_tb):
            if isinstance(self.path, str):
                super(ImporterNetCDF, self).__exit__(exc_type, exc_val, exc_tb)

        def get_attributes(self):
            return {attr[len('network_'):]: val
                    for attr, val in self.ds.attrs.items()
                    if attr.startswith('network_')}

        def get_snapshots(self):
            return self.get_static('snapshots', 'snapshots')

        def get_investment_periods(self):
            return self.get_static('investment_periods', 'investment_periods')

        def get_static(self, list_name, index_name=None):
            t = list_name + '_'
            i = len(t)
            if index_name is None:
                index_name = list_name + '_i'
            if index_name not in self.ds.coords:
                return None
            index = self.ds.coords[index_name].to_index().rename('name')
            df = pd.DataFrame(index=index)
            for attr in self.ds.data_vars.keys():
                if attr.startswith(t) and attr[i:i+2] != 't_':
                    df[attr[i:]] = self.ds[attr].to_pandas()
            return df

        def get_series(self, list_name):
            t = list_name + '_t_'
            for attr in self.ds.data_vars.keys():
                if attr.startswith(t):
                    df = self.ds[attr].to_pandas()
                    df.index.name = 'name'
                    df.columns.name = 'name'
                    yield attr[len(t):], df

    class ExporterNetCDF(Exporter):
        def __init__(self, path, least_significant_digit=None):
            self.path = path
            self.least_significant_digit = least_significant_digit
            self.ds = xr.Dataset()

        def save_attributes(self, attrs):
            self.ds.attrs.update(('network_' + attr, val)
                                 for attr, val in attrs.items())

        def save_snapshots(self, snapshots):
            snapshots.index.name = 'snapshots'
            for attr in snapshots.columns:
                self.ds['snapshots_' + attr] = snapshots[attr]

        def save_investment_periods(self, investment_periods):
            investment_periods.index.rename("investment_periods", inplace=True)
            for attr in investment_periods.columns:
                self.ds['investment_periods_' + attr] = investment_periods[attr]

        def save_static(self, list_name, df):
            df.index.name = list_name + '_i'
            self.ds[list_name + '_i'] = df.index
            for attr in df.columns:
                self.ds[list_name + '_' + attr] = df[attr]

        def save_series(self, list_name, attr, df):
            df.index.name = 'snapshots'
            df.columns.name = list_name + '_t_' + attr + '_i'
            self.ds[list_name + '_t_' + attr] = df
            if self.least_significant_digit is not None:
                print(self.least_significant_digit)
                self.ds.encoding.update({
                    'zlib': True,
                    'least_significant_digit': self.least_significant_digit
                })

        def finish(self):
            if self.path is not None:
                self.ds.to_netcdf(self.path)

def _export_to_exporter(network, exporter, basename, export_standard_types=False):
    """
    Export to exporter.

    Both static and series attributes of components are exported, but only
    if they have non-default values.

    Parameters
    ----------
    exporter : Exporter
        Initialized exporter instance
    basename : str
        Basename, used for logging
    export_standard_types : boolean, default False
        If True, then standard types are exported too (upon reimporting you
        should then set "ignore_standard_types" when initialising the netowrk).
    """

    #exportable component types
    #what about None???? - nan is float?
    allowed_types = (float, int, bool, str) + tuple(np.typeDict.values())

    #first export network properties
    attrs = dict((attr, getattr(network, attr))
                 for attr in dir(network)
                 if (not attr.startswith("__") and
                     isinstance(getattr(network,attr), allowed_types)))
    exporter.save_attributes(attrs)

    #now export snapshots
    if isinstance(network.snapshot_weightings.index, pd.MultiIndex):
        network.snapshot_weightings.index.rename(["period", "snapshot"], inplace=True)
    else:
        network.snapshot_weightings.index.rename("snapshot", inplace=True)
    snapshots = network.snapshot_weightings.reset_index()
    exporter.save_snapshots(snapshots)

    # export investment period weightings
    investment_periods = network.investment_period_weightings
    exporter.save_investment_periods(investment_periods)

    exported_components = []
    for component in network.all_components - {"SubNetwork"}:

        list_name = network.components[component]["list_name"]
        attrs = network.components[component]["attrs"]

        df = network.df(component)
        pnl = network.pnl(component)

        if not export_standard_types and component in network.standard_type_components:
            df = df.drop(network.components[component]["standard_types"].index)

        # first do static attributes
        df.index.name = "name"
        if df.empty:
            exporter.remove_static(list_name)
            continue

        col_export = []
        for col in df.columns:
            # do not export derived attributes
            if col in ["sub_network", "r_pu", "x_pu", "g_pu", "b_pu"]:
                continue
            if col in attrs.index and pd.isnull(attrs.at[col, "default"]) and pd.isnull(df[col]).all():
                continue
            if (col in attrs.index
                and df[col].dtype == attrs.at[col, 'dtype']
                and (df[col] == attrs.at[col, "default"]).all()):
                continue

            col_export.append(col)

        exporter.save_static(list_name, df[col_export])

        #now do varying attributes
        for attr in pnl:
            if attr not in attrs.index:
                col_export = pnl[attr].columns
            else:
                default = attrs.at[attr, "default"]

                if pd.isnull(default):
                    col_export = pnl[attr].columns[(~pd.isnull(pnl[attr])).any()]
                else:
                    col_export = pnl[attr].columns[(pnl[attr] != default).any()]

            if len(col_export) > 0:
                df = pnl[attr].reset_index()[col_export]
                exporter.save_series(list_name, attr, df)
            else:
                exporter.remove_series(list_name, attr)

        exported_components.append(list_name)

    logger.info("Exported network {} has {}".format(basename, ", ".join(exported_components)))

def import_from_csv_folder(network, csv_folder_name, encoding=None, skip_time=False):
    """
    Import network data from CSVs in a folder.

    The CSVs must follow the standard form, see ``pypsa/examples``.

    Parameters
    ----------
    csv_folder_name : string
        Name of folder
    encoding : str, default None
        Encoding to use for UTF when reading (ex. 'utf-8'). `List of Python
        standard encodings
        <https://docs.python.org/3/library/codecs.html#standard-encodings>`_
    skip_time : bool, default False
        Skip reading in time dependent attributes

    Examples
    ----------
    >>> network.import_from_csv_folder(csv_folder_name)
    """

    basename = os.path.basename(csv_folder_name)
    with ImporterCSV(csv_folder_name, encoding=encoding) as importer:
        _import_from_importer(network, importer, basename=basename, skip_time=skip_time)

def export_to_csv_folder(network, csv_folder_name, encoding=None, export_standard_types=False):
    """
    Export network and components to a folder of CSVs.

    Both static and series attributes of all components are exported, but only
    if they have non-default values.

    If ``csv_folder_name`` does not already exist, it is created.

    Static attributes are exported in one CSV file per component,
    e.g. ``generators.csv``.

    Series attributes are exported in one CSV file per component per
    attribute, e.g. ``generators-p_set.csv``.

    Parameters
    ----------
    csv_folder_name : string
        Name of folder to which to export.
    encoding : str, default None
        Encoding to use for UTF when reading (ex. 'utf-8'). `List of Python
        standard encodings
        <https://docs.python.org/3/library/codecs.html#standard-encodings>`_
    export_standard_types : boolean, default False
        If True, then standard types are exported too (upon reimporting you
        should then set "ignore_standard_types" when initialising the network).

    Examples
    --------
    >>> network.export_to_csv_folder(csv_folder_name)
    """

    basename = os.path.basename(csv_folder_name)
    with ExporterCSV(csv_folder_name=csv_folder_name, encoding=encoding) as exporter:
        _export_to_exporter(network, exporter, basename=basename,
                            export_standard_types=export_standard_types)

def import_from_hdf5(network, path, skip_time=False):
    """
    Import network data from HDF5 store at `path`.

    Parameters
    ----------
    path : string
        Name of HDF5 store
    skip_time : bool, default False
        Skip reading in time dependent attributes
    """

    basename = os.path.basename(path)
    with ImporterHDF5(path) as importer:
        _import_from_importer(network, importer, basename=basename, skip_time=skip_time)

def export_to_hdf5(network, path, export_standard_types=False, **kwargs):
    """
    Export network and components to an HDF store.

    Both static and series attributes of components are exported, but only
    if they have non-default values.

    If path does not already exist, it is created.

    Parameters
    ----------
    path : string
        Name of hdf5 file to which to export (if it exists, it is overwritten)
    export_standard_types : boolean, default False
        If True, then standard types are exported too (upon reimporting you
        should then set "ignore_standard_types" when initialising the network).
    **kwargs
        Extra arguments for pd.HDFStore to specify f.i. compression
        (default: complevel=4)

    Examples
    --------
    >>> network.export_to_hdf5(filename)
    """

    kwargs.setdefault('complevel', 4)

    basename = os.path.basename(path)
    with ExporterHDF5(path, **kwargs) as exporter:
        _export_to_exporter(network, exporter, basename=basename,
                            export_standard_types=export_standard_types)

def import_from_netcdf(network, path, skip_time=False):
    """
    Import network data from netCDF file or xarray Dataset at `path`.

    Parameters
    ----------
    path : string|xr.Dataset
        Path to netCDF dataset or instance of xarray Dataset
    skip_time : bool, default False
        Skip reading in time dependent attributes
    """

    assert has_xarray, "xarray must be installed for netCDF support."

    basename = os.path.basename(path) if isinstance(path, str) else None
    with ImporterNetCDF(path=path) as importer:
        _import_from_importer(network, importer, basename=basename,
                              skip_time=skip_time)

def export_to_netcdf(network, path=None, export_standard_types=False,
                     least_significant_digit=None):
    """Export network and components to a netCDF file.

    Both static and series attributes of components are exported, but only
    if they have non-default values.

    If path does not already exist, it is created.

    If no path is passed, no file is exported, but the xarray.Dataset
    is still returned.

    Be aware that this cannot export boolean attributes on the Network
    class, e.g. network.my_bool = False is not supported by netCDF.

    Parameters
    ----------
    path : string|None
        Name of netCDF file to which to export (if it exists, it is overwritten);
        if None is passed, no file is exported.
    export_standard_types : boolean, default False
        If True, then standard types are exported too (upon reimporting you
        should then set "ignore_standard_types" when initialising the network).
    least_significant_digit
        This is passed to the netCDF exporter, but currently makes no difference
        to file size or float accuracy. We're working on improving this...

    Returns
    -------
    ds : xarray.Dataset

    Examples
    --------
    >>> network.export_to_netcdf("my_file.nc")

    """

    assert has_xarray, "xarray must be installed for netCDF support."

    basename = os.path.basename(path) if path is not None else None
    with ExporterNetCDF(path, least_significant_digit) as exporter:
        _export_to_exporter(network, exporter, basename=basename,
                            export_standard_types=export_standard_types)
        return exporter.ds

def _import_from_importer(network, importer, basename, skip_time=False):
    """
    Import network data from importer.

    Parameters
    ----------
    skip_time : bool
        Skip importing time
    """

    attrs = importer.get_attributes()

    current_pypsa_version = [int(s) for s in network.pypsa_version.split(".")]
    pypsa_version = None

    if attrs is not None:
        network.name = attrs.pop('name')

        try:
            pypsa_version = [int(s) for s in attrs.pop("pypsa_version").split(".")]
        except KeyError:
            pypsa_version = None

        for attr, val in attrs.items():
            setattr(network, attr, val)

    ##https://docs.python.org/3/tutorial/datastructures.html#comparing-sequences-and-other-types
    if pypsa_version is None or pypsa_version < current_pypsa_version:
        logger.warning(dedent("""
                Importing PyPSA from older version of PyPSA than current version {}.
                Please read the release notes at https://pypsa.org/doc/release_notes.html
                carefully to prepare your network for import.
        """).format(network.pypsa_version))

    importer.pypsa_version = pypsa_version
    importer.current_pypsa_version = current_pypsa_version

    # if there is snapshots.csv, read in snapshot data
    df = importer.get_snapshots()

    if df is not None:

        # check if imported snapshots have MultiIndex
        snapshot_levels = set(["period", "snapshot"]).intersection(df.columns)
        if snapshot_levels:
            df.set_index(sorted(snapshot_levels), inplace=True)
        network.set_snapshots(df.index)

        cols = ['objective', 'generators', 'stores']
        if not df.columns.intersection(cols).empty:
            network.snapshot_weightings = df.reindex(index=network.snapshots,
                                                     columns=cols)
        elif "weightings" in df.columns:
            network.snapshot_weightings = df["weightings"].reindex(network.snapshots)

        network.set_snapshots(df.index)

<<<<<<< HEAD
    # read in investment period weightings
    periods = importer.get_investment_periods()

    if periods is not None:
        network.set_investment_periods(periods.index)

        network._investment_period_weightings = (
            periods.reindex(network.investment_periods))

=======
        if investment_periods is not None:
            network.investment_period_weightings = (
                investment_periods.reindex(network.investment_period_weightings.index))
>>>>>>> 80111c50

    imported_components = []

    # now read in other components; make sure buses and carriers come first
    for component in ["Bus", "Carrier"] + sorted(network.all_components - {"Bus", "Carrier", "SubNetwork"}):
        list_name = network.components[component]["list_name"]

        df = importer.get_static(list_name)
        if df is None:
            if component == "Bus":
                logger.error("Error, no buses found")
                return
            else:
                continue

        import_components_from_dataframe(network, df, component)

        if not skip_time:
            for attr, df in importer.get_series(list_name):
                df.set_index(network.snapshots, inplace=True)
                import_series_from_dataframe(network, df, component, attr)

        logger.debug(getattr(network,list_name))

        imported_components.append(list_name)

    logger.info("Imported network{} has {}".format(" " + basename, ", ".join(imported_components)))

def import_components_from_dataframe(network, dataframe, cls_name):
    """
    Import components from a pandas DataFrame.

    If columns are missing then defaults are used.

    If extra columns are added, these are left in the resulting component dataframe.

    Parameters
    ----------
    dataframe : pandas.DataFrame
        A DataFrame whose index is the names of the components and
        whose columns are the non-default attributes.
    cls_name : string
        Name of class of component, e.g. ``"Line","Bus","Generator", "StorageUnit"``

    Examples
    --------
    >>> import pandas as pd
    >>> buses = ['Berlin', 'Frankfurt', 'Munich', 'Hamburg']
    >>> network.import_components_from_dataframe(
            pd.DataFrame({"v_nom" : 380, "control" : 'PV'},
			index=buses),
			"Bus")
    >>> network.import_components_from_dataframe(
            pd.DataFrame({"carrier" : "solar", "bus" : buses, "p_nom_extendable" : True},
			index=[b+" PV" for b in buses]),
			"Generator")

    See Also
    --------
    pypsa.Network.madd
    """

    if cls_name == "Generator" and "source" in dataframe.columns:
        logger.warning("'source' for generators is deprecated, use 'carrier' instead.")
    if cls_name == "Generator" and "dispatch" in dataframe.columns:
        logger.warning("'dispatch' for generators is deprecated, use time-varing 'p_max_pu' for 'variable' and static 'p_max_pu' for 'flexible'.")
    if cls_name in ["Generator","StorageUnit"] and "p_max_pu_fixed" in dataframe.columns:
        logger.warning("'p_max_pu_fixed' for generators is deprecated, use static 'p_max_pu' instead.")
    if cls_name in ["Generator","StorageUnit"] and "p_min_pu_fixed" in dataframe.columns:
        logger.warning("'p_min_pu_fixed' for generators is deprecated, use static 'p_min_pu' instead.")
    if cls_name == "Bus" and "current_type" in dataframe.columns:
        logger.warning("'current_type' for buses is deprecated, use 'carrier' instead.")
    if cls_name == "Link" and "s_nom" in dataframe.columns:
        logger.warning("'s_nom*' for links is deprecated, use 'p_nom*' instead.")

    attrs = network.components[cls_name]["attrs"]

    static_attrs = attrs[attrs.static].drop("name")
    non_static_attrs = attrs[~attrs.static]

    # Clean dataframe and ensure correct types
    dataframe = pd.DataFrame(dataframe)
    dataframe.index = dataframe.index.astype(str)

    for k in static_attrs.index:
        if k not in dataframe.columns:
            dataframe[k] = static_attrs.at[k, "default"]
        else:
            if static_attrs.at[k, "type"] == 'string':
                dataframe[k] = dataframe[k].replace({np.nan: ""})

            dataframe[k] = dataframe[k].astype(static_attrs.at[k, "typ"])

    #check all the buses are well-defined
    for attr in ["bus", "bus0", "bus1"]:
        if attr in dataframe.columns:
            missing = dataframe.index[~dataframe[attr].isin(network.buses.index)]
            if len(missing) > 0:
                logger.warning("The following %s have buses which are not defined:\n%s",
                               cls_name, missing)

    non_static_attrs_in_df = non_static_attrs.index.intersection(dataframe.columns)
    old_df = network.df(cls_name)
    new_df = dataframe.drop(non_static_attrs_in_df, axis=1)
    if not old_df.empty:
        new_df = pd.concat((old_df, new_df), sort=False)

    if not new_df.index.is_unique:
        logger.error("Error, new components for {} are not unique".format(cls_name))
        return

    setattr(network, network.components[cls_name]["list_name"], new_df)

    #now deal with time-dependent properties

    pnl = network.pnl(cls_name)

    for k in non_static_attrs_in_df:
        #If reading in outputs, fill the outputs
        pnl[k] = pnl[k].reindex(columns=new_df.index,
                                fill_value=non_static_attrs.at[k, "default"])
        pnl[k].loc[:,dataframe.index] = dataframe.loc[:,k].values

    setattr(network,network.components[cls_name]["list_name"]+"_t",pnl)


def import_series_from_dataframe(network, dataframe, cls_name, attr):
    """
    Import time series from a pandas DataFrame.

    Parameters
    ----------
    dataframe : pandas.DataFrame
        A DataFrame whose index is ``network.snapshots`` and
        whose columns are a subset of the relevant components.
    cls_name : string
        Name of class of component
    attr : string
        Name of time-varying series attribute

    Examples
    --------
    >>> import numpy as np
    >>> network.set_snapshots(range(10))
    >>> network.import_series_from_dataframe(
            pd.DataFrame(np.random.rand(10,4),
                columns=network.generators.index,
			    index=range(10)),
			"Generator",
			"p_max_pu")

    See Also
    --------
    pypsa.Network.madd()
    """

    df = network.df(cls_name)
    pnl = network.pnl(cls_name)
    list_name = network.components[cls_name]["list_name"]

    diff = dataframe.columns.difference(df.index)
    if len(diff) > 0:
        logger.warning(f"Components {diff} for attribute {attr} of {cls_name} "
                       f"are not in main components dataframe {list_name}")

    attrs = network.components[cls_name]['attrs']
    expected_attrs = attrs[lambda ds: ds.type.str.contains('series')].index
    if attr not in expected_attrs:
        pnl[attr] = dataframe
        return

    attr_series = attrs.loc[attr]
    default = attr_series.default
    columns = dataframe.columns

    diff = network.snapshots.difference(dataframe.index)
    if len(diff):
        logger.warning(f"Snapshots {diff} are missing from {attr} of {cls_name}."
                       f" Filling with default value '{default}'")
        dataframe = dataframe.reindex(network.snapshots, fill_value=default)

    if not attr_series.static:
        pnl[attr] = pnl[attr].reindex(columns=df.index.union(columns), fill_value=default)
    else:
        pnl[attr] = pnl[attr].reindex(columns=(pnl[attr].columns.union(columns)))

    pnl[attr].loc[network.snapshots, columns] = dataframe.loc[network.snapshots, columns]



def import_from_pypower_ppc(network, ppc, overwrite_zero_s_nom=None):
    """
    Import network from PYPOWER PPC dictionary format version 2.

    Converts all baseMVA to base power of 1 MVA.

    For the meaning of the pypower indices, see also pypower/idx_*.

    Parameters
    ----------
    ppc : PYPOWER PPC dict
    overwrite_zero_s_nom : Float or None, default None

    Examples
    --------
    >>> from pypower.api import case30
    >>> ppc = case30()
    >>> network.import_from_pypower_ppc(ppc)
    """


    version = ppc["version"]
    if int(version) != 2:
        logger.warning("Warning, importing from PYPOWER may not work if PPC version is not 2!")

    logger.warning("Warning: Note that when importing from PYPOWER, some PYPOWER features not supported: areas, gencosts, component status")


    baseMVA = ppc["baseMVA"]

    #dictionary to store pandas DataFrames of PyPower data
    pdf = {}


    # add buses

    #integer numbering will be bus names
    index = np.array(ppc['bus'][:,0],dtype=int)

    columns = ["type","Pd","Qd","Gs","Bs","area","v_mag_pu_set","v_ang_set","v_nom","zone","v_mag_pu_max","v_mag_pu_min"]

    pdf["buses"] = pd.DataFrame(index=index,columns=columns,data=ppc['bus'][:,1:len(columns)+1])

    if (pdf["buses"]["v_nom"] == 0.).any():
        logger.warning("Warning, some buses have nominal voltage of 0., setting the nominal voltage of these to 1.")
        pdf['buses'].loc[pdf['buses']['v_nom'] == 0.,'v_nom'] = 1.


    #rename controls
    controls = ["","PQ","PV","Slack"]
    pdf["buses"]["control"] = pdf["buses"].pop("type").map(lambda i: controls[int(i)])

    #add loads for any buses with Pd or Qd
    pdf['loads'] = pdf["buses"].loc[pdf["buses"][["Pd","Qd"]].any(axis=1), ["Pd","Qd"]]
    pdf['loads']['bus'] = pdf['loads'].index
    pdf['loads'].rename(columns={"Qd" : "q_set", "Pd" : "p_set"}, inplace=True)
    pdf['loads'].index = ["L"+str(i) for i in range(len(pdf['loads']))]


    #add shunt impedances for any buses with Gs or Bs

    shunt = pdf["buses"].loc[pdf["buses"][["Gs","Bs"]].any(axis=1), ["v_nom","Gs","Bs"]]

    #base power for shunt is 1 MVA, so no need to rebase here
    shunt["g"] = shunt["Gs"]/shunt["v_nom"]**2
    shunt["b"] = shunt["Bs"]/shunt["v_nom"]**2
    pdf['shunt_impedances'] = shunt.reindex(columns=["g","b"])
    pdf['shunt_impedances']["bus"] = pdf['shunt_impedances'].index
    pdf['shunt_impedances'].index = ["S"+str(i) for i in range(len(pdf['shunt_impedances']))]

    #add gens

    #it is assumed that the pypower p_max is the p_nom

    #could also do gen.p_min_pu = p_min/p_nom

    columns = "bus, p_set, q_set, q_max, q_min, v_set_pu, mva_base, status, p_nom, p_min, Pc1, Pc2, Qc1min, Qc1max, Qc2min, Qc2max, ramp_agc, ramp_10, ramp_30, ramp_q, apf".split(", ")

    index = ["G"+str(i) for i in range(len(ppc['gen']))]

    pdf['generators'] = pd.DataFrame(index=index,columns=columns,data=ppc['gen'][:,:len(columns)])


    #make sure bus name is an integer
    pdf['generators']['bus'] = np.array(ppc['gen'][:,0],dtype=int)

    #add branchs
    ## branch data
    # fbus, tbus, r, x, b, rateA, rateB, rateC, ratio, angle, status, angmin, angmax

    columns = 'bus0, bus1, r, x, b, s_nom, rateB, rateC, tap_ratio, phase_shift, status, v_ang_min, v_ang_max'.split(", ")


    pdf['branches'] = pd.DataFrame(columns=columns,data=ppc['branch'][:,:len(columns)])

    pdf['branches']['original_index'] = pdf['branches'].index

    pdf['branches']["bus0"] = pdf['branches']["bus0"].astype(int)
    pdf['branches']["bus1"] = pdf['branches']["bus1"].astype(int)

    # s_nom = 0 indicates an unconstrained line
    zero_s_nom = pdf['branches']["s_nom"] == 0.
    if zero_s_nom.any():
        if overwrite_zero_s_nom is not None:
            pdf['branches'].loc[zero_s_nom, "s_nom"] = overwrite_zero_s_nom
        else:
            logger.warning("Warning: there are {} branches with s_nom equal to zero, "
                  "they will probably lead to infeasibilities and should be "
                  "replaced with a high value using the `overwrite_zero_s_nom` "
                  "argument.".format(zero_s_nom.sum()))

    # determine bus voltages of branches to detect transformers
    v_nom = pdf['branches'].bus0.map(pdf['buses'].v_nom)
    v_nom_1 = pdf['branches'].bus1.map(pdf['buses'].v_nom)

    # split branches into transformers and lines
    transformers = ((v_nom != v_nom_1)
                    | ((pdf['branches'].tap_ratio != 0.) & (pdf['branches'].tap_ratio != 1.)) #NB: PYPOWER has strange default of 0. for tap ratio
                    | (pdf['branches'].phase_shift != 0))
    pdf['transformers'] = pd.DataFrame(pdf['branches'][transformers])
    pdf['lines'] = pdf['branches'][~ transformers].drop(["tap_ratio", "phase_shift"], axis=1)

    #convert transformers from base baseMVA to base s_nom
    pdf['transformers']['r'] = pdf['transformers']['r']*pdf['transformers']['s_nom']/baseMVA
    pdf['transformers']['x'] = pdf['transformers']['x']*pdf['transformers']['s_nom']/baseMVA
    pdf['transformers']['b'] = pdf['transformers']['b']*baseMVA/pdf['transformers']['s_nom']

    #correct per unit impedances
    pdf['lines']["r"] = v_nom**2*pdf['lines']["r"]/baseMVA
    pdf['lines']["x"] = v_nom**2*pdf['lines']["x"]/baseMVA
    pdf['lines']["b"] = pdf['lines']["b"]*baseMVA/v_nom**2


    if (pdf['transformers']['tap_ratio'] == 0.).any():
        logger.warning("Warning, some transformers have a tap ratio of 0., setting the tap ratio of these to 1.")
        pdf['transformers'].loc[pdf['transformers']['tap_ratio'] == 0.,'tap_ratio'] = 1.


    #name them nicely
    pdf['transformers'].index = ["T"+str(i) for i in range(len(pdf['transformers']))]
    pdf['lines'].index = ["L"+str(i) for i in range(len(pdf['lines']))]

    #TODO

    ##-----  OPF Data  -----##
    ## generator cost data
    # 1 startup shutdown n x1 y1 ... xn yn
    # 2 startup shutdown n c(n-1) ... c0

    for component in ["Bus","Load","Generator","Line","Transformer","ShuntImpedance"]:
        import_components_from_dataframe(network,pdf[network.components[component]["list_name"]],component)

    network.generators["control"] = network.generators.bus.map(network.buses["control"])

    #for consistency with pypower, take the v_mag set point from the generators
    network.buses.loc[network.generators.bus,"v_mag_pu_set"] = np.asarray(network.generators["v_set_pu"])




def import_from_pandapower_net(network, net, extra_line_data=False):
    """
    Import network from pandapower net.

    Importing from pandapower is still in beta;
    not all pandapower data is supported.

    Unsupported features include:
    - three-winding transformers
    - switches
    - in_service status,
    - shunt impedances, and
    -  tap positions of transformers."

    Parameters
    ----------
    net : pandapower network
    extra_line_data : boolean, default: False
        if True, the line data for all parameters is imported instead of only
        the type

    Examples
    --------
    >>> network.import_from_pandapower_net(net)
    OR
    >>> import pandapower as pp
    >>> import pandapower.networks as pn
    >>> net = pn.create_cigre_network_mv(with_der='all')
    >>> pp.runpp(net)
    >>> network.import_from_pandapower_net(net, extra_line_data=True)
    """
    logger.warning("Warning: Importing from pandapower is still in beta; not all pandapower data is supported.\nUnsupported features include: three-winding transformers, switches, in_service status, shunt impedances and tap positions of transformers.")

    d = {}

    d["Bus"] = pd.DataFrame({"v_nom" : net.bus.vn_kv.values,
                             "v_mag_pu_set" : 1.},
                            index=net.bus.name)

    d["Load"] = pd.DataFrame({"p_set" : (net.load.scaling*net.load.p_mw).values,
                              "q_set" : (net.load.scaling*net.load.q_mvar).values,
                              "bus" : net.bus.name.loc[net.load.bus].values},
                             index=net.load.name)

    #deal with PV generators
    d["Generator"] = pd.DataFrame({"p_set" : -(net.gen.scaling*net.gen.p_mw).values,
                                   "q_set" : 0.,
                                   "bus" : net.bus.name.loc[net.gen.bus].values,
                                   "control" : "PV"},
                                  index=net.gen.name)

    d["Bus"].loc[net.bus.name.loc[net.gen.bus].values,"v_mag_pu_set"] = net.gen.vm_pu.values


    #deal with PQ "static" generators
    d["Generator"] = pd.concat((d["Generator"],pd.DataFrame({"p_set" : -(net.sgen.scaling*net.sgen.p_mw).values,
                                                             "q_set" : -(net.sgen.scaling*net.sgen.q_mvar).values,
                                                             "bus" : net.bus.name.loc[net.sgen.bus].values,
                                                             "control" : "PQ"},
                                                            index=net.sgen.name)), sort=False)

    d["Generator"] = pd.concat((d["Generator"],pd.DataFrame({"control" : "Slack",
                                                             "p_set" : 0.,
                                                             "q_set" : 0.,
                                                             "bus" : net.bus.name.loc[net.ext_grid.bus].values},
                                                            index=net.ext_grid.name.fillna("External Grid"))), sort=False)

    d["Bus"].loc[net.bus.name.loc[net.ext_grid.bus].values,"v_mag_pu_set"] = net.ext_grid.vm_pu.values

    if extra_line_data == False:
        d["Line"] = pd.DataFrame({"type": net.line.std_type.values,
                                  "bus0": net.bus.name.loc[net.line.from_bus].values,
                                  "bus1": net.bus.name.loc[net.line.to_bus].values,
                                  "length": net.line.length_km.values,
                                  "num_parallel": net.line.parallel.values},
                                 index=net.line.name)
    else:
        r = net.line.r_ohm_per_km.values * net.line.length_km.values
        x = net.line.x_ohm_per_km.values * net.line.length_km.values
        # capacitance values from pandapower in nF; transformed here:
        f = net.f_hz
        b = net.line.c_nf_per_km.values * net.line.length_km.values*1e-9
        b = b*2*math.pi*f

        u = net.bus.vn_kv.loc[net.line.from_bus].values
        s_nom = u*net.line.max_i_ka.values

        d["Line"] = pd.DataFrame({"r" : r,
                                  "x" : x,
                                  "b" : b,
                                  "s_nom" : s_nom,
                                  "bus0" : net.bus.name.loc[net.line.from_bus].values,
                                  "bus1" : net.bus.name.loc[net.line.to_bus].values,
                                  "length" : net.line.length_km.values,
                                  "num_parallel" : net.line.parallel.values},
                                 index=net.line.name)

    # check, if the trafo is based on a standard-type:
    if net.trafo.std_type.any():
        d["Transformer"] = pd.DataFrame({"type" : net.trafo.std_type.values,
                                         "bus0" : net.bus.name.loc[net.trafo.hv_bus].values,
                                         "bus1" : net.bus.name.loc[net.trafo.lv_bus].values,
                                         "tap_position" : net.trafo.tap_pos.values},
                                        index=net.trafo.name)
        d["Transformer"] = d["Transformer"].fillna(0)

    # if it's not based on a standard-type - get the included values:
    else:
        s_nom = net.trafo.sn_mva.values/1000.

        r = net.trafo.vkr_percent.values/100.
        x = np.sqrt((net.trafo.vk_percent.values/100.)**2 - r**2)
        # NB: b and g are per unit of s_nom
        g = net.trafo.pfe_kw.values/(1000. * s_nom)

        # for some bizarre reason, some of the standard types in pandapower have i0^2 < g^2
        b = - np.sqrt(((net.trafo.i0_percent.values/100.)**2 - g**2).clip(min=0))

        d["Transformer"] = pd.DataFrame({"phase_shift" : net.trafo.shift_degree.values,
                                         "s_nom" : s_nom,
                                         "bus0" : net.bus.name.loc[net.trafo.hv_bus].values,
                                         "bus1" : net.bus.name.loc[net.trafo.lv_bus].values,
                                         "r" : r,
                                         "x" : x,
                                         "g" : g,
                                         "b" : b,
                                         "tap_position" : net.trafo.tap_pos.values},
                                        index=net.trafo.name)
        d["Transformer"] = d["Transformer"].fillna(0)

    for c in ["Bus","Load","Generator","Line","Transformer"]:
        network.import_components_from_dataframe(d[c],c)

    #amalgamate buses connected by closed switches

    bus_switches = net.switch[(net.switch.et=="b") & net.switch.closed]

    bus_switches["stays"] = bus_switches.bus.map(net.bus.name)
    bus_switches["goes"] = bus_switches.element.map(net.bus.name)

    to_replace = pd.Series(bus_switches.stays.values,bus_switches.goes.values)

    for i in to_replace.index:
        network.remove("Bus",i)

    for c in network.iterate_components({"Load","Generator"}):
        c.df.bus.replace(to_replace,inplace=True)

    for c in network.iterate_components({"Line","Transformer"}):
        c.df.bus0.replace(to_replace,inplace=True)
        c.df.bus1.replace(to_replace,inplace=True)<|MERGE_RESOLUTION|>--- conflicted
+++ resolved
@@ -630,21 +630,15 @@
 
         network.set_snapshots(df.index)
 
-<<<<<<< HEAD
     # read in investment period weightings
     periods = importer.get_investment_periods()
 
     if periods is not None:
-        network.set_investment_periods(periods.index)
+        network._investment_periods = periods.index
 
         network._investment_period_weightings = (
             periods.reindex(network.investment_periods))
 
-=======
-        if investment_periods is not None:
-            network.investment_period_weightings = (
-                investment_periods.reindex(network.investment_period_weightings.index))
->>>>>>> 80111c50
 
     imported_components = []
 
