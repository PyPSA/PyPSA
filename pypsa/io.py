"""
Functions for importing and exporting data.
"""

from __future__ import annotations

import json
import logging
import math
import os
from abc import abstractmethod
from collections.abc import Collection, Iterable, Sequence
from types import TracebackType
from typing import TYPE_CHECKING, Any, TypeVar
from urllib.request import urlretrieve

from pypsa.common import check_optional_dependency, deprecated_common_kwargs

try:
    from cloudpathlib import AnyPath as Path
except ImportError:
    from pathlib import Path

import geopandas as gpd
import numpy as np
import pandas as pd
import validators
import xarray as xr
from deprecation import deprecated
from pyproj import CRS

from pypsa.descriptors import update_linkports_component_attrs

if TYPE_CHECKING:
    from typing import TracebackType  # type: ignore

    from pandapower.auxiliary import pandapowerNet

    from pypsa import Network


logger = logging.getLogger(__name__)

# for the writable data directory follow the XDG guidelines
# https://standards.freedesktop.org/basedir-spec/basedir-spec-latest.html
_writable_dir = Path(os.path.expanduser("~")) / ".local" / "share"
_data_dir = (
    Path(os.environ.get("XDG_DATA_HOME", os.environ.get("APPDATA", _writable_dir)))
    / "pypsa-networks"
)

_data_dir.mkdir(exist_ok=True, parents=True)


def _retrieve_from_url(path: str) -> str:
    local_path = _data_dir / os.path.basename(path)
    logger.info(f"Retrieving network data from {path}")
    urlretrieve(path, local_path)
    return str(local_path)


# TODO: Restructure abc inheritance


TImpExper = TypeVar("TImpExper", bound="ImpExper")


class ImpExper:
    ds: Any = None

    def __enter__(self: TImpExper) -> TImpExper:
        if self.ds is not None:
            self.ds = self.ds.__enter__()
        return self

    def __exit__(
        self,
        exc_type: type,
        exc_val: BaseException,
        exc_tb: TracebackType,
    ) -> None:
        if exc_type is None:
            self.finish()

        if self.ds is not None:
            self.ds.__exit__(exc_type, exc_val, exc_tb)

    def finish(self) -> None:
        pass


class Exporter(ImpExper):
    def remove_static(self, list_name: str) -> None:
        pass

    def remove_series(self, list_name: str, attr: str) -> None:
        pass

    @abstractmethod
    def save_attributes(self, attrs: dict) -> None:
        pass

    @abstractmethod
    def save_meta(self, meta: dict) -> None:
        pass

    @abstractmethod
    def save_crs(self, crs: dict) -> None:
        pass

    @abstractmethod
    def save_snapshots(self, snapshots: Sequence) -> None:
        pass

    @abstractmethod
    def save_investment_periods(self, investment_periods: pd.Index) -> None:
        pass

    @abstractmethod
    def save_static(self, list_name: str, df: pd.DataFrame) -> None:
        pass

    @abstractmethod
    def save_series(self, list_name: str, attr: str, df: pd.DataFrame) -> None:
        pass


class Importer(ImpExper):
    pass


class ImporterCSV(Importer):
    def __init__(
        self, csv_folder_name: str | Path, encoding: str | None, quotechar: str
    ) -> None:
        self.csv_folder_name = Path(csv_folder_name)
        self.encoding = encoding
        self.quotechar = quotechar

        if not self.csv_folder_name.is_dir():
            msg = f"Directory {csv_folder_name} does not exist."
            raise FileNotFoundError(msg)

    def get_attributes(self) -> dict | None:
        fn = self.csv_folder_name.joinpath("network.csv")
        if not fn.is_file():
            return None
<<<<<<< HEAD
        dtype = {"pypsa_version": str}
        return dict(pd.read_csv(fn, encoding=self.encoding, dtype=dtype).iloc[0])
=======
        return dict(
            pd.read_csv(fn, encoding=self.encoding, quotechar=self.quotechar).iloc[0]
        )
>>>>>>> 6fd9df58

    def get_meta(self) -> dict:
        fn = self.csv_folder_name.joinpath("meta.json")
        return {} if not fn.is_file() else json.loads(fn.open().read())

    def get_crs(self) -> dict:
        fn = self.csv_folder_name.joinpath("crs.json")
        return {} if not fn.is_file() else json.loads(fn.open().read())

    def get_snapshots(self) -> pd.Index:
        fn = self.csv_folder_name.joinpath("snapshots.csv")
        if not fn.is_file():
            return None
        df = pd.read_csv(
            fn,
            index_col=0,
            encoding=self.encoding,
            quotechar=self.quotechar,
            parse_dates=True,
        )
        # backwards-compatibility: level "snapshot" was rename to "timestep"
        if "snapshot" in df:
            df["snapshot"] = pd.to_datetime(df.snapshot)
        if "timestep" in df:
            df["timestep"] = pd.to_datetime(df.timestep)
        return df

    def get_investment_periods(self) -> pd.Series:
        fn = self.csv_folder_name.joinpath("investment_periods.csv")
        if not fn.is_file():
            return None
        return pd.read_csv(
            fn, index_col=0, encoding=self.encoding, quotechar=self.quotechar
        )

    def get_static(self, list_name: str) -> pd.DataFrame:
        fn = self.csv_folder_name.joinpath(list_name + ".csv")
        return (
            pd.read_csv(
                fn, index_col=0, encoding=self.encoding, quotechar=self.quotechar
            )
            if fn.is_file()
            else None
        )

    def get_series(self, list_name: str) -> Iterable[tuple[str, pd.DataFrame]]:
        for fn in self.csv_folder_name.iterdir():
            if fn.name.startswith(list_name + "-") and fn.name.endswith(".csv"):
                attr = fn.name[len(list_name) + 1 : -4]
                df = pd.read_csv(
                    self.csv_folder_name.joinpath(fn.name),
                    index_col=0,
                    encoding=self.encoding,
                    quotechar=self.quotechar,
                    parse_dates=True,
                )
                yield attr, df


class ExporterCSV(Exporter):
    def __init__(
        self, csv_folder_name: Path | str, encoding: str | None, quotechar: str
    ) -> None:
        self.csv_folder_name = Path(csv_folder_name)
        self.encoding = encoding
        self.quotechar = quotechar

        # make sure directory exists
        if not self.csv_folder_name.is_dir():
            logger.warning(f"Directory {csv_folder_name} does not exist, creating it")
            self.csv_folder_name.mkdir()

    def save_attributes(self, attrs: dict) -> None:
        name = attrs.pop("name")
        df = pd.DataFrame(attrs, index=pd.Index([name], name="name"))
        fn = self.csv_folder_name.joinpath("network.csv")
        with fn.open("w"):
            df.to_csv(fn, encoding=self.encoding, quotechar=self.quotechar)

    def save_meta(self, meta: dict) -> None:
        fn = self.csv_folder_name.joinpath("meta.json")
        fn.open("w").write(json.dumps(meta))

    def save_crs(self, crs: dict) -> None:
        fn = self.csv_folder_name.joinpath("crs.json")
        fn.open("w").write(json.dumps(crs))

    def save_snapshots(self, snapshots: pd.Index) -> None:
        fn = self.csv_folder_name.joinpath("snapshots.csv")
        with fn.open("w"):
            snapshots.to_csv(fn, encoding=self.encoding, quotechar=self.quotechar)

    def save_investment_periods(self, investment_periods: pd.Index) -> None:
        fn = self.csv_folder_name.joinpath("investment_periods.csv")
        with fn.open("w"):
            investment_periods.to_csv(
                fn, encoding=self.encoding, quotechar=self.quotechar
            )

    def save_static(self, list_name: str, df: pd.DataFrame) -> None:
        fn = self.csv_folder_name.joinpath(list_name + ".csv")
        with fn.open("w"):
            df.to_csv(fn, encoding=self.encoding, quotechar=self.quotechar)

    def save_series(self, list_name: str, attr: str, df: pd.DataFrame) -> None:
        fn = self.csv_folder_name.joinpath(list_name + "-" + attr + ".csv")
        with fn.open("w"):
            df.to_csv(fn, encoding=self.encoding, quotechar=self.quotechar)

    def remove_static(self, list_name: str) -> None:
        if fns := list(self.csv_folder_name.joinpath(list_name).glob("*.csv")):
            for fn in fns:
                fn.unlink()
            logger.warning(f"Stale csv file(s) {', '.join(fns)} removed")

    def remove_series(self, list_name: str, attr: str) -> None:
        fn = self.csv_folder_name.joinpath(list_name + "-" + attr + ".csv")
        if fn.exists():
            fn.unlink()


class ImporterHDF5(Importer):
    def __init__(self, path: str | pd.HDFStore) -> None:
        check_optional_dependency(
            "tables",
            "Missing optional dependencies to use HDF5 files. Install them via "
            "`pip install pypsa[hdf5]` or `conda install -c conda-forge pypsa[hdf5]`.",
        )
        self.path = path
        self.ds: pd.HDFStore
        if isinstance(path, (str | Path)):
            if validators.url(str(path)):
                path = _retrieve_from_url(str(path))
            self.ds = pd.HDFStore(Path(path), mode="r")
        self.index: dict = {}

    def get_attributes(self) -> dict:
        return dict(self.ds["/network"].reset_index().iloc[0])

    def get_meta(self) -> dict:
        return json.loads(self.ds["/meta"][0] if "/meta" in self.ds else "{}")

    def get_crs(self) -> dict:
        return json.loads(self.ds["/crs"][0] if "/crs" in self.ds else "{}")

    def get_snapshots(self) -> pd.Series:
        return self.ds["/snapshots"] if "/snapshots" in self.ds else None

    def get_investment_periods(self) -> pd.Series:
        return (
            self.ds["/investment_periods"] if "/investment_periods" in self.ds else None
        )

    def get_static(self, list_name: str) -> pd.DataFrame:
        if "/" + list_name not in self.ds:
            return None

        if self.pypsa_version is None or self.pypsa_version < [0, 13, 1]:  # type: ignore
            df = self.ds["/" + list_name]
        else:
            df = self.ds["/" + list_name].set_index("name")

        self.index[list_name] = df.index
        return df

    def get_series(self, list_name: str) -> Iterable[tuple[str, pd.DataFrame]]:
        for tab in self.ds:
            if tab.startswith("/" + list_name + "_t/"):
                attr = tab[len("/" + list_name + "_t/") :]
                df = self.ds[tab]
                df.columns = self.index[list_name][df.columns]
                yield attr, df


class ExporterHDF5(Exporter):
    def __init__(self, path: str | Path, **kwargs: Any) -> None:
        check_optional_dependency(
            "tables",
            "Missing optional dependencies to use HDF5 files. Install them via "
            "`pip install pypsa[hdf5]` or `conda install -c conda-forge pypsa[hdf5]`.",
        )
        path = Path(path)
        self._hdf5_handle = path.open("w")
        self.ds = pd.HDFStore(path, mode="w", **kwargs)
        self.index: dict = {}

    def __exit__(
        self, exc_type: type, exc_val: BaseException, exc_tb: TracebackType
    ) -> None:
        super().__exit__(exc_type, exc_val, exc_tb)

    def save_attributes(self, attrs: dict) -> None:
        name = attrs.pop("name")
        self.ds.put(
            "/network",
            pd.DataFrame(attrs, index=pd.Index([name], name="name")),
            format="table",
            index=False,
        )

    def save_meta(self, meta: dict) -> None:
        self.ds.put("/meta", pd.Series(json.dumps(meta)))

    def save_crs(self, crs: dict) -> None:
        self.ds.put("/crs", pd.Series(json.dumps(crs)))

    def save_snapshots(self, snapshots: Sequence) -> None:
        self.ds.put("/snapshots", snapshots, format="table", index=False)

    def save_investment_periods(self, investment_periods: pd.Index) -> None:
        self.ds.put(
            "/investment_periods",
            investment_periods,
            format="table",
            index=False,
        )

    def save_static(self, list_name: str, df: pd.DataFrame) -> None:
        df = df.rename_axis(index="name")
        self.index[list_name] = df.index
        df = df.reset_index()
        self.ds.put("/" + list_name, df, format="table", index=False)

    def save_series(self, list_name: str, attr: str, df: pd.DataFrame) -> None:
        df = df.set_axis(self.index[list_name].get_indexer(df.columns), axis="columns")
        self.ds.put("/" + list_name + "_t/" + attr, df, format="table", index=False)

    def finish(self) -> None:
        self._hdf5_handle.close()


class ImporterNetCDF(Importer):
    ds: xr.Dataset

    def __init__(self, path: str | Path | xr.Dataset) -> None:
        self.path = path
        if isinstance(path, (str | Path)):
            if validators.url(str(path)):
                path = _retrieve_from_url(str(path))
            self.ds = xr.open_dataset(Path(path))
        else:
            self.ds = path

    def __enter__(self) -> ImporterNetCDF:
        if isinstance(self.path, (str | Path)):
            super().__init__()
        return self

    def __exit__(
        self,
        exc_type: type,
        exc_val: BaseException,
        exc_tb: TracebackType,
    ) -> None:
        if isinstance(self.path, (str | Path)):
            super().__exit__(exc_type, exc_val, exc_tb)

    def get_attributes(self) -> dict:
        return {
            attr[len("network_") :]: val
            for attr, val in self.ds.attrs.items()
            if attr.startswith("network_")
        }

    def get_meta(self) -> dict:
        return json.loads(self.ds.attrs.get("meta", "{}"))

    def get_crs(self) -> dict:
        return json.loads(self.ds.attrs.get("crs", "{}"))

    def get_snapshots(self) -> pd.DataFrame:
        return self.get_static("snapshots", "snapshots")

    def get_investment_periods(self) -> pd.DataFrame:
        return self.get_static("investment_periods", "investment_periods")

    def get_static(self, list_name: str, index_name: str | None = None) -> pd.DataFrame:
        t = list_name + "_"
        i = len(t)
        if index_name is None:
            index_name = list_name + "_i"
        if index_name not in self.ds.coords:
            return None
        index = self.ds.coords[index_name].to_index().rename("name")
        df = pd.DataFrame(index=index)
        for attr in self.ds.data_vars.keys():
            if attr.startswith(t) and attr[i : i + 2] != "t_":
                df[attr[i:]] = self.ds[attr].to_pandas()
        return df

    def get_series(self, list_name: str) -> Iterable[tuple[str, pd.DataFrame]]:
        t = list_name + "_t_"
        for attr in self.ds.data_vars.keys():
            if attr.startswith(t):
                df = self.ds[attr].to_pandas()
                df.index.name = "name"
                df.columns.name = "name"
                yield attr[len(t) :], df


class ExporterNetCDF(Exporter):
    def __init__(
        self,
        path: str | None,
        compression: dict | None = {"zlib": True, "complevel": 4},
        float32: bool = False,
    ) -> None:
        self.path = path
        self.compression = compression
        self.float32 = float32
        self.ds = xr.Dataset()

    def save_attributes(self, attrs: dict) -> None:
        self.ds.attrs.update(("network_" + attr, val) for attr, val in attrs.items())

    def save_meta(self, meta: dict) -> None:
        self.ds.attrs["meta"] = json.dumps(meta)

    def save_crs(self, crs: dict) -> None:
        self.ds.attrs["crs"] = json.dumps(crs)

    def save_snapshots(self, snapshots: pd.Index) -> None:
        snapshots = snapshots.rename_axis(index="snapshots")
        for attr in snapshots.columns:
            self.ds["snapshots_" + attr] = snapshots[attr]

    def save_investment_periods(self, investment_periods: pd.Index) -> None:
        investment_periods = investment_periods.rename_axis(index="investment_periods")
        for attr in investment_periods.columns:
            self.ds["investment_periods_" + attr] = investment_periods[attr]

    def save_static(self, list_name: str, df: pd.DataFrame) -> None:
        df = df.rename_axis(index=list_name + "_i")
        self.ds[list_name + "_i"] = df.index
        for attr in df.columns:
            self.ds[list_name + "_" + attr] = df[attr]

    def save_series(self, list_name: str, attr: str, df: pd.DataFrame) -> None:
        df = df.rename_axis(index="snapshots", columns=list_name + "_t_" + attr + "_i")
        self.ds[list_name + "_t_" + attr] = df

    def set_compression_encoding(self) -> None:
        logger.debug(f"Setting compression encodings: {self.compression}")
        for v in self.ds.data_vars:
            if self.ds[v].dtype.kind not in ["U", "O"]:
                self.ds[v].encoding.update(self.compression)

    def typecast_float32(self) -> None:
        logger.debug("Typecasting float64 to float32.")
        for v in self.ds.data_vars:
            if self.ds[v].dtype == np.float64:
                self.ds[v] = self.ds[v].astype(np.float32)

    def finish(self) -> None:
        if self.float32:
            self.typecast_float32()
        if self.compression:
            self.set_compression_encoding()
        if self.path is not None:
            _path = Path(self.path)
            with _path.open("w"):
                self.ds.to_netcdf(_path)


@deprecated_common_kwargs
def _export_to_exporter(
    n: Network,
    exporter: Exporter,
    basename: str | None = None,
    quotechar: str = '"',
    export_standard_types: bool = False,
) -> None:
    """
    Export to exporter.

    Both static and series attributes of components are exported, but only
    if they have non-default values.

    Parameters
    ----------
    exporter : Exporter
        Initialized exporter instance
    basename : str
        Basename, used for logging
    export_standard_types : boolean, default False
        If True, then standard types are exported too (upon reimporting you
        should then set "ignore_standard_types" when initialising the netowrk).
    """
    if not basename:
        basename = "<unnamed>"
    # exportable component types
    allowed_types = (float, int, bool, str) + tuple(np.sctypeDict.values())

    # first export network properties
    _attrs = {
        attr: getattr(n, attr)
        for attr in dir(n)
        if (not attr.startswith("__") and isinstance(getattr(n, attr), allowed_types))
    }
    _attrs = {}
    for attr in dir(n):
        if not attr.startswith("__"):
            value = getattr(n, attr)
            if isinstance(value, allowed_types):
                # skip properties without setter
                prop = getattr(n.__class__, attr, None)
                if isinstance(prop, property) and prop.fset is None:
                    continue
                _attrs[attr] = value
    exporter.save_attributes(_attrs)

    crs = {}
    if n.crs is not None:
        crs["_crs"] = n.crs.to_wkt()
    exporter.save_crs(crs)

    exporter.save_meta(n.meta)

    # now export snapshots
    if isinstance(n.snapshot_weightings.index, pd.MultiIndex):
        n.snapshot_weightings.index.rename(["period", "timestep"], inplace=True)
    else:
        n.snapshot_weightings.index.rename("snapshot", inplace=True)
    snapshots = n.snapshot_weightings.reset_index()
    exporter.save_snapshots(snapshots)

    # export investment period weightings
    investment_periods = n.investment_period_weightings
    exporter.save_investment_periods(investment_periods)

    exported_components = []
    for component in n.all_components - {"SubNetwork"}:
        list_name = n.components[component]["list_name"]
        attrs = n.components[component]["attrs"]

        static = n.static(component)
        dynamic = n.dynamic(component)

        if component == "Shape":
            static = pd.DataFrame(static).assign(geometry=static["geometry"].to_wkt())

        if not export_standard_types and component in n.standard_type_components:
            static = static.drop(n.components[component]["standard_types"].index)

        # first do static attributes
        static = static.rename_axis(index="name")
        if static.empty:
            exporter.remove_static(list_name)
            continue

        col_export = []
        for col in static.columns:
            # do not export derived attributes
            if col in ["sub_network", "r_pu", "x_pu", "g_pu", "b_pu"]:
                continue
            if (
                col in attrs.index
                and pd.isnull(attrs.at[col, "default"])
                and pd.isnull(static[col]).all()
            ):
                continue
            if (
                col in attrs.index
                and static[col].dtype == attrs.at[col, "dtype"]
                and (static[col] == attrs.at[col, "default"]).all()
            ):
                continue

            col_export.append(col)

        exporter.save_static(list_name, static[col_export])

        # now do varying attributes
        for attr in dynamic:
            if attr not in attrs.index:
                col_export = dynamic[attr].columns
            else:
                default = attrs.at[attr, "default"]

                if pd.isnull(default):
                    col_export = dynamic[attr].columns[
                        (~pd.isnull(dynamic[attr])).any()
                    ]
                else:
                    col_export = dynamic[attr].columns[(dynamic[attr] != default).any()]

            if len(col_export) > 0:
                static = dynamic[attr].reset_index()[col_export]
                exporter.save_series(list_name, attr, static)
            else:
                exporter.remove_series(list_name, attr)

        exported_components.append(list_name)

    logger.info(
        "Exported network '%s' contains: %s", basename, ", ".join(exported_components)
    )


@deprecated_common_kwargs
def import_from_csv_folder(
    n: Network,
    csv_folder_name: str | Path,
    encoding: str | None = None,
    quotechar: str = '"',
    skip_time: bool = False,
) -> None:
    """
    Import network data from CSVs in a folder.

    The CSVs must follow the standard form, see ``pypsa/examples``.

    Parameters
    ----------
    csv_folder_name : string
        Name of folder
    encoding : str, default None
        Encoding to use for UTF when reading (ex. 'utf-8'). `List of Python
        standard encodings
        <https://docs.python.org/3/library/codecs.html#standard-encodings>`_
    quotechar : str, default '"'
        String of length 1. Character used to denote the start and end of a
        quoted item. Quoted items can include "," and it will be ignored
    skip_time : bool, default False
        Skip reading in time dependent attributes

    Examples
    --------
    >>> n.import_from_csv_folder(csv_folder_name) # doctest: +SKIP
    """
    basename = Path(csv_folder_name).name
    with ImporterCSV(
        csv_folder_name, encoding=encoding, quotechar=quotechar
    ) as importer:
        _import_from_importer(n, importer, basename=basename, skip_time=skip_time)


@deprecated_common_kwargs
def export_to_csv_folder(
    n: Network,
    csv_folder_name: str,
    encoding: str | None = None,
    quotechar: str = '"',
    export_standard_types: bool = False,
) -> None:
    """
    Export network and components to a folder of CSVs.

    Both static and series attributes of all components are exported, but only
    if they have non-default values.

    If ``csv_folder_name`` does not already exist, it is created.

    ``csv_folder_name`` may also be a cloud object storage URI if cloudpathlib is installed.

    Static attributes are exported in one CSV file per component,
    e.g. ``generators.csv``.

    Series attributes are exported in one CSV file per component per
    attribute, e.g. ``generators-p_set.csv``.

    Parameters
    ----------
    csv_folder_name : string
        Name of folder to which to export.
    encoding : str, default None
        Encoding to use for UTF when reading (ex. 'utf-8'). `List of Python
        standard encodings
        <https://docs.python.org/3/library/codecs.html#standard-encodings>`_
    quotechar : str, default '"'
        String of length 1. Character used to quote fields.
    export_standard_types : boolean, default False
        If True, then standard types are exported too (upon reimporting you
        should then set "ignore_standard_types" when initialising the network).

    Examples
    --------
    >>> n.export_to_csv_folder(csv_folder_name) # doctest: +SKIP
    """

    basename = os.path.basename(csv_folder_name)
    with ExporterCSV(
        csv_folder_name=csv_folder_name, encoding=encoding, quotechar=quotechar
    ) as exporter:
        _export_to_exporter(
            n,
            exporter,
            basename=basename,
            export_standard_types=export_standard_types,
        )


@deprecated_common_kwargs
def import_from_hdf5(n: Network, path: str | Path, skip_time: bool = False) -> None:
    """
    Import network data from HDF5 store at `path`.

    Parameters
    ----------
    path : string, Path
        Name of HDF5 store. The string could be a URL.
    skip_time : bool, default False
        Skip reading in time dependent attributes
    """
    basename = Path(path).name

    with ImporterHDF5(path) as importer:
        _import_from_importer(n, importer, basename=basename, skip_time=skip_time)


@deprecated_common_kwargs
def export_to_hdf5(
    n: Network,
    path: Path | str,
    export_standard_types: bool = False,
    **kwargs: Any,
) -> None:
    """
    Export network and components to an HDF store.

    Both static and series attributes of components are exported, but only
    if they have non-default values.

    If path does not already exist, it is created.

    ``path`` may also be a cloud object storage URI if cloudpathlib is installed.

    Parameters
    ----------
    path : string
        Name of hdf5 file to which to export (if it exists, it is overwritten)
    export_standard_types : boolean, default False
        If True, then standard types are exported too (upon reimporting you
        should then set "ignore_standard_types" when initialising the network).
    **kwargs
        Extra arguments for pd.HDFStore to specify f.i. compression
        (default: complevel=4)

    Examples
    --------
    >>> n.export_to_hdf5(filename) # doctest: +SKIP
    """
    kwargs.setdefault("complevel", 4)

    basename = os.path.basename(path)
    with ExporterHDF5(path, **kwargs) as exporter:
        _export_to_exporter(
            n,
            exporter,
            basename=basename,
            export_standard_types=export_standard_types,
        )


@deprecated_common_kwargs
def import_from_netcdf(
    n: Network, path: str | Path | xr.Dataset, skip_time: bool = False
) -> None:
    """
    Import network data from netCDF file or xarray Dataset at `path`.

    ``path`` may also be a cloud object storage URI if cloudpathlib is installed.

    Parameters
    ----------
    path : string|xr.Dataset
        Path to netCDF dataset or instance of xarray Dataset.
        The string could be a URL.
    skip_time : bool, default False
        Skip reading in time dependent attributes
    """
    basename = "" if isinstance(path, xr.Dataset) else Path(path).name
    with ImporterNetCDF(path=path) as importer:
        _import_from_importer(n, importer, basename=basename, skip_time=skip_time)


@deprecated_common_kwargs
def export_to_netcdf(
    n: Network,
    path: str | None = None,
    export_standard_types: bool = False,
    compression: dict | None = None,
    float32: bool = False,
) -> xr.Dataset:
    """
    Export network and components to a netCDF file.

    Both static and series attributes of components are exported, but only
    if they have non-default values.

    If path does not already exist, it is created.

    If no path is passed, no file is exported, but the xarray.Dataset
    is still returned.

    Be aware that this cannot export boolean attributes on the Network
    class, e.g. n.my_bool = False is not supported by netCDF.

    Parameters
    ----------
    path : string|None
        Name of netCDF file to which to export (if it exists, it is overwritten);
        if None is passed, no file is exported.
    export_standard_types : boolean, default False
        If True, then standard types are exported too (upon reimporting you
        should then set "ignore_standard_types" when initialising the network).
    compression : dict|None
        Compression level to use for all features which are being prepared.
        The compression is handled via xarray.Dataset.to_netcdf(...). For details see:
        https://docs.xarray.dev/en/stable/generated/xarray.Dataset.to_netcdf.html
        An example compression directive is ``{'zlib': True, 'complevel': 4}``.
        The default is None which disables compression.
    float32 : boolean, default False
        If True, typecasts values to float32.

    Returns
    -------
    ds : xarray.Dataset

    Examples
    --------
    >>> import pypsa
    >>> n = pypsa.examples.ac_dc_meshed()
    >>> n.export_to_netcdf("my_file.nc") # doctest: +SKIP

    """
    basename = os.path.basename(path) if path is not None else None
    with ExporterNetCDF(path, compression, float32) as exporter:
        _export_to_exporter(
            n,
            exporter,
            basename=basename,
            export_standard_types=export_standard_types,
        )
        return exporter.ds


@deprecated_common_kwargs
def _import_from_importer(
    n: Network, importer: Any, basename: str, skip_time: bool = False
) -> None:
    """
    Import network data from importer.

    Parameters
    ----------
    skip_time : bool
        Skip importing time
    """
    attrs = importer.get_attributes()
    n.meta = importer.get_meta()
    crs = importer.get_crs()
    crs = crs.pop("_crs", None)
    if crs is not None:
        crs = CRS.from_wkt(crs)
        n._crs = crs

    current_pypsa_version = [int(s) for s in n.pypsa_version.split(".")]
    pypsa_version = None

    if attrs is not None:
        n.name = attrs.pop("name")

        try:
            pypsa_version = [int(s) for s in attrs.pop("pypsa_version").split(".")]
        except KeyError:
            pypsa_version = None

        for attr, val in attrs.items():
            setattr(n, attr, val)

    ## https://docs.python.org/3/tutorial/datastructures.html#comparing-sequences-and-other-types
    if pypsa_version is None or pypsa_version < current_pypsa_version:
        pypsa_version_str = (
            ".".join(map(str, pypsa_version)) if pypsa_version is not None else "?"
        )
        current_pypsa_version_str = ".".join(map(str, current_pypsa_version))
        logger.warning(
            "Importing network from PyPSA version v%s while current version is v%s. Read the "
            "release notes at https://pypsa.readthedocs.io/en/latest/release_notes.html "
            "to prepare your network for import.",
            pypsa_version_str,
            current_pypsa_version_str,
        )

    if pypsa_version is None or pypsa_version < [0, 18, 0]:
        n._multi_invest = 0

    importer.pypsa_version = pypsa_version
    importer.current_pypsa_version = current_pypsa_version

    # if there is snapshots.csv, read in snapshot data
    df = importer.get_snapshots()

    if df is not None:
        if snapshot_levels := {"period", "timestep", "snapshot"}.intersection(
            df.columns
        ):
            df.set_index(sorted(snapshot_levels), inplace=True)
        n.set_snapshots(df.index)

        cols = ["objective", "generators", "stores"]
        if not df.columns.intersection(cols).empty:
            n.snapshot_weightings = df.reindex(index=n.snapshots, columns=cols)
        elif "weightings" in df.columns:
            n.snapshot_weightings = df["weightings"].reindex(n.snapshots)

        n.set_snapshots(df.index)

    # read in investment period weightings
    periods = importer.get_investment_periods()

    if periods is not None:
        n.periods = periods.index

        n._investment_period_weightings = periods.reindex(n.investment_periods)

    imported_components = []

    # now read in other components; make sure buses and carriers come first
    for component in ["Bus", "Carrier"] + sorted(
        n.all_components - {"Bus", "Carrier", "SubNetwork"}
    ):
        list_name = n.components[component]["list_name"]

        df = importer.get_static(list_name)
        if df is None:
            if component == "Bus":
                logger.error("Error, no buses found")
                return
            continue

        if component == "Link":
            update_linkports_component_attrs(n, where=df)

        n.add(component, df.index, **df)

        if not skip_time:
            for attr, df in importer.get_series(list_name):
                df.set_index(n.snapshots, inplace=True)
                _import_series_from_df(n, df, component, attr)

        logger.debug(getattr(n, list_name))

        imported_components.append(list_name)

    logger.info(
        f"Imported network {str(basename or n.name or '<unnamed>')} "
        f"has {', '.join(imported_components)}"
    )


def _sort_attrs(df: pd.DataFrame, attrs_list: list[str], axis: int) -> pd.DataFrame:
    """
    Sort axis of DataFrame according to the order of attrs_list.

    Attributes not in attrs_list are appended at the end. Attributes in the list but
    not in the DataFrame are ignored.

    Parameters
    ----------
    df : pandas.DataFrame
        DataFrame to sort
    attrs_list : list
        List of attributes to sort by
    axis : int
        Axis to sort (0 for index, 1 for columns)

    Returns
    -------
    pandas.DataFrame
    """

    df_cols_set = set(df.columns if axis == 1 else df.index)

    existing_cols = [col for col in attrs_list if col in df_cols_set]
    remaining_cols = list(df_cols_set - set(attrs_list))

    return df.reindex(existing_cols + remaining_cols, axis=axis)


@deprecated(
    deprecated_in="0.29",
    removed_in="1.0",
    details="Use `n.add` instead. E.g. `n.add(class_name, df.index, **df)`.",
)
def import_components_from_dataframe(
    n: Network, dataframe: pd.DataFrame, cls_name: str
) -> None:
    """
    Import components from a pandas DataFrame.

    This function is deprecated. Use :py:meth`pypsa.Network.add` instead. To get the
    same behavior for importing components from a DataFrame, use
    `n.add(cls_name, df.index, **df)`.

    If columns are missing then defaults are used. If extra columns are added, these
    are left in the resulting component dataframe.

    Parameters
    ----------
    dataframe : pandas.DataFrame
        A DataFrame whose index is the names of the components and
        whose columns are the non-default attributes.
    cls_name : string
        Name of class of component, e.g. ``"Line", "Bus", "Generator", "StorageUnit"``

    See Also
    --------
    pypsa.Network.madd
    """
    n.add(cls_name, dataframe.index, **dataframe)


@deprecated(
    deprecated_in="0.29",
    removed_in="1.0",
    details="Use `n.add` instead.",
)
def import_series_from_dataframe(
    n: Network, dataframe: pd.DataFrame, cls_name: str, attr: str
) -> None:
    """
    Import time series from a pandas DataFrame.

    This function is deprecated. Use :py:meth:`pypsa.Network.add` instead, but it will
    not work with the same data structure. To get a similar behavior, use
    `n.dynamic(class_name)[attr] = df` but make sure that the index is aligned. Also note
    that this is overwriting the attribute dataframe, not adding to it as before.
    It is better to use :py:meth:`pypsa.Network.add` to import time series data.

    Parameters
    ----------
    dataframe : pandas.DataFrame
        A DataFrame whose index is ``n.snapshots`` and
        whose columns are a subset of the relevant components.
    cls_name : string
        Name of class of component
    attr : string
        Name of time-varying series attribute

    --------
    """
    _import_series_from_df(n, dataframe, cls_name, attr)


def _import_components_from_df(
    n: Network, df: pd.DataFrame, cls_name: str, overwrite: bool = False
) -> None:
    """
    Import components from a pandas DataFrame.

    If columns are missing then defaults are used.

    If extra columns are added, these are left in the resulting component dataframe.

    Parameters
    ----------
    df : pandas.DataFrame
        A DataFrame whose index is the names of the components and
        whose columns are the non-default attributes.
    cls_name : string
        Name of class of component, e.g. ``"Line", "Bus", "Generator", "StorageUnit"``
    """
    attrs = n.components[cls_name]["attrs"]

    static_attrs = attrs[attrs.static].drop("name")
    non_static_attrs = attrs[~attrs.static]

    if cls_name == "Link":
        update_linkports_component_attrs(n, where=df)

    # Clean dataframe and ensure correct types
    df = pd.DataFrame(df)
    df.index = df.index.astype(str)

    # Fill nan values with default values
    df = df.fillna(attrs["default"].to_dict())

    for k in static_attrs.index:
        if k not in df.columns:
            df[k] = static_attrs.at[k, "default"]
        else:
            if static_attrs.at[k, "type"] == "string":
                df[k] = df[k].replace({np.nan: ""})
            if static_attrs.at[k, "type"] == "int":
                df[k] = df[k].fillna(0)
            if df[k].dtype != static_attrs.at[k, "typ"]:
                if static_attrs.at[k, "type"] == "geometry":
                    geometry = df[k].replace({"": None, np.nan: None})
                    from shapely.geometry.base import BaseGeometry

                    if geometry.apply(lambda x: isinstance(x, BaseGeometry)).all():
                        df[k] = gpd.GeoSeries(geometry)
                    else:
                        df[k] = gpd.GeoSeries.from_wkt(geometry)
                else:
                    df[k] = df[k].astype(static_attrs.at[k, "typ"])

    # check all the buses are well-defined
    # TODO use func from consistency checks
    for attr in [attr for attr in df if attr.startswith("bus")]:
        # allow empty buses for multi-ports
        port = int(attr[-1]) if attr[-1].isdigit() else 0
        mask = ~df[attr].isin(n.buses.index)
        if port > 1:
            mask &= df[attr].ne("")
        missing = df.index[mask]
        if len(missing) > 0:
            logger.warning(
                "The following %s have buses which are not defined:\n%s",
                cls_name,
                missing,
            )

    non_static_attrs_in_df = non_static_attrs.index.intersection(df.columns)
    old_static = n.static(cls_name)
    new_static = df.drop(non_static_attrs_in_df, axis=1)

    # Handle duplicates
    duplicated_components = old_static.index.intersection(new_static.index)
    if len(duplicated_components) > 0:
        if not overwrite:
            logger.warning(
                "The following %s are already defined and will be skipped "
                "(use overwrite=True to overwrite): %s",
                n.components[cls_name]["list_name"],
                ", ".join(duplicated_components),
            )
            new_static = new_static.drop(duplicated_components)
        else:
            old_static = old_static.drop(duplicated_components)

    # Concatenate to new dataframe
    if not old_static.empty:
        new_static = pd.concat((old_static, new_static), sort=False)

    if cls_name == "Shape":
        new_static = gpd.GeoDataFrame(new_static, crs=n.crs)

    # Align index (component names) and columns (attributes)
    new_static = _sort_attrs(new_static, attrs.index, axis=1)

    new_static.index.name = cls_name
    setattr(n, n.components[cls_name]["list_name"], new_static)

    # Now deal with time-dependent properties

    dynamic = n.dynamic(cls_name)

    for k in non_static_attrs_in_df:
        # If reading in outputs, fill the outputs
        dynamic[k] = dynamic[k].reindex(
            columns=new_static.index, fill_value=non_static_attrs.at[k, "default"]
        )
        if overwrite:
            dynamic[k].loc[:, df.index] = df.loc[:, k].values
        else:
            new_components = df.index.difference(duplicated_components)
            dynamic[k].loc[:, new_components] = df.loc[new_components, k].values

    setattr(n, n.components[cls_name]["list_name"] + "_t", dynamic)


def _import_series_from_df(
    n: Network,
    df: pd.DataFrame,
    cls_name: str,
    attr: str,
    overwrite: bool = False,
) -> None:
    """
    Import time series from a pandas DataFrame.

    Parameters
    ----------
    df : pandas.DataFrame
        A DataFrame whose index is ``n.snapshots`` and
        whose columns are a subset of the relevant components.
    cls_name : string
        Name of class of component
    attr : string
        Name of time-varying series attribute
    """
    static = n.static(cls_name)
    dynamic = n.dynamic(cls_name)
    list_name = n.components[cls_name]["list_name"]

    if not overwrite:
        try:
            df = df.drop(df.columns.intersection(dynamic[attr].columns), axis=1)
        except KeyError:
            pass  # Don't drop any columns if the data doesn't exist yet

    df.columns.name = cls_name
    df.index.name = "snapshot"

    # Check if components exist in static df
    diff = df.columns.difference(static.index)
    if len(diff) > 0:
        logger.warning(
            f"Components {diff} for attribute {attr} of {cls_name} "
            f"are not in main components dataframe {list_name}"
        )

    # Get all attributes for the component
    attrs = n.components[cls_name]["attrs"]

    # Add all unknown attributes to the dataframe without any checks
    expected_attrs = attrs[lambda ds: ds.type.str.contains("series")].index
    if attr not in expected_attrs:
        if overwrite or attr not in dynamic:
            dynamic[attr] = df
        return

    # Check if any snapshots are missing
    diff = n.snapshots.difference(df.index)
    if len(diff):
        logger.warning(
            f"Snapshots {diff} are missing from {attr} of {cls_name}."
            f" Filling with default value '{attrs.loc[attr].default}'"
        )
        df = df.reindex(n.snapshots, fill_value=attrs.loc[attr].default)

    if not attrs.loc[attr].static:
        dynamic[attr] = dynamic[attr].reindex(
            columns=df.columns.union(static.index),
            fill_value=attrs.loc[attr].default,
        )
    else:
        dynamic[attr] = dynamic[attr].reindex(
            columns=(df.columns.union(dynamic[attr].columns))
        )

    dynamic[attr].loc[n.snapshots, df.columns] = df.loc[n.snapshots, df.columns]


@deprecated_common_kwargs
def merge(
    n: Network,
    other: Network,
    components_to_skip: Collection[str] | None = None,
    inplace: bool = False,
    with_time: bool = True,
) -> Network | None:
    """
    Merge the components of two networks.

    Requires disjunct sets of component indices and, if time-dependent data is
    merged, identical snapshots and snapshot weightings.

    If a component in ``other`` does not have values for attributes present in
    ``n``, default values are set.

    If a component in ``other`` has attributes which are not present in
    ``n`` these attributes are ignored.

    Parameters
    ----------
    n : pypsa.Network
        Network to add to.
    other : pypsa.Network
        Network to add from.
    components_to_skip : list-like, default None
        List of names of components which are not to be merged e.g. "Bus"
    inplace : bool, default False
        If True, merge into ``n`` in-place, otherwise a copy is made.
    with_time : bool, default True
        If False, only static data is merged.

    Returns
    -------
    receiving_n : pypsa.Network
        Merged network, or None if inplace=True
    """
    to_skip = {"Network", "SubNetwork", "LineType", "TransformerType"}
    if components_to_skip:
        to_skip.update(components_to_skip)
    to_iterate = other.all_components - to_skip
    # ensure buses are merged first
    to_iterate_list = ["Bus"] + sorted(to_iterate - {"Bus"})
    for c in other.iterate_components(to_iterate_list):
        if not c.static.index.intersection(n.static(c.name).index).empty:
            msg = f"Component {c.name} has overlapping indices, cannot merge networks."
            raise ValueError(msg)
    if with_time:
        snapshots_aligned = n.snapshots.equals(other.snapshots)
        weightings_aligned = n.snapshot_weightings.equals(other.snapshot_weightings)
        if not (snapshots_aligned and weightings_aligned):
            msg = (
                "Snapshots or snapshot weightings do not agree, cannot merge networks."
            )
            raise ValueError(msg)
    new = n if inplace else n.copy()
    if other.srid != new.srid:
        logger.warning(
            "Spatial Reference System Indentifier of networks do not agree: "
            f"{new.srid}, {other.srid}. Assuming {new.srid}."
        )
    for c in other.iterate_components(to_iterate_list):
        new.add(c.name, c.static.index, **c.static)
        if with_time:
            for k, v in c.dynamic.items():
                new._import_series_from_df(v, c.name, k)

    return None if inplace else new


@deprecated_common_kwargs
def import_from_pypower_ppc(
    n: Network, ppc: dict, overwrite_zero_s_nom: float | None = None
) -> None:
    """
    Import network from PYPOWER PPC dictionary format version 2.

    Converts all baseMVA to base power of 1 MVA.

    For the meaning of the pypower indices, see also pypower/idx_*.

    Parameters
    ----------
    ppc : PYPOWER PPC dict
    overwrite_zero_s_nom : Float or None, default None

    Examples
    --------
    >>> from pypower.api import case30 # doctest: +SKIP
    >>> ppc = case30() # doctest: +SKIP
    >>> n.import_from_pypower_ppc(ppc) # doctest: +SKIP
    """
    version = ppc["version"]
    if int(version) != 2:
        logger.warning(
            "Warning, importing from PYPOWER may not work if PPC version is not 2!"
        )

    logger.warning(
        "Warning: Note that when importing from PYPOWER, some PYPOWER features not supported: areas, gencosts, component status"
    )

    baseMVA = ppc["baseMVA"]

    # add buses

    # integer numbering will be bus names
    index = np.array(ppc["bus"][:, 0], dtype=int)

    columns = [
        "type",
        "Pd",
        "Qd",
        "Gs",
        "Bs",
        "area",
        "v_mag_pu_set",
        "v_ang_set",
        "v_nom",
        "zone",
        "v_mag_pu_max",
        "v_mag_pu_min",
    ]

    pdf = {
        "buses": pd.DataFrame(
            index=index,
            columns=columns,
            data=ppc["bus"][:, 1 : len(columns) + 1],
        )
    }
    if (pdf["buses"]["v_nom"] == 0.0).any():
        logger.warning(
            "Warning, some buses have nominal voltage of 0., setting the nominal voltage of these to 1."
        )
        pdf["buses"].loc[pdf["buses"]["v_nom"] == 0.0, "v_nom"] = 1.0

    # rename controls
    controls = ["", "PQ", "PV", "Slack"]
    pdf["buses"]["control"] = pdf["buses"].pop("type").map(lambda i: controls[int(i)])

    # add loads for any buses with Pd or Qd
    pdf["loads"] = pdf["buses"].loc[
        pdf["buses"][["Pd", "Qd"]].any(axis=1), ["Pd", "Qd"]
    ]
    pdf["loads"]["bus"] = pdf["loads"].index
    pdf["loads"].rename(columns={"Qd": "q_set", "Pd": "p_set"}, inplace=True)
    pdf["loads"].index = [f"L{str(i)}" for i in range(len(pdf["loads"]))]

    # add shunt impedances for any buses with Gs or Bs

    shunt = pdf["buses"].loc[
        pdf["buses"][["Gs", "Bs"]].any(axis=1), ["v_nom", "Gs", "Bs"]
    ]

    # base power for shunt is 1 MVA, so no need to rebase here
    shunt["g"] = shunt["Gs"] / shunt["v_nom"] ** 2
    shunt["b"] = shunt["Bs"] / shunt["v_nom"] ** 2
    pdf["shunt_impedances"] = shunt.reindex(columns=["g", "b"])
    pdf["shunt_impedances"]["bus"] = pdf["shunt_impedances"].index
    pdf["shunt_impedances"].index = [
        f"S{str(i)}" for i in range(len(pdf["shunt_impedances"]))
    ]

    # add gens

    # it is assumed that the pypower p_max is the p_nom

    # could also do gen.p_min_pu = p_min/p_nom

    columns = "bus, p_set, q_set, q_max, q_min, v_set_pu, mva_base, status, p_nom, p_min, Pc1, Pc2, Qc1min, Qc1max, Qc2min, Qc2max, ramp_agc, ramp_10, ramp_30, ramp_q, apf".split(
        ", "
    )

    index_list = [f"G{str(i)}" for i in range(len(ppc["gen"]))]

    pdf["generators"] = pd.DataFrame(
        index=index_list, columns=columns, data=ppc["gen"][:, : len(columns)]
    )

    # make sure bus name is an integer
    pdf["generators"]["bus"] = np.array(ppc["gen"][:, 0], dtype=int)

    # add branchs
    ## branch data
    # fbus, tbus, r, x, b, rateA, rateB, rateC, ratio, angle, status, angmin, angmax

    columns = "bus0, bus1, r, x, b, s_nom, rateB, rateC, tap_ratio, phase_shift, status, v_ang_min, v_ang_max".split(
        ", "
    )

    pdf["branches"] = pd.DataFrame(
        columns=columns, data=ppc["branch"][:, : len(columns)]
    )

    pdf["branches"]["original_index"] = pdf["branches"].index

    pdf["branches"]["bus0"] = pdf["branches"]["bus0"].astype(int)
    pdf["branches"]["bus1"] = pdf["branches"]["bus1"].astype(int)

    # s_nom = 0 indicates an unconstrained line
    zero_s_nom = pdf["branches"]["s_nom"] == 0.0
    if zero_s_nom.any():
        if overwrite_zero_s_nom is not None:
            pdf["branches"].loc[zero_s_nom, "s_nom"] = overwrite_zero_s_nom
        else:
            logger.warning(
                f"Warning: there are {zero_s_nom.sum()} branches with s_nom equal to zero, they will probably lead to infeasibilities and should be replaced with a high value using the `overwrite_zero_s_nom` argument."
            )

    # determine bus voltages of branches to detect transformers
    v_nom = pdf["branches"].bus0.map(pdf["buses"].v_nom)
    v_nom_1 = pdf["branches"].bus1.map(pdf["buses"].v_nom)

    # split branches into transformers and lines
    transformers = (
        (v_nom != v_nom_1)
        | (
            (pdf["branches"].tap_ratio != 0.0) & (pdf["branches"].tap_ratio != 1.0)
        )  # NB: PYPOWER has strange default of 0. for tap ratio
        | (pdf["branches"].phase_shift != 0)
    )
    pdf["transformers"] = pd.DataFrame(pdf["branches"][transformers])
    pdf["lines"] = pdf["branches"][~transformers].drop(
        ["tap_ratio", "phase_shift"], axis=1
    )

    # convert transformers from base baseMVA to base s_nom
    pdf["transformers"]["r"] = (
        pdf["transformers"]["r"] * pdf["transformers"]["s_nom"] / baseMVA
    )
    pdf["transformers"]["x"] = (
        pdf["transformers"]["x"] * pdf["transformers"]["s_nom"] / baseMVA
    )
    pdf["transformers"]["b"] = (
        pdf["transformers"]["b"] * baseMVA / pdf["transformers"]["s_nom"]
    )

    # correct per unit impedances
    pdf["lines"]["r"] = v_nom**2 * pdf["lines"]["r"] / baseMVA
    pdf["lines"]["x"] = v_nom**2 * pdf["lines"]["x"] / baseMVA
    pdf["lines"]["b"] = pdf["lines"]["b"] * baseMVA / v_nom**2

    if (pdf["transformers"]["tap_ratio"] == 0.0).any():
        logger.warning(
            "Warning, some transformers have a tap ratio of 0., setting the tap ratio of these to 1."
        )
        pdf["transformers"].loc[
            pdf["transformers"]["tap_ratio"] == 0.0, "tap_ratio"
        ] = 1.0

    # name them nicely
    pdf["transformers"].index = [f"T{str(i)}" for i in range(len(pdf["transformers"]))]
    pdf["lines"].index = [f"L{str(i)}" for i in range(len(pdf["lines"]))]

    # TODO

    ##-----  OPF Data  -----##
    ## generator cost data
    # 1 startup shutdown n x1 y1 ... xn yn
    # 2 startup shutdown n c(n-1) ... c0

    for component in [
        "Bus",
        "Load",
        "Generator",
        "Line",
        "Transformer",
        "ShuntImpedance",
    ]:
        n.add(
            component,
            pdf[n.components[component]["list_name"]].index,
            **pdf[n.components[component]["list_name"]],
        )

    n.generators["control"] = n.generators.bus.map(n.buses["control"])

    # for consistency with pypower, take the v_mag set point from the generators
    n.buses.loc[n.generators.bus, "v_mag_pu_set"] = np.asarray(n.generators["v_set_pu"])


@deprecated_common_kwargs
def import_from_pandapower_net(
    n: Network,
    net: pandapowerNet,
    extra_line_data: bool = False,
    use_pandapower_index: bool = False,
) -> None:
    """
    Import PyPSA network from pandapower net.

    Importing from pandapower is still in beta;
    not all pandapower components are supported.

    Unsupported features include:
    - three-winding transformers
    - switches
    - in_service status and
    - tap positions of transformers

    Parameters
    ----------
    net : pandapower network
    extra_line_data : boolean, default: False
        if True, the line data for all parameters is imported instead of only the type
    use_pandapower_index : boolean, default: False
        if True, use integer numbers which is the pandapower index standard
        if False, use any net.name as index (e.g. 'Bus 1' (str) or 1 (int))

    Examples
    --------
    >>> n.import_from_pandapower_net(net) # doctest: +SKIP
    OR
    >>> import pypsa
    >>> import pandapower as pp # doctest: +SKIP
    >>> import pandapower.networks as pn # doctest: +SKIP
    >>> net = pn.create_cigre_network_mv(with_der='all') # doctest: +SKIP
    >>> n = pypsa.Network()
    >>> n.import_from_pandapower_net(net, extra_line_data=True)  # doctest: +SKIP
    """
    logger.warning(
        "Warning: Importing from pandapower is still in beta; not all pandapower data is supported.\nUnsupported features include: three-winding transformers, switches, in_service status, shunt impedances and tap positions of transformers."
    )

    d = {
        "Bus": pd.DataFrame(
            {"v_nom": net.bus.vn_kv.values, "v_mag_pu_set": 1.0},
            index=net.bus.name,
        )
    }

    d["Bus"].loc[net.bus.name.loc[net.gen.bus].values, "v_mag_pu_set"] = (
        net.gen.vm_pu.values  # fmt: skip
    )

    d["Bus"].loc[net.bus.name.loc[net.ext_grid.bus].values, "v_mag_pu_set"] = (
        net.ext_grid.vm_pu.values  # fmt: skip
    )

    d["Load"] = pd.DataFrame(
        {
            "p_set": (net.load.scaling * net.load.p_mw).values,
            "q_set": (net.load.scaling * net.load.q_mvar).values,
            "bus": net.bus.name.loc[net.load.bus].values,
        },
        index=net.load.name,
    )

    # deal with PV generators
    _tmp_gen = pd.DataFrame(
        {
            "p_set": (net.gen.scaling * net.gen.p_mw).values,
            "q_set": 0.0,
            "bus": net.bus.name.loc[net.gen.bus].values,
            "control": "PV",
        },
        index=net.gen.name,
    )

    # deal with PQ "static" generators
    _tmp_sgen = pd.DataFrame(
        {
            "p_set": (net.sgen.scaling * net.sgen.p_mw).values,
            "q_set": (net.sgen.scaling * net.sgen.q_mvar).values,
            "bus": net.bus.name.loc[net.sgen.bus].values,
            "control": "PQ",
        },
        index=net.sgen.name,
    )

    _tmp_ext_grid = pd.DataFrame(
        {
            "control": "Slack",
            "p_set": 0.0,
            "q_set": 0.0,
            "bus": net.bus.name.loc[net.ext_grid.bus].values,
        },
        index=net.ext_grid.name.fillna("External Grid"),
    )

    # concat all generators and index according to option
    d["Generator"] = pd.concat(
        [_tmp_gen, _tmp_sgen, _tmp_ext_grid], ignore_index=use_pandapower_index
    )

    if extra_line_data is False:
        d["Line"] = pd.DataFrame(
            {
                "type": net.line.std_type.values,
                "bus0": net.bus.name.loc[net.line.from_bus].values,
                "bus1": net.bus.name.loc[net.line.to_bus].values,
                "length": net.line.length_km.values,
                "num_parallel": net.line.parallel.values,
            },
            index=net.line.name,
        )
    else:
        r = net.line.r_ohm_per_km.values * net.line.length_km.values
        x = net.line.x_ohm_per_km.values * net.line.length_km.values
        # capacitance values from pandapower in nF; transformed here:
        f = net.f_hz
        b = net.line.c_nf_per_km.values * net.line.length_km.values * 1e-9
        b = b * 2 * math.pi * f

        u = net.bus.vn_kv.loc[net.line.from_bus].values
        s_nom = u * net.line.max_i_ka.values

        d["Line"] = pd.DataFrame(
            {
                "r": r,
                "x": x,
                "b": b,
                "s_nom": s_nom,
                "bus0": net.bus.name.loc[net.line.from_bus].values,
                "bus1": net.bus.name.loc[net.line.to_bus].values,
                "length": net.line.length_km.values,
                "num_parallel": net.line.parallel.values,
            },
            index=net.line.name,
        )

    # check, if the trafo is based on a standard-type:
    if net.trafo.std_type.any():
        d["Transformer"] = pd.DataFrame(
            {
                "type": net.trafo.std_type.values,
                "bus0": net.bus.name.loc[net.trafo.hv_bus].values,
                "bus1": net.bus.name.loc[net.trafo.lv_bus].values,
                "tap_position": net.trafo.tap_pos.values,
            },
            index=net.trafo.name,
        )
    else:
        s_nom = net.trafo.sn_mva.values

        # documented at https://pandapower.readthedocs.io/en/develop/elements/trafo.html?highlight=transformer#impedance-values
        z = net.trafo.vk_percent.values / 100.0 / net.trafo.sn_mva.values
        r = net.trafo.vkr_percent.values / 100.0 / net.trafo.sn_mva.values
        x = np.sqrt(z**2 - r**2)

        y = net.trafo.i0_percent.values / 100.0
        g = (
            net.trafo.pfe_kw.values
            / net.trafo.sn_mva.values
            / 1000
            / net.trafo.sn_mva.values
        )
        b = np.sqrt(y**2 - g**2)

        d["Transformer"] = pd.DataFrame(
            {
                "phase_shift": net.trafo.shift_degree.values,
                "s_nom": s_nom,
                "bus0": net.bus.name.loc[net.trafo.hv_bus].values,
                "bus1": net.bus.name.loc[net.trafo.lv_bus].values,
                "r": r,
                "x": x,
                "g": g,
                "b": b,
                "tap_position": net.trafo.tap_pos.values,
            },
            index=net.trafo.name,
        )
    d["Transformer"] = d["Transformer"].fillna(0)

    # documented at https://pypsa.readthedocs.io/en/latest/components.html#shunt-impedance
    g_shunt = net.shunt.p_mw.values / net.shunt.vn_kv.values**2
    b_shunt = net.shunt.q_mvar.values / net.shunt.vn_kv.values**2

    d["ShuntImpedance"] = pd.DataFrame(
        {
            "bus": net.bus.name.loc[net.shunt.bus].values,
            "g": g_shunt,
            "b": b_shunt,
        },
        index=net.shunt.name,
    )
    d["ShuntImpedance"] = d["ShuntImpedance"].fillna(0)

    for component_name in [
        "Bus",
        "Load",
        "Generator",
        "Line",
        "Transformer",
        "ShuntImpedance",
    ]:
        n.add(component_name, d[component_name].index, **d[component_name])

    # amalgamate buses connected by closed switches

    bus_switches = net.switch[(net.switch.et == "b") & net.switch.closed]

    bus_switches["stays"] = bus_switches.bus.map(net.bus.name)
    bus_switches["goes"] = bus_switches.element.map(net.bus.name)

    to_replace = pd.Series(bus_switches.stays.values, bus_switches.goes.values)

    for i in to_replace.index:
        n.remove("Bus", i)

    for component in n.iterate_components({"Load", "Generator", "ShuntImpedance"}):
        component.static.replace({"bus": to_replace}, inplace=True)

    for component in n.iterate_components({"Line", "Transformer"}):
        component.static.replace({"bus0": to_replace}, inplace=True)
        component.static.replace({"bus1": to_replace}, inplace=True)<|MERGE_RESOLUTION|>--- conflicted
+++ resolved
@@ -145,14 +145,9 @@
         fn = self.csv_folder_name.joinpath("network.csv")
         if not fn.is_file():
             return None
-<<<<<<< HEAD
-        dtype = {"pypsa_version": str}
-        return dict(pd.read_csv(fn, encoding=self.encoding, dtype=dtype).iloc[0])
-=======
-        return dict(
-            pd.read_csv(fn, encoding=self.encoding, quotechar=self.quotechar).iloc[0]
-        )
->>>>>>> 6fd9df58
+
+        dtypes = {"pypsa_version": str}
+        return dict(pd.read_csv(fn, encoding=self.encoding, dtype=dtypes, quotechar=self.quotechar).iloc[0])
 
     def get_meta(self) -> dict:
         fn = self.csv_folder_name.joinpath("meta.json")
