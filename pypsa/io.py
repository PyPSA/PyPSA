--- conflicted
+++ resolved
@@ -18,567 +18,6 @@
     from pandapower.auxiliary import pandapowerNet
 
     from pypsa import Network
-<<<<<<< HEAD
-    from pypsa.type_utils import NetworkType
-logger = logging.getLogger(__name__)
-
-
-@overload
-def _retrieve_from_url(
-    url: str, io_function: Callable[[Path], pd.read_excel]
-) -> pd.DataFrame: ...
-
-
-@overload
-def _retrieve_from_url(
-    url: str, io_function: Callable[[Path], pd.HDFStore | xr.Dataset]
-) -> Network: ...
-
-
-@functools.lru_cache(maxsize=128)
-def _retrieve_from_url(url: str, io_function: Callable) -> pd.DataFrame | Network:
-    with tempfile.NamedTemporaryFile(delete=False) as temp_file:
-        file_path = Path(temp_file.name)
-        logger.info("Retrieving network data from %s.", url)
-        if not url.startswith("http"):
-            msg = f"Invalid URL: {url}"
-            raise ValueError(msg)
-        try:
-            urlretrieve(url, file_path)  # noqa: S310
-        except Exception as e:
-            msg = f"Failed to retrieve network data from {url}: {e}"
-            raise ValueError(msg) from e
-        return io_function(file_path)
-
-
-# TODO: Restructure abc inheritance
-
-
-TImpExper = TypeVar("TImpExper", bound="ImpExper")
-
-
-class ImpExper:
-    """Base class for importers and exporters."""
-
-    ds: Any = None
-
-    def __enter__(self) -> Self:
-        """Enter the context manager."""
-        if self.ds is not None:
-            self.ds = self.ds.__enter__()
-        return self
-
-    def __exit__(
-        self,
-        exc_type: object,
-        exc_val: object,
-        exc_tb: object,
-    ) -> None:
-        """Exit the context manager."""
-        if exc_type is None:
-            self.finish()
-
-        if self.ds is not None:
-            self.ds.__exit__(exc_type, exc_val, exc_tb)
-
-    @abstractmethod
-    def finish(self) -> None:
-        """Post-processing when process is finished."""
-
-
-class Exporter(ImpExper):
-    """Exporter class."""
-
-    def remove_static(self, list_name: str) -> None:
-        """Remove static components data."""
-
-    def remove_series(self, list_name: str, attr: str) -> None:
-        """Remove dynamic components data."""
-
-    @abstractmethod
-    def save_attributes(self, attrs: dict) -> None:
-        """Save generic network attributes."""
-
-    @abstractmethod
-    def save_meta(self, meta: dict) -> None:
-        """Save meta data (`n.meta`)."""
-
-    @abstractmethod
-    def save_crs(self, crs: dict) -> None:
-        """Save CRS of shapes of network."""
-
-    @abstractmethod
-    def save_snapshots(self, snapshots: Sequence) -> None:
-        """Save snapshots data."""
-
-    @abstractmethod
-    def save_investment_periods(self, investment_periods: pd.Index) -> None:
-        """Save investment periods data."""
-
-    @abstractmethod
-    def save_static(self, list_name: str, df: pd.DataFrame) -> None:
-        """Save static components data."""
-
-    @abstractmethod
-    def save_series(self, list_name: str, attr: str, df: pd.DataFrame) -> None:
-        """Save dynamic components data."""
-
-
-class Importer(ImpExper):
-    """Importer class."""
-
-
-class ImporterCSV(Importer):
-    """Importer class for CSV files."""
-
-    def __init__(
-        self, csv_folder_name: str | Path, encoding: str | None, quotechar: str
-    ) -> None:
-        """Initialize the importer for CSV files.
-
-        Parameters
-        ----------
-        csv_folder_name : str | Path
-            Path to the CSV folder.
-        encoding : str | None
-            Encoding to use for the CSV files.
-        quotechar : str
-            Quote character to use for the CSV files.
-
-        """
-        self.csv_folder_name = Path(csv_folder_name)
-        self.encoding = encoding
-        self.quotechar = quotechar
-
-        if not self.csv_folder_name.is_dir():
-            msg = f"Directory {csv_folder_name} does not exist."
-            raise FileNotFoundError(msg)
-
-    def get_attributes(self) -> dict | None:
-        """Get generic network attributes."""
-        fn = self.csv_folder_name.joinpath("network.csv")
-        if not fn.is_file():
-            return None
-
-        dtypes = {"pypsa_version": str}
-        return dict(
-            pd.read_csv(
-                fn, encoding=self.encoding, dtype=dtypes, quotechar=self.quotechar
-            ).iloc[0]
-        )
-
-    def get_meta(self) -> dict:
-        """Get meta data (`n.meta`)."""
-        fn = self.csv_folder_name.joinpath("meta.json")
-        return {} if not fn.is_file() else json.loads(fn.open().read())
-
-    def get_crs(self) -> dict:
-        """Get CRS of shapes of network."""
-        fn = self.csv_folder_name.joinpath("crs.json")
-        return {} if not fn.is_file() else json.loads(fn.open().read())
-
-    def get_snapshots(self) -> pd.Index:
-        """Get snapshots data."""
-        fn = self.csv_folder_name.joinpath("snapshots.csv")
-        if not fn.is_file():
-            return None
-        df = pd.read_csv(
-            fn,
-            index_col=0,
-            encoding=self.encoding,
-            quotechar=self.quotechar,
-            parse_dates=True,
-        )
-        # backwards-compatibility: level "snapshot" was rename to "timestep"
-        if "snapshot" in df:
-            df["snapshot"] = pd.to_datetime(df.snapshot)
-        if "timestep" in df:
-            df["timestep"] = pd.to_datetime(df.timestep)
-        return df
-
-    def get_investment_periods(self) -> pd.Series:
-        """Get investment periods data."""
-        fn = self.csv_folder_name.joinpath("investment_periods.csv")
-        if not fn.is_file():
-            return None
-        return pd.read_csv(
-            fn, index_col=0, encoding=self.encoding, quotechar=self.quotechar
-        )
-
-    def get_static(self, list_name: str) -> pd.DataFrame:
-        """Get static components data."""
-        fn = self.csv_folder_name.joinpath(list_name + ".csv")
-        return (
-            pd.read_csv(
-                fn, index_col=0, encoding=self.encoding, quotechar=self.quotechar
-            )
-            if fn.is_file()
-            else None
-        )
-
-    def get_series(self, list_name: str) -> Iterable[tuple[str, pd.DataFrame]]:
-        """Get dynamic components data."""
-        for fn in self.csv_folder_name.iterdir():
-            if fn.name.startswith(list_name + "-") and fn.name.endswith(".csv"):
-                attr = fn.name[len(list_name) + 1 : -4]
-                df = pd.read_csv(
-                    self.csv_folder_name.joinpath(fn.name),
-                    index_col=0,
-                    encoding=self.encoding,
-                    quotechar=self.quotechar,
-                    parse_dates=True,
-                )
-                yield attr, df
-
-    def finish(self) -> None:
-        """Finish the import process."""
-
-
-class ExporterCSV(Exporter):
-    """Exporter class for CSV files."""
-
-    def __init__(
-        self, csv_folder_name: Path | str, encoding: str | None, quotechar: str
-    ) -> None:
-        """Initialize the exporter for CSV files.
-
-        Parameters
-        ----------
-        csv_folder_name : Path | str
-            Path to the CSV folder.
-        encoding : str | None
-            Encoding to use for the CSV files.
-        quotechar : str
-            Quote character to use for the CSV files.
-
-        """
-        self.csv_folder_name = Path(csv_folder_name)
-        self.encoding = encoding
-        self.quotechar = quotechar
-
-        # make sure directory exists
-        if not self.csv_folder_name.is_dir():
-            logger.warning("Directory %s does not exist, creating it", csv_folder_name)
-            self.csv_folder_name.mkdir()
-
-    def save_attributes(self, attrs: dict) -> None:
-        """Save generic network attributes."""
-        name = attrs.pop("name")
-        df = pd.DataFrame(attrs, index=pd.Index([name], name="name"))
-        fn = self.csv_folder_name.joinpath("network.csv")
-        with fn.open("w"):
-            df.to_csv(fn, encoding=self.encoding, quotechar=self.quotechar)
-
-    def save_meta(self, meta: dict) -> None:
-        """Save meta data (`n.meta`)."""
-        fn = self.csv_folder_name.joinpath("meta.json")
-        fn.open("w").write(json.dumps(meta))
-
-    def save_crs(self, crs: dict) -> None:
-        """Save CRS of shapes of network."""
-        fn = self.csv_folder_name.joinpath("crs.json")
-        fn.open("w").write(json.dumps(crs))
-
-    def save_snapshots(self, snapshots: pd.Index) -> None:
-        """Save snapshots data."""
-        fn = self.csv_folder_name.joinpath("snapshots.csv")
-        with fn.open("w"):
-            snapshots.to_csv(fn, encoding=self.encoding, quotechar=self.quotechar)
-
-    def save_investment_periods(self, investment_periods: pd.Index) -> None:
-        """Save investment periods data."""
-        fn = self.csv_folder_name.joinpath("investment_periods.csv")
-        with fn.open("w"):
-            investment_periods.to_csv(
-                fn, encoding=self.encoding, quotechar=self.quotechar
-            )
-
-    def save_static(self, list_name: str, df: pd.DataFrame) -> None:
-        """Save static components data."""
-        fn = self.csv_folder_name.joinpath(list_name + ".csv")
-        with fn.open("w"):
-            df.to_csv(fn, encoding=self.encoding, quotechar=self.quotechar)
-
-    def save_series(self, list_name: str, attr: str, df: pd.DataFrame) -> None:
-        """Save dynamic components data."""
-        fn = self.csv_folder_name.joinpath(list_name + "-" + attr + ".csv")
-        with fn.open("w"):
-            df.to_csv(fn, encoding=self.encoding, quotechar=self.quotechar)
-
-    def remove_static(self, list_name: str) -> None:
-        """Remove static components data.
-
-        Needed to not have stale sheets for empty components.
-        """
-        if fns := list(self.csv_folder_name.joinpath(list_name).glob("*.csv")):
-            for fn in fns:
-                fn.unlink()
-            logger.warning("Stale csv file(s) %s removed", ", ".join(fns))
-
-    def remove_series(self, list_name: str, attr: str) -> None:
-        """Remove dynamic components data.
-
-        Needed to not have stale sheets for empty components.
-        """
-        fn = self.csv_folder_name.joinpath(list_name + "-" + attr + ".csv")
-        if fn.exists():
-            fn.unlink()
-
-    def finish(self) -> None:
-        """Finish the export process."""
-
-
-class ImporterExcel(Importer):
-    """Importer class for Excel files."""
-
-    def __init__(self, path: str | Path, engine: str = "calamine") -> None:
-        """Initialize the importer for Excel files.
-
-        Parameters
-        ----------
-        path : str | Path
-            Path to the Excel file.
-        engine : str
-            Engine to use for the Excel file.
-
-        """
-        if engine == "calamine":
-            check_optional_dependency(
-                "python_calamine",
-                "Missing optional dependencies to use Excel files. Install them via "
-                "`pip install pypsa[excel]`. If you passed any other engine, "
-                "make sure it is installed.",
-            )
-        if not isinstance(path, (str | Path)):
-            msg = f"Invalid path type. Expected str or Path, got {type(path)}."
-            raise TypeError(msg)
-
-        path = Path(path)
-        if not path.is_file():
-            msg = f"Excel file {path} does not exist."
-            raise FileNotFoundError(msg)
-        self.engine = engine
-
-        reader = partial(pd.read_excel, sheet_name=None, engine=self.engine)
-        if validators.url(str(path)):
-            self.sheets = _retrieve_from_url(str(path), reader)
-        else:
-            self.sheets = reader(path)
-        self.index: dict = {}
-
-    def get_attributes(self) -> dict | None:
-        """Get generic network attributes."""
-        try:
-            return dict(self.sheets["network"].iloc[0])
-        except (ValueError, KeyError):
-            return None
-
-    def get_meta(self) -> dict:
-        """Get meta data (`n.meta`)."""
-        try:
-            df = self.sheets["meta"]
-            if not df.empty:
-                meta = {}
-                for _, row in df.iterrows():
-                    key = row["Key"]
-                    value = row["Value"]
-
-                    # Try to parse JSON strings back into dictionaries
-                    if isinstance(value, str):
-                        try:
-                            value = json.loads(value)
-                        except json.JSONDecodeError:
-                            pass
-
-                    meta[key] = value
-                return meta
-        except (ValueError, KeyError):
-            return {}
-        else:
-            return {}
-
-    def get_crs(self) -> dict:
-        """Get CRS of shapes of network."""
-        try:
-            df = self.sheets["crs"]
-            if not df.empty:
-                # Assuming first column is keys and second column is values
-                return dict(zip(df.iloc[:, 0], df.iloc[:, 1], strict=False))
-        except (ValueError, KeyError):
-            return {}
-        else:
-            return {}
-
-    def get_snapshots(self) -> pd.Index:
-        """Get snapshots data."""
-        try:
-            df = self.sheets["snapshots"]
-            df = df.set_index(df.columns[0])
-            # backwards-compatibility: level "snapshot" was rename to "timestep"
-            if "snapshot" in df:
-                df["snapshot"] = pd.to_datetime(df.snapshot)
-            if "timestep" in df:
-                df["timestep"] = pd.to_datetime(df.timestep)
-        except (ValueError, KeyError):
-            return None
-        else:
-            return df
-
-    def get_investment_periods(self) -> pd.Series:
-        """Get investment periods data."""
-        try:
-            df = self.sheets["investment_periods"]
-            df = df.set_index(df.columns[0])
-        except (ValueError, KeyError):
-            return None
-        else:
-            return df
-
-    def get_static(self, list_name: str) -> pd.DataFrame:
-        """Get static components data."""
-        try:
-            df = self.sheets[list_name]
-            df = df.set_index(df.columns[0])
-        except (ValueError, KeyError):
-            return None
-        else:
-            return df
-
-    def get_series(self, list_name: str) -> Iterable[tuple[str, pd.DataFrame]]:
-        """Get dynamic components data."""
-        for sheet_name, df in self.sheets.items():
-            if sheet_name.startswith(list_name + "-"):
-                attr = sheet_name[len(list_name) + 1 :]
-                df = df.set_index(df.columns[0])
-                yield attr, df
-
-    def finish(self) -> None:
-        """Finish the import process."""
-
-
-class ExporterExcel(Exporter):
-    """Exporter class for Excel files."""
-
-    def __init__(self, excel_file_path: Path | str, engine: str = "openpyxl") -> None:
-        """Initialize the exporter for Excel files.
-
-        Parameters
-        ----------
-        excel_file_path : Path | str
-            Path to save the Excel file.
-        engine : str
-            Engine to use for the Excel file.
-
-        """
-        if engine == "openpyxl":
-            check_optional_dependency(
-                "openpyxl",
-                "Missing optional dependencies to use Excel files. Install them via "
-                "`pip install pypsa[excel]`. If you passed any other engine, "
-                "make sure it is installed.",
-            )
-        self.engine = engine
-        self.excel_file_path = Path(excel_file_path)
-        # Create an empty Excel file if it doesn't exist
-        if not self.excel_file_path.exists():
-            logger.warning("Excel file %s does not exist, creating it", excel_file_path)
-            with pd.ExcelWriter(self.excel_file_path, engine=self.engine) as writer:
-                pd.DataFrame().to_excel(writer, sheet_name="_temp")
-
-        # Keep track of sheets to avoid overwriting
-        self._writer = None
-
-    @property
-    def writer(self) -> pd.ExcelWriter:
-        """Get the Excel writer object.
-
-        If the writer object is not already created, create it.
-        """
-        if self._writer is None:
-            self._writer = pd.ExcelWriter(
-                self.excel_file_path,
-                engine=self.engine,
-                mode="a" if self.excel_file_path.exists() else "w",
-                if_sheet_exists="replace",
-            )
-        return self._writer
-
-    def save_attributes(self, attrs: dict) -> None:
-        """Save generic network attributes."""
-        name = attrs.pop("name")
-        df = pd.DataFrame(attrs, index=pd.Index([name], name="name"))
-        df.to_excel(self.writer, sheet_name="network")
-
-    def save_meta(self, meta: dict) -> None:
-        """Save meta data (`n.meta`)."""
-        # Convert meta dictionary to DataFrame with proper handling of nested dicts
-        meta_items = []
-        for key, value in meta.items():
-            # If value is a dict, serialize it as JSON
-            if isinstance(value, dict):
-                value = json.dumps(value)
-            meta_items.append([key, value])
-
-        df = pd.DataFrame(meta_items, columns=["Key", "Value"])
-        df.to_excel(self.writer, sheet_name="meta", index=False)
-
-    def save_crs(self, crs: dict) -> None:
-        """Save CRS of shapes of network."""
-        df = pd.DataFrame(list(crs.items()), columns=["Key", "Value"])
-        df.to_excel(self.writer, sheet_name="crs", index=False)
-
-    def save_snapshots(self, snapshots: pd.Index) -> None:
-        """Save snapshots data."""
-        snapshots.to_excel(self.writer, sheet_name="snapshots")
-
-    def save_investment_periods(self, investment_periods: pd.Index) -> None:
-        """Save investment periods data."""
-        investment_periods.to_excel(self.writer, sheet_name="investment_periods")
-
-    def save_static(self, list_name: str, df: pd.DataFrame) -> None:
-        """Save static components data."""
-        df.to_excel(self.writer, sheet_name=list_name)
-
-    def save_series(self, list_name: str, attr: str, df: pd.DataFrame) -> None:
-        """Save dynamic components data."""
-        sheet_name = f"{list_name}-{attr}"
-        df.to_excel(self.writer, sheet_name=sheet_name)
-
-    def remove_static(self, list_name: str) -> None:
-        """Remove static components data.
-
-        Needed to not have stale sheets for empty components.
-
-        """
-        if list_name in self.writer.book.sheetnames:
-            del self.writer.book[list_name]
-            logger.warning("Stale sheet %s removed", list_name)
-
-    def remove_series(self, list_name: str, attr: str) -> None:
-        """Remove dynamic components data.
-
-        Needed to not have stale sheets for empty components.
-        """
-        sheet_name = f"{list_name}-{attr}"
-        if sheet_name in self.writer.book.sheetnames:
-            del self.writer.book[sheet_name]
-            logger.warning("Stale sheet %s removed", sheet_name)
-
-    def finish(self) -> None:
-        """Postprocessing of exporting process."""
-        # Remove temp sheet if it exists
-        if "_temp" in self.writer.book.sheetnames:
-            del self.writer.book["_temp"]
-        # Close writer
-        if self.writer is not None:
-            self.writer.close()
-
-
-class ImporterHDF5(Importer):
-    """Importer class for HDF5 files."""
-=======
->>>>>>> b4f0b835
-
 logger = logging.getLogger(__name__)
 
 
@@ -612,63 +51,8 @@
     quotechar: str = '"',
     export_standard_types: bool = False,
 ) -> None:
-<<<<<<< HEAD
-    """Export network and components to a folder of CSVs.
-
-    Both static and series attributes of all components are exported, but only
-    if they have non-default values.
-
-    If ``csv_folder_name`` does not already exist, it is created.
-
-    ``csv_folder_name`` may also be a cloud object storage URI if cloudpathlib is installed.
-
-    Static attributes are exported in one CSV file per component,
-    e.g. ``generators.csv``.
-
-    Series attributes are exported in one CSV file per component per
-    attribute, e.g. ``generators-p_set.csv``.
-
-    Parameters
-    ----------
-    n : pypsa.Network
-        Network to export.
-    csv_folder_name : string
-        Name of folder to which to export.
-    encoding : str, default None
-        Encoding to use for UTF when reading (ex. 'utf-8'). `List of Python
-        standard encodings
-        <https://docs.python.org/3/library/codecs.html#standard-encodings>`_
-    quotechar : str, default '"'
-        String of length 1. Character used to quote fields.
-    export_standard_types : boolean, default False
-        If True, then standard types are exported too (upon reimporting you
-        should then set "ignore_standard_types" when initialising the network).
-
-    Examples
-    --------
-    >>> n.export_to_csv_folder(csv_folder_name) # doctest: +SKIP
-
-    See Also
-    --------
-    [pypsa.Network.export_to_netcdf][] : Export to a netCDF file
-    [pypsa.Network.export_to_hdf5][] : Export to an HDF5 file
-    [pypsa.Network.export_to_excel][] : Export to an Excel file
-
-    """
-    basename = Path(csv_folder_name).name
-    with ExporterCSV(
-        csv_folder_name=csv_folder_name, encoding=encoding, quotechar=quotechar
-    ) as exporter:
-        _export_to_exporter(
-            n,
-            exporter,
-            basename=basename,
-            export_standard_types=export_standard_types,
-        )
-=======
     """Export network and components to a folder of CSVs."""
     n.export_to_csv_folder(csv_folder_name, encoding, quotechar, export_standard_types)
->>>>>>> b4f0b835
 
 
 @deprecated(
@@ -699,59 +83,8 @@
     export_standard_types: bool = False,
     engine: str = "openpyxl",
 ) -> None:
-<<<<<<< HEAD
-    """Export network and components to an Excel file.
-
-    It is recommended to only use the Excel format if needed and for small networks.
-    Excel files are not as efficient as other formats and can be slow to read/write.
-
-    Both static and series attributes of all components are exported, but only
-    if they have non-default values.
-
-    If ``excel_file_path`` does not already exist, it is created.
-
-    Static attributes are exported in one sheet per component,
-    e.g. a sheet named ``generators``.
-
-    Series attributes are exported in one sheet per component per
-    attribute, e.g. a sheet named ``generators-p_set``.
-
-    Parameters
-    ----------
-    n : pypsa.Network
-        Network to export.
-    excel_file_path : string or Path
-        Path to the Excel file to which to export.
-    export_standard_types : boolean, default False
-        If True, then standard types are exported too (upon reimporting you
-        should then set "ignore_standard_types" when initialising the network).
-    engine : string, default "openpyxl"
-        The engine to use for writing the Excel file. See `pandas.ExcelWriter
-        <https://pandas.pydata.org/docs/reference/api/pandas.ExcelWriter.html>`_
-
-    Examples
-    --------
-    >>> n.export_to_excel(excel_file_path) # doctest: +SKIP
-
-    See Also
-    --------
-    [pypsa.Network.export_to_netcdf][] : Export to a netCDF file
-    [pypsa.Network.export_to_hdf5][] : Export to an HDF5 file
-    [pypsa.Network.export_to_csv_folder][] : Export to a folder of CSVs
-
-    """
-    basename = Path(excel_file_path).stem
-    with ExporterExcel(excel_file_path, engine=engine) as exporter:
-        _export_to_exporter(
-            n,
-            exporter,
-            basename=basename,
-            export_standard_types=export_standard_types,
-        )
-=======
     """Export network and components to an Excel file."""
     n.export_to_excel(excel_file_path, export_standard_types, engine)
->>>>>>> b4f0b835
 
 
 @deprecated(
@@ -777,54 +110,8 @@
     export_standard_types: bool = False,
     **kwargs: Any,
 ) -> None:
-<<<<<<< HEAD
-    """Export network and components to an HDF store.
-
-    Both static and series attributes of components are exported, but only
-    if they have non-default values.
-
-    If path does not already exist, it is created.
-
-    ``path`` may also be a cloud object storage URI if cloudpathlib is installed.
-
-    Parameters
-    ----------
-    n : pypsa.Network
-        Network to export.
-    path : string
-        Name of hdf5 file to which to export (if it exists, it is overwritten)
-    export_standard_types : boolean, default False
-        If True, then standard types are exported too (upon reimporting you
-        should then set "ignore_standard_types" when initialising the network).
-    **kwargs
-        Extra arguments for pd.HDFStore to specify f.i. compression
-        (default: complevel=4)
-
-    Examples
-    --------
-    >>> n.export_to_hdf5(filename) # doctest: +SKIP
-
-    See Also
-    --------
-    [pypsa.Network.export_to_netcdf][] : Export to a netCDF file
-    [pypsa.Network.export_to_csv_folder][] : Export to a folder of CSVs
-    [pypsa.Network.export_to_excel][] : Export to an Excel file
-
-    """
-    kwargs.setdefault("complevel", 4)
-
-    basename = Path(path).name
-    with ExporterHDF5(path, **kwargs) as exporter:
-        _export_to_exporter(
-            n,
-            exporter,
-            basename=basename,
-            export_standard_types=export_standard_types,
-        )
-=======
     """Export network and components to an HDF store."""
     n.export_to_hdf5(path, export_standard_types, **kwargs)
->>>>>>> b4f0b835
 
 
 @deprecated(
@@ -852,71 +139,6 @@
     export_standard_types: bool = False,
     compression: dict | None = None,
     float32: bool = False,
-<<<<<<< HEAD
-) -> xr.Dataset:
-    """Export network and components to a netCDF file.
-
-    Both static and series attributes of components are exported, but only
-    if they have non-default values.
-
-    If path does not already exist, it is created.
-
-    If no path is passed, no file is exported, but the xarray.Dataset
-    is still returned.
-
-    Be aware that this cannot export boolean attributes on the Network
-    class, e.g. n.my_bool = False is not supported by netCDF.
-
-    Parameters
-    ----------
-    n : pypsa.Network
-        Network to export.
-    path : string|None
-        Name of netCDF file to which to export (if it exists, it is overwritten);
-        if None is passed, no file is exported.
-    export_standard_types : boolean, default False
-        If True, then standard types are exported too (upon reimporting you
-        should then set "ignore_standard_types" when initialising the network).
-    compression : dict|None
-        Compression level to use for all features which are being prepared.
-        The compression is handled via xarray.Dataset.to_netcdf(...). For details see:
-        https://docs.xarray.dev/en/stable/generated/xarray.Dataset.to_netcdf.html
-        An example compression directive is ``{'zlib': True, 'complevel': 4}``.
-        The default is None which disables compression.
-    float32 : boolean, default False
-        If True, typecasts values to float32.
-
-    Returns
-    -------
-    ds : xarray.Dataset
-
-    Examples
-    --------
-    >>> n.export_to_netcdf("my_file.nc") # doctest: +SKIP
-
-    See Also
-    --------
-    [pypsa.Network.export_to_hdf5][] : Export to an HDF5 file
-    [pypsa.Network.export_to_csv_folder][] : Export to a folder of CSVs
-    [pypsa.Network.export_to_excel][] : Export to an Excel file
-
-    """
-    basename = Path(path).name if path is not None else None
-    with ExporterNetCDF(path, compression, float32) as exporter:
-        _export_to_exporter(
-            n,
-            exporter,
-            basename=basename,
-            export_standard_types=export_standard_types,
-        )
-        return exporter.ds
-
-
-@deprecated_common_kwargs
-def _import_from_importer(
-    n: Network, importer: Any, basename: str, skip_time: bool = False
-=======
->>>>>>> b4f0b835
 ) -> None:
     """Export network and components to a netCDF file."""
     n.export_to_netcdf(path, export_standard_types, compression, float32)
@@ -930,33 +152,7 @@
 def import_components_from_dataframe(
     n: Network, dataframe: pd.DataFrame, cls_name: str
 ) -> None:
-<<<<<<< HEAD
-    """Import components from a pandas DataFrame.
-
-    This function is deprecated. Use :py:meth`pypsa.Network.add` instead. To get the
-    same behavior for importing components from a DataFrame, use
-    `n.add(cls_name, df.index, **df)`.
-
-    If columns are missing then defaults are used. If extra columns are added, these
-    are left in the resulting component dataframe.
-
-    !!! warning "Deprecated in v0.34"
-        Use :py:meth:`pypsa.Network.add` instead.
-
-    Parameters
-    ----------
-    n : pypsa.Network
-        Network to import to.
-    dataframe : pandas.DataFrame
-        A DataFrame whose index is the names of the components and
-        whose columns are the non-default attributes.
-    cls_name : string
-        Name of class of component, e.g. ``"Line", "Bus", "Generator", "StorageUnit"``
-
-    """
-=======
     """Import components from a pandas DataFrame."""
->>>>>>> b4f0b835
     n.add(cls_name, dataframe.index, **dataframe)
 
 
