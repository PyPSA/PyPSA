from __future__ import annotations

import functools
import warnings
from typing import TYPE_CHECKING, Any, Callable

import pandas as pd
from pandas.api.types import is_list_like

if TYPE_CHECKING:
    from pypsa import Network


def as_index(
    n: Network,
    values: Any,
    network_attribute: str,
    index_name: str | None,
) -> pd.Index:
    """
    Returns a pd.Index object from a list-like or scalar object.

    Also checks if the values are a subset of the corresponding attribute of the
    network object. If values is None, it is also used as the default.

    Parameters
    ----------
    n : pypsa.Network
        Network object from which to extract the default values.
    values : Any
        List-like or scalar object or None.
    network_attribute : str
        Name of the network attribute to be used as the default values. Only used if
        values is None.
    index_name : str, optional
        Name of the index. Will overwrite the name of the default attribute or passed
        values.

    Returns
    -------
    pd.Index: values as a pd.Index object.
    """

    if values is None:
        values_ = getattr(n, network_attribute)
    elif isinstance(values, (pd.Index, pd.MultiIndex)):
        values_ = values
    elif not is_list_like(values):
        values_ = pd.Index([values])
    else:
        values_ = pd.Index(values)
    values_.name = index_name

    assert values_.isin(getattr(n, network_attribute)).all()
    assert isinstance(values_, pd.Index)

    return values_


def deprecated_kwargs(**aliases: str) -> Callable:
    """
    Decorator for deprecated function and method arguments.
    Based on solution from [here](https://stackoverflow.com/questions/49802412).

    Parameters
    ----------
    aliases : dict
        A mapping of old argument names to new argument names.

    Returns
    -------
    Callable
        A decorator that renames the old arguments to the new arguments.

    Examples
    --------
    >>> @deprecated_alias(object_id="id_object")
    ... def __init__(self, id_object):
    """

    def deco(f: Callable) -> Callable:
        @functools.wraps(f)
        def wrapper(*args: Any, **kwargs: Any) -> Any:
            rename_kwargs(f.__name__, kwargs, aliases)
            return f(*args, **kwargs)

        return wrapper

    return deco


def rename_kwargs(
    func_name: str, kwargs: dict[str, Any], aliases: dict[str, str]
) -> None:
    """
    Helper function for deprecating function arguments.

    Based on solution from [here](https://stackoverflow.com/questions/49802412).

    Parameters
    ----------
    func_name : str
        The name of the function.
    kwargs : dict
        The keyword arguments of the function.
    aliases : dict
        A mapping of old argument names to new argument names.

    """

    for alias, new in aliases.items():
        if alias in kwargs:
            if new in kwargs:
                raise TypeError(
                    f"{func_name} received both {alias} and {new} as arguments!"
                    f" {alias} is deprecated, use {new} instead."
                )
            warnings.warn(
                message=(
                    f"`{alias}` is deprecated as an argument to `{func_name}`; use"
                    f" `{new}` instead."
                ),
                category=DeprecationWarning,
                stacklevel=3,
            )
            kwargs[new] = kwargs.pop(alias)


def deprecated_common_kwargs(f: Callable) -> Callable:
    """
    Decorator that predefines the 'a' keyword to be renamed to 'b'.
    This allows its usage as `@deprecated_ab` without parentheses.

    Parameters
    ----------
    f : Callable
        The function we are decorating.

    Returns
    -------
    Callable
        A decorated function that renames 'a' to 'b'.
    """
    return deprecated_kwargs(network="n")(f)


def pass_none_if_keyerror(func: Callable) -> Callable:
    @functools.wraps(func)
    def wrapper(*args: Any, **kwargs: Any) -> Any:
        try:
            return func(*args, **kwargs)
        except (KeyError, AttributeError):
            return None

    return wrapper


<<<<<<< HEAD
def pass_empty_series_if_keyerror(func: Callable) -> Callable:
    @functools.wraps(func)
    def wrapper(*args: Any, **kwargs: Any) -> pd.Series:
        try:
            return func(*args, **kwargs)
        except (KeyError, AttributeError):
            return pd.Series([], dtype=float)

    return wrapper
=======
def check_optional_dependency(module_name: str, install_message: str) -> None:
    """
    Check if an optional dependency is installed.

    If not, raise an ImportError with an install message.
    """
    try:
        __import__(module_name)
    except ImportError:
        raise ImportError(install_message)
>>>>>>> 0fd3957c
<|MERGE_RESOLUTION|>--- conflicted
+++ resolved
@@ -155,7 +155,7 @@
     return wrapper
 
 
-<<<<<<< HEAD
+
 def pass_empty_series_if_keyerror(func: Callable) -> Callable:
     @functools.wraps(func)
     def wrapper(*args: Any, **kwargs: Any) -> pd.Series:
@@ -165,7 +165,7 @@
             return pd.Series([], dtype=float)
 
     return wrapper
-=======
+
 def check_optional_dependency(module_name: str, install_message: str) -> None:
     """
     Check if an optional dependency is installed.
@@ -176,4 +176,3 @@
         __import__(module_name)
     except ImportError:
         raise ImportError(install_message)
->>>>>>> 0fd3957c
