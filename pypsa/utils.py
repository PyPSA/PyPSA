--- conflicted
+++ resolved
@@ -186,7 +186,6 @@
     return deprecated_kwargs(network="n")(f)
 
 
-<<<<<<< HEAD
 def future_deprecation(*args: Any, activate: bool = False, **kwargs: Any) -> Callable:
     """
     Decorator factory which conditionally applies a deprecation warning.
@@ -257,7 +256,8 @@
         raise ValueError(
             f"Style '{style}' not recognized. Use 'comma-seperated' or 'bullet-list'."
         )
-=======
+
+
 def pass_none_if_keyerror(func: Callable) -> Callable:
     @functools.wraps(func)
     def wrapper(*args: Any, **kwargs: Any) -> Any:
@@ -266,5 +266,4 @@
         except (KeyError, AttributeError):
             return None
 
-    return wrapper
->>>>>>> ea13307c
+    return wrapper