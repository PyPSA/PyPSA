"""Functionality for contingency analysis, such as branch outages."""

from __future__ import annotations

import logging
<<<<<<< HEAD

logger = logging.getLogger(__name__)
=======
from typing import TYPE_CHECKING, Any

from deprecation import deprecated

from pypsa.common import deprecated_common_kwargs

if TYPE_CHECKING:
    from pypsa import Network, SubNetwork

logger = logging.getLogger(__name__)


@deprecated(
    deprecated_in="0.35",
    removed_in="1.0",
    details="Use `n.calculate_BODF` instead.",
)
def calculate_BODF(sub_network: SubNetwork, *args: Any, **kwargs: Any) -> Any:
    """Use `n.calculate_BODF` instead."""
    return sub_network.calculate_BODF(*args, **kwargs)


@deprecated(
    deprecated_in="0.35",
    removed_in="1.0",
    details="Use `n.lpf_contingency` instead.",
)
@deprecated_common_kwargs
def network_lpf_contingency(n: Network, *args: Any, **kwargs: Any) -> Any:
    """Use `n.lpf_contingency` instead."""
    return n.lpf_contingency(*args, **kwargs)
>>>>>>> b4f0b835
<|MERGE_RESOLUTION|>--- conflicted
+++ resolved
@@ -3,10 +3,6 @@
 from __future__ import annotations
 
 import logging
-<<<<<<< HEAD
-
-logger = logging.getLogger(__name__)
-=======
 from typing import TYPE_CHECKING, Any
 
 from deprecation import deprecated
@@ -37,5 +33,4 @@
 @deprecated_common_kwargs
 def network_lpf_contingency(n: Network, *args: Any, **kwargs: Any) -> Any:
     """Use `n.lpf_contingency` instead."""
-    return n.lpf_contingency(*args, **kwargs)
->>>>>>> b4f0b835
+    return n.lpf_contingency(*args, **kwargs)