--- conflicted
+++ resolved
@@ -32,17 +32,6 @@
 n.add("Load", "Load_C", bus="C", p_set=[100] * 7, carrier="load")
 
 # --- Transformers & Lines -----------------------------------------------------
-<<<<<<< HEAD
-n.add("Transformer", "Trafo_A_A1", bus0="A", bus1="A1",
-      r=0.1, x=0.2, s_nom=150, carrier="ac")
-n.add("Transformer", "Trafo_B_B1", bus0="B", bus1="B1",
-      r=0.1, x=0.2, s_nom=150, carrier="ac", marginal_cost=trafo_b_cost)
-
-n.add("Line", "A1_C", bus0="C", bus1="A1",
-      r=0.1, x=0.1, s_nom=150, carrier="ac", marginal_cost=line_a_cost)
-n.add("Line", "B1_C", bus0="B1", bus1="C",
-      r=0.1, x=0.1, s_nom=150, carrier="ac")
-=======
 n.add(
     "Transformer",
     "Trafo_A_A1",
@@ -65,19 +54,10 @@
     marginal_cost=trafo_b_cost,
 )
 
-n.add(
-    "Line",
-    "A1_C",
-    bus0="A1",
-    bus1="C",
-    r=0.1,
-    x=0.1,
-    s_nom=150,
-    carrier="ac",
-    marginal_cost=line_a_cost,
-)
-n.add("Line", "B1_C", bus0="B1", bus1="C", r=0.1, x=0.1, s_nom=150, carrier="ac")
->>>>>>> cb1d175c
+n.add("Line", "A1_C", bus0="C", bus1="A1",
+      r=0.1, x=0.1, s_nom=150, carrier="ac", marginal_cost=line_a_cost)
+n.add("Line", "B1_C", bus0="B1", bus1="C",
+      r=0.1, x=0.1, s_nom=150, carrier="ac")
 
 # --- Carriers (decorative only) ----------------------------------------------
 n.add("Carrier", "gas", co2_emissions=10, color="orange")
