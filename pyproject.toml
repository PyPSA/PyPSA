[build-system]
requires = ["setuptools>=64", "setuptools_scm>=8"]
build-backend = "setuptools.build_meta"

[project]
name="pypsa"
dynamic = ["version"]
description="Python for Power Systems Analysis"
readme="README.md"
authors=[{name = "PyPSA Developers, see https://pypsa.readthedocs.io/en/latest/developers.html", email = "t.brown@tu-berlin.de"}]
license = { file = "LICENSE" }
classifiers=[
    "Programming Language :: Python :: 3.10",
    "Programming Language :: Python :: 3.11",
    "Programming Language :: Python :: 3.12",
    "Programming Language :: Python :: 3.13",
    "Development Status :: 5 - Production/Stable",
    "Environment :: Console",
    "Intended Audience :: Science/Research",
    "License :: OSI Approved :: MIT License",
    "Natural Language :: English",
    "Typing :: Typed",
    "Operating System :: OS Independent",
]

requires-python = ">=3.10"

dependencies = [
    "numpy",
    "scipy>=1.14.1,!=1.15.0; python_version >= '3.13'",
    "scipy; python_version < '3.13'",
    "pandas>=0.24",
    "xarray<2025.07.0",
    "netcdf4",
    "linopy>=0.4",
    "matplotlib",
    "plotly",
    "seaborn",
    "geopandas>=0.9",
    "shapely<2.1",
    "networkx>=2",
    "deprecation",
    "validators",
    "highspy",
]

[project.urls]
Homepage = "https://github.com/PyPSA/PyPSA"
Source = "https://github.com/PyPSA/PyPSA"
Documentation = "https://docs.pypsa.org"

[project.optional-dependencies]
hdf5 = ["tables"]
cartopy = ["cartopy>=0.16"]
excel = ["openpyxl", "python-calamine"]
gurobipy = ["gurobipy"]
cloudpath = ["cloudpathlib"]
dev = [
    "pytest",
    "pytest-cov",
    "pytest-mpl", 
    "coverage",
    "pypower",
    "pandapower>=2.14.11; python_version < '3.13'",
    "scikit-learn",
    "pre-commit", 
    "ruff",
    "mypy",
    "jupyter>=1.1.1",
    "typing-extensions>=4.14.0",
]
docs = [    
    "mkdocs-material",
    "mkdocs-ezlinks-plugin",
    "mkdocs-autolinks-plugin",
    "mkdocs-redirects",
    "mkdocs-video",
    "mkdocs-git-revision-date-localized-plugin",
    "mkdocs-git-committers-plugin",
    "mkdocs-argref-plugin",
    "mkdocs-table-reader-plugin",
    "mkdocstrings-python",
    "mkdocs-jupyter",
    "cairosvg",
    "pillow",
<<<<<<< HEAD
    "gurobipy",
=======
    "tsam",
>>>>>>> 3cd295ec
]

# setuptools_scm settings
 
[tool.setuptools_scm]
version_scheme = "no-guess-dev"

[tool.setuptools.packages.find]
include = ["pypsa"]

[tool.setuptools.package-data]
"pypsa" = ["py.typed"]

# Pytest settings

[tool.pytest.ini_options]
filterwarnings = [
    "error::DeprecationWarning", # Raise all DeprecationWarnings as errors
    "error::FutureWarning",      # Raise all FutureWarnings as errors
    "ignore::matplotlib._api.deprecation.MatplotlibDeprecationWarning:pydev",
    # See https://github.com/microsoft/debugpy/issues/1623
]
markers = [
    "mpl_image_compare",
]

# Coverage settings

[tool.coverage.run]
branch = true
source = ["pypsa"]
omit = ["test/*"]
[tool.coverage.report]
exclude_also = [
    "if TYPE_CHECKING:",
]

# Static type checker settings

[tool.mypy]
exclude = ['dev/*', 'examples/*', 'docs/*']
ignore_missing_imports = true
no_implicit_optional = true
warn_unused_ignores = true
show_error_code_links = true
# Maybe activate at later stage
# disallow_any_generics = true 
# warn_return_any = true

[[tool.mypy.overrides]]
module = "pypsa.*"
disallow_untyped_defs = true
check_untyped_defs = true

[[tool.mypy.overrides]]
module = "cloudpathlib.*"
ignore_errors = true
follow_imports = "skip"

# Remove when typing in linopy are resolved
[[tool.mypy.overrides]]
module = "linopy.*"
ignore_errors = true
follow_imports = "skip"

# Formatter and linter settings

[tool.ruff]
extend-include = ['*.ipynb']

[tool.ruff.lint]
select = [
    'F',        # pyflakes
    'E',        # pycodestyle: Error
    'W',        # pycodestyle: Warning
    'I',        # isort
    'D',        # pydocstyle
    'UP',       # pyupgrade
    'PL',       # pylint
    'PERF',     # perflint
    'ANN',      # flake-8 annotations
    'ASYNC',    # flake8-async
    'TID',      # flake8-tidy-imports
    'S',        # flake8-bandit
    'B',        # flake8-bugbear
    'C4',       # flake8-comprehensions
    'EM',       # flake8-errmsg
    'G',        # flake8-logging-format
    'PIE',      # flake8-pie
    'T20',      # flake8-print
    'PYI',      # flake8-pyi
    'PT',       # flake8-pytest-style
    'SIM',      # flake8-simplify
    'TC',       # flake8-tidy-checking
    # 'ARG',      # flake8-unused-arguments
    'PTH',      # flake8-use-pathlib
    'NPY',      # numpy
    'RUF013',   # ruff
    'ERA',      # eradicate
    'TRY'       # tryceratops
]

# Include once available
# https://github.com/astral-sh/ruff/issues/2310
ignore = [
    'ANN401', # Dynamically typed expressions are forbidden
    'E501', # line too long
    'E741', # ambiguous variable names
    'D203', # 1 blank line required before class docstring
    'D213', # Multi-line docstring summary should start at the second line
    'SIM105', 
    'SIM108',
    'SIM118',
    'PLR0911',
    'PLR0913',
    'PLR0915',
    'PLR2004',
    # Could be implemented
    'PLW1641',
    'PLR0912',
    'PT011',
    'PLW2901',
    ]


[tool.ruff.lint.per-file-ignores]
"{test,examples,doc,docs}/**" = [
    'D',     # pydocstyle
    'ERA',   # eradicate
    'S',     # flake8-bandit
    'B',     # flake8-bugbear
    'EM',    # flake8-errmsg
    'T20',   # flake8-print
    'SIM',   # flake8-simplify
    'ARG',   # flake8-unused-arguments
    'PL',    # pylint
    'TRY'    # tryceratops
]

# Still to be fixed
"{*/optimization/**,pypsa/pf.py,test/**}" = [
    'D100', # Missing docstring in public module
    'D101', # Missing docstring in public class
    'D102', # Missing docstring in public method
    'D103', # Missing docstring in public function
    'D105', # Missing docstring in magic method
    'D107', # Missing docstring in __init__
    'D200', # One-line docstring should fit on one line with quotes
    'D205', # 1 blank line required between summary line and description
    'D404', # First word of the docstring should not be "This
    'D413', # Missing blank line after last section
    'D415', # First line should end with a period, question mark, or exclamation point
    'D417', # Missing argument descriptions in the docstring

    ]

"{test,examples,docs}/**"=[
    'ANN' # flake8-annotations
]

[tool.ruff.lint.flake8-tidy-imports]
# Disallow all relative imports.
ban-relative-imports = "all"<|MERGE_RESOLUTION|>--- conflicted
+++ resolved
@@ -83,11 +83,8 @@
     "mkdocs-jupyter",
     "cairosvg",
     "pillow",
-<<<<<<< HEAD
+    "tsam",
     "gurobipy",
-=======
-    "tsam",
->>>>>>> 3cd295ec
 ]
 
 # setuptools_scm settings
