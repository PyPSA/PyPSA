[build-system]
requires = ["setuptools>=64", "setuptools_scm>=8"]
build-backend = "setuptools.build_meta"

[project]
name="pypsa"
dynamic = ["version"]
description="Python for Power Systems Analysis"
readme="README.md"
authors=[{name = "PyPSA Developers, see https://pypsa.readthedocs.io/en/latest/developers.html", email = "t.brown@tu-berlin.de"}]
license = { file = "LICENSE" }
classifiers=[
    "Programming Language :: Python :: 3.10",
    "Programming Language :: Python :: 3.11",
    "Programming Language :: Python :: 3.12",
    "Programming Language :: Python :: 3.13",
    "Development Status :: 5 - Production/Stable",
    "Environment :: Console",
    "Intended Audience :: Science/Research",
    "License :: OSI Approved :: MIT License",
    "Natural Language :: English",
    "Typing :: Typed",
    "Operating System :: OS Independent",
]

requires-python = ">=3.10"

dependencies = [
    "numpy",
    "scipy>=1.14.1,!=1.15.0; python_version >= '3.13'",
    "scipy; python_version < '3.13'",
    "pandas>=0.24",
    "xarray",
    "netcdf4",
    "linopy>=0.4",
    "matplotlib",
    "plotly",
    "seaborn",
    "geopandas>=0.9",
    "shapely<2.1",
    "networkx>=2",
    "deprecation",
    "validators",
    "highspy",
]

[project.urls]
Homepage = "https://github.com/PyPSA/PyPSA"
Source = "https://github.com/PyPSA/PyPSA"

[project.optional-dependencies]
hdf5 = ["tables"]
cartopy = ["cartopy>=0.16"]
excel = ["openpyxl", "python-calamine"]
gurobipy = ["gurobipy"]
cloudpath = ["cloudpathlib"]
dev = [
    "pytest",
    "pytest-cov",
    "pytest-mpl", 
    "coverage",
    "pypower",
    "pandapower>=2.14.11; python_version < '3.13'",
    "scikit-learn",
    "pre-commit", 
    "ruff",
    "mypy",
<<<<<<< HEAD
    "deepdiff"
=======
    "jupyter>=1.1.1",
>>>>>>> b4f0b835
]
docs = [    
    "mkdocs-material",
    "mkdocs-obsidian-interactive-graph-plugin",
    "mkdocs-ezlinks-plugin",
    "mkdocs-autolinks-plugin",
    "mkdocs-redirects",
    "mkdocs-video",
    "mkdocs-git-revision-date-localized-plugin",
    "mkdocs-open-in-new-tab",
    "mkdocs-argref-plugin",
    "mkdocstrings-python",
    "mkdocs-jupyter",
    "cairosvg",
]

# setuptools_scm settings
 
[tool.setuptools_scm]
version_scheme = "no-guess-dev"

[tool.setuptools.packages.find]
include = ["pypsa"]

[tool.setuptools.package-data]
"pypsa" = ["py.typed"]

# Pytest settings

[tool.pytest.ini_options]
filterwarnings = [
    "error::DeprecationWarning", # Raise all DeprecationWarnings as errors
    "error::FutureWarning",      # Raise all FutureWarnings as errors
    "ignore::matplotlib._api.deprecation.MatplotlibDeprecationWarning:pydev",
    # See https://github.com/microsoft/debugpy/issues/1623
]
markers = [
    "mpl_image_compare",
]

# Coverage settings

[tool.coverage.run]
branch = true
source = ["pypsa"]
omit = ["test/*"]
[tool.coverage.report]
exclude_also = [
    "if TYPE_CHECKING:",
]

# Static type checker settings

[tool.mypy]
exclude = ['dev/*', 'examples/*', 'docs/*']
ignore_missing_imports = true
no_implicit_optional = true
warn_unused_ignores = true
show_error_code_links = true
# Maybe activate at later stage
# disallow_any_generics = true 
# warn_return_any = true

[[tool.mypy.overrides]]
module = "pypsa.*"
disallow_untyped_defs = true
check_untyped_defs = true

[[tool.mypy.overrides]]
module = "cloudpathlib.*"
ignore_errors = true
follow_imports = "skip"

# Remove when typing in linopy are resolved
[[tool.mypy.overrides]]
module = "linopy.*"
ignore_errors = true
follow_imports = "skip"

# Formatter and linter settings

[tool.ruff]
extend-include = ['*.ipynb']

[tool.ruff.lint]
select = [
    'F',        # pyflakes
    'E',        # pycodestyle: Error
    'W',        # pycodestyle: Warning
    'I',        # isort
    'D',        # pydocstyle
    'UP',       # pyupgrade
    'PL',       # pylint
    'PERF',     # perflint
    'ANN',      # flake-8 annotations
    'ASYNC',    # flake8-async
    'TID',      # flake8-tidy-imports
    'S',        # flake8-bandit
    'B',        # flake8-bugbear
    'C4',       # flake8-comprehensions
    'EM',       # flake8-errmsg
    'G',        # flake8-logging-format
    'PIE',      # flake8-pie
    'T20',      # flake8-print
    'PYI',      # flake8-pyi
    'PT',       # flake8-pytest-style
    'SIM',      # flake8-simplify
    'TC',       # flake8-tidy-checking
    # 'ARG',      # flake8-unused-arguments
    'PTH',      # flake8-use-pathlib
    'NPY',      # numpy
    'RUF013',   # ruff
    'ERA',      # eradicate
    'TRY'       # tryceratops
]

# Include once available
# https://github.com/astral-sh/ruff/issues/2310
ignore = [
    'ANN401', # Dynamically typed expressions are forbidden
    'E501', # line too long
    'E741', # ambiguous variable names
    'D203', # 1 blank line required before class docstring
    'D213', # Multi-line docstring summary should start at the second line
    'SIM105', 
    'SIM108',
    'SIM118',
    'PLR0911',
    'PLR0913',
    'PLR0915',
    'PLR2004',
    # Could be implemented
    'PLR0912',
    'PT011',
    'PLW2901',
    ]


[tool.ruff.lint.per-file-ignores]
"{test,examples,doc,docs}/**" = [
    'D',     # pydocstyle
    'ERA',   # eradicate
    'S',     # flake8-bandit
    'B',     # flake8-bugbear
    'EM',    # flake8-errmsg
    'T20',   # flake8-print
    'SIM',   # flake8-simplify
    'ARG',   # flake8-unused-arguments
    'PL',    # pylint
    'TRY'    # tryceratops
]

# Still to be fixed
"{*/optimization/**,pypsa/pf.py,test/**}" = [
    'D100', # Missing docstring in public module
    'D101', # Missing docstring in public class
    'D102', # Missing docstring in public method
    'D103', # Missing docstring in public function
    'D105', # Missing docstring in magic method
    'D107', # Missing docstring in __init__
    'D200', # One-line docstring should fit on one line with quotes
    'D205', # 1 blank line required between summary line and description
    'D404', # First word of the docstring should not be "This
    'D413', # Missing blank line after last section
    'D415', # First line should end with a period, question mark, or exclamation point
    'D417', # Missing argument descriptions in the docstring

    ]

"{test,examples,docs}/**"=[
    'ANN' # flake8-annotations
]

[tool.ruff.lint.flake8-tidy-imports]
# Disallow all relative imports.
ban-relative-imports = "all"<|MERGE_RESOLUTION|>--- conflicted
+++ resolved
@@ -65,11 +65,7 @@
     "pre-commit", 
     "ruff",
     "mypy",
-<<<<<<< HEAD
-    "deepdiff"
-=======
     "jupyter>=1.1.1",
->>>>>>> b4f0b835
 ]
 docs = [    
     "mkdocs-material",
