<!--
SPDX-FileCopyrightText: PyPSA Contributors

SPDX-License-Identifier: CC-BY-4.0
-->

# Release Notes
## Upcoming Release

!!! info "Upcoming Release"

    The features listed below have not yet been released, but will be included in the 
    next update! If you would like to use these features in the meantime, you will need 
    to install the `master` branch, e.g. `pip install git+https://github.com/pypsa/pypsa`.

### Bug Fixes

<<<<<<< HEAD
- Fix [`n.set_snapshots`][pypsa.Network.set_snapshots] to synchronize investment period weightings when snapshots with new periods are set.

- Fix scenario extraction methods ([pypsa.Network.get_scenario][] and [`n['scenario']`][pypsa.Network.__getitem__]) to properly handle empty components (<!-- md:pr 1402 -->).
=======
- Fix scenario extraction methods ([pypsa.Network.get_scenario][] and [`n['scenario']`][pypsa.Network.__getitem__]) to properly handle empty components (<!-- md:pr 1402 -->).
- Fix bus validation when adding global constraints via [pypsa.Network.add][], eliminating false warnings for GlobalConstraints.
>>>>>>> 91871cec

## [**v1.0.0**](https://github.com/PyPSA/PyPSA/releases/tag/v1.0.0) <small>14 October 2025</small> 🎉 { id="v1.0.0" } 

### **PyPSA 1.0** is here!

Check out [What's new in PyPSA v1.0](v1-guide.md).

### Features

- New optimization mode: **Stochastic optimization problems** (<!-- md:pr 1154 -->)

    - Two-stage stochastic optimization: stage 1 investment "here-and-now"; stage 2 
      operations "wait-and-see". Uncertainty via user-defined scenarios. Supports 
      uncertain model parameters in both static and time-series format.

    - New API: [`n.set_scenarios({name: weight, ...})`][pypsa.Network.set_scenarios] to 
      enable scenarios and probabilities (defaults to uniform if weights are not given). 
      Component tables and time series gain a new `scenario` level (MultiIndex) for 
      scenario-specific data. Inspect via methods [`n.has_scenarios`][pypsa.Network.has_scenarios], 
      [`n.scenarios`][pypsa.Network.scenarios] and 
      [`n.scenario_weightings`][pypsa.Network.scenario_weightings].

- New feature for stochastic optimization: **CVaR-based risk-averse optimization** 
  (<!-- md:pr 1345 -->)

    - Risk-averse optimization mode augments expected operational costs with a Conditional 
      Value at Risk (CVaR) penalty, controlled by `omega` (trade-off between expectation 
      and risk) and `alpha` (tail level).

    - New API to enable risk preference: 
      [`n.set_risk_preference(alpha=..., omega=...)`][pypsa.Network.set_risk_preference]. 
      Inspect via [`n.has_risk_preference`][pypsa.Network.has_risk_preference] 
      and [`n.risk_preference`][pypsa.Network.risk_preference].

- New feature for **interactive map plotting**: PyDeck-based interactive maps (<!-- md:pr 1312 -->)

    - New API: [`n.explore(...)`][pypsa.Network.explore] returns a 
      [`pydeck.Deck`](https://deckgl.readthedocs.io/en/latest/deck.html) object: 
      Extending the previous folium/geopandas-based interactive html map by all static 
      map plotting parameters.

    - Interactive maps can be exported to self-contained HTML files by 
      `n.explore(...).to_html("file.html", offline=True)`.

- Introduces additional **MGA functionality**. Allows for solving a network in a direction
  given in the coordinate space of user-specified dimensions, and also
  introduces a parallelized function to solve in multiple directions at
  once. (<!-- md:pr 1269 -->, <!-- md:pr 1272 -->)

  - New API: [`n.optimize.optimize_mga_in_direction()`][pypsa.optimization.OptimizationAccessor.optimize_mga_in_direction] and [`n.optimize.optimize_mga_in_multiple_directions()`][pypsa.optimization.OptimizationAccessor.optimize_mga_in_multiple_directions]

- The **optimization module was heavily refactored**. While the underlying `pandas`-based
  data structure remains the same, the optimization module now uses an `xarray` view via
  [pypsa.Components][] to write the optimization model. It allows for easier problem 
  formulation with a single object which contains all components data across 
  all dimensions and coordinates (e.g. `name`, `snapshots` with `timesteps` and 
  `periods` and `scenarios`). Access it via [`c.da`][pypsa.Components.da].
  (<!-- md:pr 1154 -->)

- **Inactive components** (see [pypsa.Components.inactive_assets][]) are now excluded from the
  the optimization model entirely. This has no effect on the results, but it can
  reduce the memory footprint when solving the model.
  (<!-- md:pr 1310 -->)

- New example networks: [pypsa.examples.carbon_management][] and 
  [pypsa.examples.stochastic_network][]
  (<!-- md:pr 1314 -->)

- Various new options to control PyPSA's behavior. See <!-- md:guide options.md -->.

- The option to set bus-level capacity expansion limits per carrier via [`Bus`][pypsa.components.Buses]
  attributes `nom_{min/max}_{carrier}_{period}` is now deprecated. The global
  constraint type `"tech_capacity_expansion_limit"` offers identical functionality.
  (<!-- md:pr 1294 -->)

- Added utility function [pypsa.common.annuity][] to calculate the annuity
  factor for a given discount rate and lifetime. Also known as capital recovery
  factor, it is used to convert a capital cost into an annualized cost. 
  (<!-- md:pr 1295 -->)

- Add additional standard line types from pandapower. (<!-- md:pr 1342 -->)

- New network indexing methods: [`n.get_network`][pypsa.NetworkCollection.get_network],
  [`n.get_scenario`][pypsa.Network.get_scenario], [`n.slice_network`][pypsa.Network.slice_network]
  and enhanced [`n[...]`][pypsa.Network.__getitem__] for accessing networks. 
  (<!-- md:pr 1363 -->)

- When using certain ambiguous attribute names or typos in the [pypsa.Network.add][] method, a 
  warning is now raised. (<!-- md:pr 1259 -->)

- [pypsa.Network.add][] now returns `None` by default. Use `return_names=True` 
  to get the previous behavior of returning component names which have been added.
  (<!-- md:pr 1347 -->)

- Refactored version attributes: `__version_semver__` → `__version_base__`,
  `__version_short__` → `__version_major_minor__`. Removed tuple versions.
  Old names raise `DeprecationWarning`. (<!-- md:pr 1338 -->)

- Refined statistic arguments across optimization expressions and plotting modules.
  Renamed `comps` → `components`, `aggregate_groups` → `groupby_method`,
  and `aggregate_time` → `groupby_time` for consistency. Old argument names
  are deprecated and will be removed in v2.0.0. (<!-- md:pr 1358 -->)

- Improve performance of loading networks by avoiding re-ordering dataframe columns 
  and indices where unnecessary; especially impactful for networks with large numbers 
  of components. (<!-- md:pr 1362 -->)

### Bug Fixes

- Fixed inconsistent period weighting application in primary energy and operational limit 
  global constraints for non-cyclic storage units and stores. Previously, generators correctly 
  applied period weightings to account for yearly repetition within investment periods, while 
  storage components did not. This caused inconsistent constraint behavior between generators 
  and storage in multi-investment period optimization. Non-cyclic storage units and stores now 
  require the `state_of_charge_initial_per_period` and `e_initial_per_period` flags respectively 
  to be set to `True` when using primary energy or operational limit constraints. (<!-- md: pr 1361 -->)
  
- The default values for `cyclic_state_of_charge_per_period` (StorageUnit)
  and `e_cyclic_per_period` (Store) have been changed from `True` to `False`. This 
  is to be more consistent with single investment period optimization where cycling behavior 
  defaults to `False`. Users who work with multi-investment period optimization 
  and want per-period cycling behavior must now explicitly set these attributes to 
  `True`.  (<!-- md: pr 1361 -->)

- Fix storage state-of-charge handling in multi-investment period optimizations. The constraint 
  logic incorrectly determined when to apply per-period cycling vs. continuous storage state 
  tracking, causing storage to behave unexpectedly regardless of flag settings. The fix 
  ensures storage units and stores correctly preserve or reset their state across investment 
  periods based on the `cyclic_state_of_charge_per_period`/`e_cyclic_per_period` and 
  `state_of_charge_initial_per_period`/`e_initial_per_period` flags. 
  (<!-- md: pr 1360 -->, <!-- md: pr 1371 -->)

- Fixed issue when copying a solved network after setting `n.model.solver_model` to `None`.
  (<!-- md:pr 1325 -->)
  
- Correct use of snapshot weighting columns in statistics module. The
  doscstring for [pypsa.Network.snapshot_weightings][] was clarified.
  (<!-- md:pr 1326 -->)

- Resolved an issue where the network version was not correctly identified during I/O, 
  resulting in false update information being logged.
  (<!-- md:pr 1300 -->)

- Fix `get_transmission_carriers()` to handle components without carrier attribute 
  (e.g., Transformer). (<!-- md:pr 1321 -->)

### Breaking Changes

For a summary of **breaking changes**, see [What's new in PyPSA v1.0](v1-guide.md#breaking-changes).

## [**v0.35.2**](https://github.com/PyPSA/PyPSA/releases/tag/v0.35.2) <small>15th August 2025</small> { id="v0.35.2" }

### Bug Fixes

- Make compatible with xarray v2025.07
  (<!-- md:pr 1304 -->)

## [**v0.35.1**](https://github.com/PyPSA/PyPSA/releases/tag/v0.35.1) <small>3rd July 2025</small> { id="v0.35.1" }

### Bug Fixes

- Fixed issue when copying a network with an unsolved model.
  (<!-- md:pr 1265 -->)

- Fixed missing dependency issue for `typing-extensions`.
  (<!-- md:pr 1264 -->)

- Fixed Excel import when snapshots sheet is missing.
  (<!-- md:pr 1268 -->)

## [**v0.35.0**](https://github.com/PyPSA/PyPSA/releases/tag/v0.35.0) <small>22th June 2025</small> { id="v0.35.0" }

### Features

- New **interactive** plotting library (<!-- md:pr 1189 -->)

    - [`pypsa.Network.statistics.energy_balance.iplot()`][pypsa.plot.StatisticInteractivePlotter.__call__] 
      to get the pre defined default plot
    - [`pypsa.Network.statistics.energy_balance.iplot.bar()`][pypsa.plot.StatisticInteractivePlotter.bar] 
      to get a bar plot. replace `bar` with `line`, `area`, `map` or `scatter` to get the respective plot.

- The function `n.statistics.opex()` now includes all operational cost
  components: marginal costs, quadratic marginal costs, storage costs, spill
  costs, start-up costs, shut-down costs, and stand-by costs. Previously, only
  marginal costs were considered. A new parameter `cost_types` allows selecting
  which cost components to include. (<!-- md:pr 1195 -->)

- New method `n.equals() <pypsa.Network.equals>` to compare two networks for equality. 
  This is similar to the equality operator `==` but allows for more flexibility in the
  comparison which is useful for testing and debugging. (<!-- md:pr 1194 -->, <!-- md:pr 1205 -->)

- The components subpackage was further restructured. The known API remains untouched. (<!-- md:pr 1223 -->)

- New experimental **NetworkCollection** (<!-- md:pr 1212 -->)

    - You can now create a container for multiple `Network` objects. Use is with
      `pypsa.NetworkCollection()` and pass a list of networks. The feature is
      experimental and might change with the next release. Documentation and API
      reference will follow with a stable version of it.

- Add new statistics function `n.statistics.prices()` which can return
  time-averaged or consumption-weighted prices by bus or bus carrier.

### Bug Fixes

- Bugfix: The function `n.statistics.opex()` now considers the correct
  snapshot weightings `n.snapshot_weightings.objective`.
  (<!-- md:pr 1247 -->)
  
- Fixed unaligned statistics index names when `groupby=False`
  (<!-- md:pr 1205 -->)

- Fixed interactive area plots in stacked more with `facet_row` and `facet_col`.
  (<!-- md:pr 1212 -->)

- The docstrings of the statistics function are now properly displayed again, ie. the output of `n.statistics.energy_balance?`.
  (<!-- md:pr 1212 -->)

- Fixed various some I/O edge cases for better data preservation during import/export (<!-- md:pr 1255 -->, <!-- md:pr 1256 -->, <!-- md:pr 1258 -->)

## [**v0.34.1**](https://github.com/PyPSA/PyPSA/releases/tag/v0.34.1) <small>7th April 2025</small> { id="v0.34.1" }

### Bug Fixes

- The static map plots for statistics are fixed, e.g. `n.statistics.energy_balance.map()`. 
  (<!-- md:pr 1201 -->)

- The previous maps module under `pypsa/plot` is now modularized. Instead of a 
  monolithic module, the maps module is now split into several submodules. The
  submodules are: `.maps.common`, `.maps.interactive`, and `.maps.static`.
  (<!-- md:pr 1190 -->)


- Added new single node capacity expansion example in style of model.energy.
  It can be loaded with [`pypsa.examples.model_energy()`][pypsa.examples.model_energy].

- Add new example for how to run MGA ('modelling-to-generate-alternatives') optimisation.

- Added demand elasticity example.

## [**v0.34.0**](https://github.com/PyPSA/PyPSA/releases/tag/v0.34.0) <small>25th March 2025</small> { id="v0.34.0" }

### Features

- New supported file formats for import and export: **Excel**

      - Use [`n.import_from_excel`][pypsa.Network.import_from_excel] and 
        [`n.export_to_excel`][pypsa.Network.export_to_excel] to import and export Networks
        from and to Excel files.

      - `openpyxl` and `python-calamine` are required dependencies for this feature, but
        different engines can be passed. By default they are not installed, but can be
        installed via `pip install pypsa[excel]`.

- New plotting library

    - You can now create plots on any PyPSA statistic. Try them with:

        - [`n.statistics.energy_balance.plot()`][pypsa.plot.statistics.plotter.StatisticPlotter.__call__] to get the pre defined default plot
        - [`n.statistics.energy_balance.plot.bar()`][pypsa.plot.statistics.plotter.StatisticPlotter.bar] to get a bar plot
        - [`n.statistics.energy_balance.plot.line()`][pypsa.plot.statistics.plotter.StatisticPlotter.line] to get a line plot
        - [`n.statistics.energy_balance.plot.area()`][pypsa.plot.statistics.plotter.StatisticPlotter.area] to get a area plot
        - [`n.statistics.energy_balance.plot.map()`][pypsa.plot.statistics.plotter.StatisticPlotter.map] to get a map plot

    - `n.plot()`  was moved to `n.plot.map()`

    - `n.explore()` was moved to `n.plot.explore()` and `n.iplot()` was moved to `n.plot.iplot()`

- Statistics module

    - All statistics functions now interpret the bus_carrier argument as a regular 
      expression (regex), enabling more flexible filtering options. 
      (<!-- md:pr 1155 -->)

    - All statistics functions have a new argument `carrier` to filter by carriers.
      (<!-- md:pr 1176 -->)

    - All statistics functions have two new arguments `drop_zero` and `round` to
      control the output. `drop_zero` drops all rows with zero values and `round`
      rounds the output to the specified number of decimal places. Those settings have been
      used before already via the statistics parameters, but are deprecated now. Use the
      new arguments or the module level settings instead (to set them globally). E.g. 
      `pypsa.options.params.statistics.nice_names = False`. List all available parameter 
      settings via `pypsa.options.params.describe()`. 
      (<!-- md:pr 1173 -->)

### Minor improvements

- Ensuring that the created lp/mps file is deterministic by sorting the strongly meshed 
  buses. (<!-- md:pr 1174 -->)

- Added warning for consistent legend circle and semicirle sizes when combining plots 
  on a geographical axis.

- Add new statistic `n.statistics.system_cost()` to calculate the total system cost from capital and operational expenditures.

- Added descriptive attribute "location" to Buses. This attribute does not influence the optimisation model but can be used for aggregation in the statistics module.

- Added descriptive attribute "location" to Buses. This attribute does not influence
  the optimisation model but can be used for aggregation in the statistics module.
  (<!-- md:pr 1182 -->)


### Bug fixes

- Fixed `pypsa.plot.add_legend_semicircles()` circle sizing to be consistent with 
  `n.plot(bus_size=..., bus_split_circle=True)` argument. 
  (<!-- md:pr 1179 -->)

## [**v0.33.2**](https://github.com/PyPSA/PyPSA/releases/tag/v0.33.2) <small>12th March 2025</small> { id="v0.33.2" }

### Bug fixes

- **Regression hotfix**: Fixed a critical bug in statistics functions for 
  multi-investment networks where built years and lifetimes were not being correctly 
  considered. In version `v0.32.0`, only components active in the first time period were
  being included in statistics calculations. The fix ensures all components are properly
  represented according to their respective built years and lifetimes across all 
  investment periods. This issue was patched in version `0.33.2`. We also backported the 
  fix to version `0.32.2`. (<!-- md:pr 1172 -->)

- The expressions function `n.optimize.expressions.capacity` now uses the absolute 
  efficiency to calculate the capacity at link ports, unless a `bus_carrier` is defined
  or `at_port` is set to True. This is in line with the behavior of the statistics 
  functions (`statistics.installed_capacity`, `statistics.optimal_capacity`). 
  Before, the efficiency was allowed to be negative, which lead to inconsistent results.

## [**v0.33.1**](https://github.com/PyPSA/PyPSA/releases/tag/v0.33.1) <small>3rd March 2025</small> { id="v0.33.1" }

### Minor improvements

- Added a `quotechar` parameter to [pypsa.Network.import_from_csv_folder][]   and
  [`n.export_to_csv_folder`][pypsa.Network.export_to_csv_folder] to handle non-standard field quoting in CSV
  import/export, aligning with [`pandas.read_csv`](https://pandas.pydata.org/docs/reference/api/pandas.read_csv.html) and
  [`pandas.to_csv`](https://pandas.pydata.org/docs/reference/api/pandas.DataFrame.to_csv.html). (<!-- md:pr 1143 -->)

### Bug fixes

- `pypsa[cloudpath]` optional dependency will now only install `cloudpathlib` without 
  extra cloud storage provider client libraries, these will be left to the user to 
  install. (<!-- md:pr 1139 -->)

- [`n.import_from_netcdf`][pypsa.Network.import_from_netcdf] and [`n.import_from_hdf5`][pypsa.Network.import_from_hdf5] now work when a URI is
  passed as a string instead of a CloudPath object.
  (<!-- md:pr 1139 -->)

- Linearized unit commitment with equal startup and shutdown costs.
  (<!-- md:pr 1157 -->)

- Fix pandas dtype warning. (<!-- md:pr 1151 -->)

## [**v0.33.0**](https://github.com/PyPSA/PyPSA/releases/tag/v0.33.0) <small>7th February 2025</small> { id="v0.33.0" }

### Features

- New component class structure (<!-- md:pr 1075 -->, <!-- md:pr 1130 -->)

    - Major structural refactoring of how component data is stored and accessed. The new 
      structure adds an extra layer to move all component-specific data from the network 
      class to a new component class.

    - This is an experimental feature, will be developed further and is not yet 
      recommended for general use. More features, documentation and examples will 
      follow. Most users will not notice any changes.

    - The new additional layer makes it easy to add new features. If you wanna play around
      with the new components class, see the 
      [Components class example](https://docs.pypsa.org/en/latest/examples/experimental-components-class.html) 
      in the documentation. You will find an short introduction and some simple examples 
      to show which other features could be added in the future. If you have any ideas, 
      wishes, feedback or suggestions, please let us know via the 
      [issue tracker](https://www.github.com/PyPSA/PyPSA/issues).

- Breaking: Deprecation of custom components (<!-- md:pr 1130 -->)

    - This version of PyPSA deprecates custom components. While we don't see many use 
      cases for them, they might be added in an improved way in future again. For a 
      potential reimplementation we would be happy to hear your use case and 
      requirements via the [issue tracker](https://www.github.com/PyPSA/PyPSA/issues).
    
    - If you don't know what this is or have never used the `override_components`
      and `override_component_attrs` arguments during Network initialisation, you can
      safely ignore this deprecation.

- Breaking: Behavior of `n.components`

    - Iterating over `n.components` now yields the values instead of keys. Use 
      `n.components.keys()` to keep iterating over keys.

    - Checking if a component is in `n.components` using the 'in' operator is deprecated. 
      With the deprecation of custom components keys in `n.components` also ever change.
            
- PyPSA `0.33` provides support for the recent Python 3.13 release and drops support 
  for Python 3.9. While Python 3.9 still gets security updates until October 2025,
  core dependencies of PyPSA are dropping support for Python 3.9 (e.g. `numpy`) and
  active support is only provided for the most recent versions 
  (see [endoflife.date](https://endoflife.date/python)). It is recommended to upgrade 
  to the latest Python version if possible. Note that there might be some issues with
  Windows and Python 3.13, which are not yet resolved. 
  (<!-- md:pr 1099 -->)

- Added PyPSA options architecture via [`pypsa.get_option`][pypsa.get_option], [`pypsa.set_option`][pypsa.set_option],
  and [`pypsa.option_context`][pypsa.option_context].
  This allows to set and get global options for PyPSA and
  mimics the options setting behavior of pandas. Currently there are not many options
  available, but this will be extended in future.
  (<!-- md:pr 1134 -->)

- New network attributes [`n.timesteps`][pypsa.Network.timesteps],
  [`n.periods`][pypsa.Network.periods] and
  [`n.has_periods`][pypsa.Network.has_periods] to simplified level access
  of the snapshots dimension. (<!-- md:pr 1113 -->)

- Consistency checks can now be run with the parameter `strict`, which will raise
  them as `ConsistenyError`. Pass checks which should be strict in
  [`n.consistency_check`][pypsa.Network.consistency_check] as e.g.
  `strict=['unknown_buses']`. [`n.optimize`][pypsa.Network.optimize]
  will run some strict checks by default now. (<!-- md:pr 1120 --> <!-- md:pr 1112 -->)

- New example in the documentation showing how to implement reserve power constraints.
  (<!-- md:pr 1133 -->)

- Doctests are now run with the unit tests. They allow to test the documentation 
  examples, which will improve the quality of docstrings and documentation in future 
  releases. (<!-- md:pr 1114 -->)

### Bug fixes

- The parameter threshold in function get_strong_meshed_buses was not considered
  in the function it self. A kwargs check has been added for providing a own threshold.
  E.g., get_strongly_meshed_buses (network, threshold=10)


## [**v0.32.2**](https://github.com/PyPSA/PyPSA/releases/tag/v0.32.2) <small>12th March 2025</small> { id="v0.32.2" }

### Bug fixes

- Backported from version `v0.33.2`: Fixed a critical bug in statistics functions for 
  multi-investment networks where built years and lifetimes were not being correctly 
  considered. In version `v0.32.0`, only components active in the first time period were
  being included in statistics calculations. The fix ensures all components are properly
  represented according to their respective built years and lifetimes across all 
  investment periods. (<!-- md:pr 1172 -->)

## [**v0.32.1**](https://github.com/PyPSA/PyPSA/releases/tag/v0.32.1) <small>23th January 2025</small> { id="v0.32.1" }

### Bug fixes

- The expression module now correctly includes the "Load" component in the
  energy balance calculation. Before the fix, the "Load" component was not
  considered. (<!-- md:pr 1110 -->)

- The optimize/expression module now correctly assigns contributions from branch 
  components in the `withdrawal` and `supply` functions. Before, there was a wrong 
  multiplication by -1 for branch components. (<!-- md:pr 1123 -->)

## [**v0.32.0**](https://github.com/PyPSA/PyPSA/releases/tag/v0.32.0) <small>5th December 2024</small> { id="v0.32.0" }

### Features

- Improvements to groupers in the statistics module (<!-- md:pr 1093 -->, <!-- md:pr 1078 -->)

    - The `groupby` argument now accepts keys to allow for more granular and flexible 
      grouping.
      For example,
      [`n.statistics.energy_balance(groupby=["bus_carrier", "carrier"])`][pypsa.statistics.StatisticsAccessor.energy_balance]
      groups the energy balance by bus carrier and carrier.

        - Build in groupers include:

            - [`pypsa.statistics.groupers.carrier`][pypsa.statistics.grouping.Groupers.carrier]
            - [`pypsa.statistics.groupers.bus_carrier`][pypsa.statistics.grouping.Groupers.bus_carrier]
            - [`pypsa.statistics.groupers.name`][pypsa.statistics.grouping.Groupers.name]
            - [`pypsa.statistics.groupers.bus`][pypsa.statistics.grouping.Groupers.bus]
            - [`pypsa.statistics.groupers.country`][pypsa.statistics.grouping.Groupers.country]
            - [`pypsa.statistics.groupers.unit`][pypsa.statistics.grouping.Groupers.unit]
            - A list of registered groupers can be accessed via
              [`pypsa.statistics.groupers.list_groupers`][pypsa.statistics.grouping.Groupers.list_groupers]

    - Custom groupers can be registered on module level via
        [`pypsa.statistics.groupers.add_grouper`][pypsa.statistics.grouping.Groupers.add_grouper].
        The key will be used as identifier in the `groupby` argument. Check the API reference
        for more information.

    - Accessing default groupers was moved to module level and an improved API was
        introduced. `n.statistics.get_carrier` can now be accessed as
        [`pypsa.statistics.groupers.carrier`][pypsa.statistics.grouping.Groupers.carrier]
        and a combination of groupers can be accessed as
        [`pypsa.statistics.groupers['bus', 'carrier']`][pypsa.statistics.Groupers]
        instead of `n.statistics.groupers.get_bus_and_carrier`.

- A new module `pypsa.optimize.expressions` was added. It contains functions to quickly
  create expressions for the optimization model. The behavior of the functions is
  mirroring the behavior of the `statistics` module and allows for similar complexity
  in grouping and filtering. Use it with e.g.
  [`n.optimize.expressions.energy_balance()`][pypsa.optimization.expressions.StatisticExpressionsAccessor.energy_balance].
  (<!-- md:pr 1044 -->)

- `pytables` is now an optional dependency for using the HDF5 format. Install 
  it via `pip install pypsa[hdf5]`. Otherwise it is not installed by default 
  anymore. (<!-- md:pr 1100 -->)

## [**v0.31.2**](https://github.com/PyPSA/PyPSA/releases/tag/v0.31.2) <small>27th November 2024</small> { id="v0.31.2" }

### Bug fixes

- The constraint to account for `e_sum_max`/ `e_sum_min` is now skipped if not applied to any asset (<!-- md:pr 1069 -->, <!-- md:pr 1074 -->)


## [**v0.31.1**](https://github.com/PyPSA/PyPSA/releases/tag/v0.31.1) <small>1st November 2024</small> { id="v0.31.1" }

### Bug fixes

- Abolishing `min_units` in the post discretization. If the maximum capacity of a 
  component is smaller than the specified unit size, the maximum capacity is built as 
  soon as the threshold is passed (<!-- md:pr 1052 -->)

- Less verbose logging when using [`n.add`][pypsa.Network.add]
  (<!-- md:pr 1067 -->)

## [**v0.31.0**](https://github.com/PyPSA/PyPSA/releases/tag/v0.31.0) <small>1st October 2024</small> { id="v0.31.0" }

### Features

- New `active` attribute (<!-- md:pr 1038 -->)

    - A new attribute for one-port and branch components `active` was added. If set to 
        true (default), the asset is considered active for all functionality, including 
        optimization and power flow calculation. If set to false, the asset is considered 
        inactive and is excluded from the optimization, power flow and statistics modules. 

    - The active attribute can be thought of as a global filter on the components. When 
        running a multi-horizon optimization, the active attribute is considered a global 
        condition for each horizon. Then assets are considered active only if `active` is 
        true and the investment period falls within the lifetime of the asset.

- New attributes for the [generator](user-guide/components/generators.md) component
  (<!-- md:pr 1047 -->)

    - `e_sum_min` and `e_sum_max` add a new constraint and allow to set the minimum
        and maximum total energy that can be generated by the generator over one
        optimization horizon. 

- New [`n.add`][pypsa.Network.add] method (<!-- md:pr 896 -->)

    - [`n.add`][pypsa.Network.add] now handles the addition of a single or multiple
        components, has more robust index alignment checks allows to overwrite existing
        components using the new argument `overwrite`. Because of the more strict
        alignment checks, this might be a **breaking change** for some users.
    
    - Therefore the methods `n.madd` and 
        `n.mremove` are now deprecated and will point to
        their generalised counterparts.

- New function [`n.optimize_and_run_non_linear_powerflow`][pypsa.optimization.optimize.OptimizationAccessor.optimize_and_run_non_linear_powerflow]
  was added to the set of abstract optimize functions. This function optimizes the
  network and runs a non-linear power flow calculation afterwards. (<!-- md:pr 1038 -->)

- API and structural changes:

    - The [`Component`][pypsa.Components] object is now a refactored
        stand-alone class. This is ongoing work and will change further in future
        releases. (<!-- md:pr 1038 -->)
    - The [`pypsa.SubNetwork`][pypsa.SubNetwork] class has new methods `df`, `pnl`, `component`
        to ease the access of component data for a subnetwork. Use it with e.g.
        `subnetwork.df("Generator")` and alike. (<!-- md:pr 1038 -->)
    - [`n.df`][pypsa.Network.df] and [`n.pnl`][pypsa.Network.pnl]
        have been renamed to [`n.static`][pypsa.Network.static] and
        [`n.dynamic`][pypsa.Network.dynamic]. But `n.df` and `n.pnl` are still available
        and can be used as aliases without any deprecation warning for now. (<!-- md:pr 1028 -->)

## [**v0.30.3**](https://github.com/PyPSA/PyPSA/releases/tag/v0.30.3) <small>24th September 2024</small> { id="v0.30.3" }

- Bugfix in the post discretization for `Links` with a maximum capacity.
  Furthermore, giving the option to build out only multiples of the specified unit_size
  or allowing to use the full maximum capacity. (<!-- md:pr 1039 -->)

## [**v0.30.2**](https://github.com/PyPSA/PyPSA/releases/tag/v0.30.2) <small>11th September 2024</small> { id="v0.30.2" }

- Bugfix in operational limit global constraints, which now directly uses the
  carrier of the `Store` rather than the carrier of the bus it is attached to.
  (<!-- md:pr 1029 -->)

## [**v0.30.1**](https://github.com/PyPSA/PyPSA/releases/tag/v0.30.1) <small>9th September 2024</small> { id="v0.30.1" }

- Added option for importing and exporting CSV, netCDF and HDF5 files in cloud
  object storage. This requires the installation of the optional dependency
  `cloudpathlib`, e.g. via `pip install pypsa[cloudpath]`.

- Bugfix of `n.plot()` when single buses have no coordinates.

## [**v0.30.0**](https://github.com/PyPSA/PyPSA/releases/tag/v0.30.0) <small>30th August 2024</small> { id="v0.30.0" }

- Added `n.explore()` function based on `folium` and `geopandas` to
  interactively explore networks. (<!-- md:pr 1009 -->)

- Added new `spill_cost` input parameter for storage units which penalizes
  spilling excess energy. (<!-- md:pr 1012 -->)

- Added new `marginal_cost_storage` input parameter for stores and storage
  units to represent the cost of storing energy in currency/MWh/h.
  (<!-- md:pr 603 -->)

- Added type annotations to all functions. (<!-- md:pr 1010 -->)

- Updated documentation. (<!-- md:pr 1004 -->)

## [**v0.29.0**](https://github.com/PyPSA/PyPSA/releases/tag/v0.29.0) <small>31st July 2024</small> { id="v0.29.0" }

- Removed `n.lopf()` pyomo-based and nomopyomo-based optimisation modules. Use
  linopy-based optimization with `n.optimize()` instead.
  (<!-- md:pr 884 -->)

- HiGHS becomes the new default solver for `n.optimize()`.
  (<!-- md:pr 884 -->)

- Changes to the `statistics` module:

    - The statistics functions `n.statistics.capex()`,
        `n.statistics.installed_capex()`, and `expanded_capex` now have an
        optional `cost_attribute` argument, which defaults to `capital_cost`. The
        default behavior of the functions is not changed.
        (<!-- md:pr 989 -->)

    - The functions `n.statistics.optimal_capacity()` and
        `n.statistics.expanded_capacity()` now return positive and negative
        capacity values if a `bus_carrier` is selected. Positive values correspond
        to production capacities, negative values to consumption capacities.
        (<!-- md:pr 885 -->)

    - The statistics module now supports the `nice_name` argument for bus
        carriers. Previously, nice names were only supported for components
        carriers. (<!-- md:pr 991 -->)

    - The statistics module now features functionality to set global style
        parameters (e.g. `nice_names`, `drop_zero` and `round`) which is then
        applied to all statistics methods without the need to set them individually.
        To set parameters one can run
        `n.statistics.set_parameters(nice_names=False, round=2)` and to view
        current parameters setting `n.statistics.parameters`.
        (<!-- md:pr 886 -->)

- Changes to the `clustering` module:

    - Add attribute-based exemptions for clustering lines and links. With the
        argument `custom_line_groupers` in the function `aggregatelines()` one
        can specify additional columns besides `bus0` and `bus1` to consider as
        unique criteria for clustering. This is useful, for example, to avoid the
        aggregation of lines/links with different `build_year` or `carrier`.
        (<!-- md:pr 982 -->)

- Changes to the `plot` module:

    - Add option to add semicircle legends by running
        `pypsa.plot.add_legend_semicircle(ax, sizes=[1000/scaling_factor],
        labels=["1 GWh"])`. (<!-- md:pr 986 -->)

    - Add functionality to provide list of colors in `add_legend_lines()`.
        (<!-- md:pr 902 -->)

- Bugfixes:
  
    - The security-constrained optimization via
        `n.optimize.optimize_security_constrained()` was fixed to correctly handle
        multiple subnetworks. (<!-- md:pr 946 -->)

    - The global constraint on the total transmission costs now includes the
        weight of the investment periods and persistence of investment costs of
        active assets in multi-horizon optimisations.

    - Retain investment periods and weightings when clustering networks.
        (<!-- md:pr 891 -->)

    - Removed performance regression of `statistics` module.
        (<!-- md:pr 990 -->)

    - When adding bus ports on the fly with `add` methods, the dtype of the
        freshly created column is now fixed to `string`. (<!-- md:pr 893 -->)

    - Using timezone information in `n.snapshots` raises an error now, since it
        leads to issues with `numpy`/ `xarray`. (<!-- md:pr 976 -->)

- Improvements to consistency checks and model debugging:

    - When adding components with bus ports greater than 1, e.g. `bus2`, pypsa
        checks if the bus exists and prints a warning if it does not.
        (<!-- md:pr 893 -->)

    - Also check for missing values of default attributes in the
        `n.consistency_check()` function. (<!-- md:pr 903 -->)

    - Restructure `n.consistency_check()`.
        (<!-- md:pr 903 -->, <!-- md:pr 918 -->, <!-- md:pr 920 -->)

    - Add option `n.optimize(compute_infeasibilities=True)` to compute Irreducible
        Inconsistent Subset (IIS) in case an infeasibility was encountered and Gurobi
        is installed. (<!-- md:pr 978 -->)

    - Improved error messages. (<!-- md:pr 897 -->)

- Add functionality to compare two networks for equality via equality operator
  (`==`). (<!-- md:pr 924 -->)

- Add single-node electricity-only and sector-coupled capacity expansion
  example. (<!-- md:pr 904 -->)

- Added new line type "Al/St 490/64 4-bundle 380.0".
  (<!-- md:pr 887 -->)

- Use `ruff`. (<!-- md:pr 900 -->, <!-- md:pr 901 -->)

- Improve CI and auto-release process. <!-- md:pr 907 -->, <!-- md:pr 921 -->)

- Restructured API reference. (<!-- md:pr 960 -->)

- Compatibility with `numpy>=2.0`. (<!-- md:pr 932 -->)

## [**v0.28.0**](https://github.com/PyPSA/PyPSA/releases/tag/v0.28.0) <small>8th May 2024</small> { id="v0.28.0" }

- When using iterative optimisation functionality
  `n.optimize_transmission_expansion_iteratively()`, add option to discretize
  optimised line and link capacities in the final iteration based on new keyword
  arguments `line_unit_size`, `link_unit_size`, `line_threshold` and
  `link_threshold`. This allows to round the optimised capacities to a
  multiple of the unit size based on the threshold.
  (<!-- md:pr 871 -->)

- A new function `n.merge()` was added allowing the components and
  time-dependent data of one network to be added to another network. The
  function is also available via `n + m` with default settings. The function
  requires disjunct component indices and identical snapshots and snapshot
  weightings. (<!-- md:pr 783 -->)

- New features in the statistics module (<!-- md:pr 860 -->):

    - The statistics module introduces a new keyword argument `at_port` to all
        functions. This allows considering the port of a component when calculating
        statistics. Depending on the function, the default of `at_port` is set to
        `True` or `False`, for example for the dispatch all ports are
        considered.

    - The statistics module now supports an optional `port` argument in
        `groupby` functions. This allows to group statistics while considering the
        port of a component.

    - The `statistics.revenue` function introduces a new keyword argument
        `kind` to optionally calculate the revenue based on the `input`
        commodity or the `output` commodity of a component.

    - The `statistics.energy_balance` function introduces a new keyword argument
        `kind` to optionally calculate the `supply` and `withdrawal` of a
        component.

    - Deprecation warnings are added to the statistics module for the
        functionalities that will be removed in the next major release.

- Updated `environment_doc.yml` to include the latest required `pip`
  dependencies for the documentation environment. (<!-- md:pr 862 -->)

- Bugfix: calling `n.create_model()` or `n.optimize()` when a global
  operational limit is defined will no longer set the carrier attribute of
  stores to the carrier of the bus they are attached to.
  (<!-- md:pr 880 -->)

- Added warning to `plot.py` with instructions to handle the case where the
  `requests` dependency is missing. (<!-- md:pr 882 -->)

- Bugfix: calling `n.optimize.*` functions (e.g. `n.optimize.optimize_mga`)
  now correctly returns each functions return values. (<!-- md:pr 871 -->)


## [**v0.27.1**](https://github.com/PyPSA/PyPSA/releases/tag/v0.27.1) <small>22nd March 2024</small> { id="v0.27.1" }

- Fixed sometimes-faulty total budget calculation for single-horizon MGA optimisations.

- Fixed assignment of active assets in multi-horizon optimisation with `n.optimize`.

- Fixed setting of investment periods when copying a multi-horizon network.

- Always use name and mask keys in variable and constraint assignment to protect against future changes in argument order.

- Rewrite function `get_switchable_as_dense` so that it consumes less memory when calling it with large dataframes.

- Fix of the capex description in the attribute CSV files.

## [**v0.27.0**](https://github.com/PyPSA/PyPSA/releases/tag/v0.27.0) <small>18th February 2024</small> { id="v0.27.0" }

- Bugfix: If plotting a network map with split buses
  (`n.plot(bus_split_circle=True)`), the bus sizes are now scaled by factor 2
  to account for the fact that the bus sizes are split into half circles. This
  makes the area scaling of the buses consistent with the area of non-split
  buses.

- The global constraint `define_tech_capacity_expansion_limit` now also takes
  branch components into account. If defined per bus, the `bus0` of the branch
  is considered as a reference bus.

- Bugfixes in building of global constraints in multi-horizon optimisations.

- Fixed total budget calculation for MGA on multi-horizon optimisations.

- The `extra_functionality` argument is now also supported in `solve_model`
  accessor.

- `optimize_mga` now returns the solver termination status and condition.

- The deprecated functions `_make_consense`, `aggregategenerators`,
  `get_buses_linemap_and_lines` and `get_clustering_from_busmap` were
  removed.

- The minimum `networkx` version was bumped from `1.10` to `2`.

- `pyomo` is no longer supported for Python 3.12 or higher.


## [**v0.26.3**](https://github.com/PyPSA/PyPSA/releases/tag/v0.26.3) <small>25th January 2024</small> { id="v0.26.3" }

- Bugfix: With line transmission losses there was a sign error in the
  calculation of the line capacity constraints.

- Approximated transmission losses of lines are now stored after optimisation as
  the difference between `n.lines_t.p0` and `n.lines_t.p1` so that they
  appear in the energy balance (e.g. `n.statistics.energy_balance()`) and when
  calculating losses with `n.lines_t.p0 + n.lines_t.p1`.

## [**v0.26.2**](https://github.com/PyPSA/PyPSA/releases/tag/v0.26.2) <small>31st December 2023</small> { id="v0.26.2" }

- Bugfix in the definition of spillage variables for storage units. Previously,
  the spillage variable creation was skipped in some cases due to a wrong
  condition check even though there was a positive inflow.

## [**v0.26.1**](https://github.com/PyPSA/PyPSA/releases/tag/v0.26.1) <small>29th December 2023</small> { id="v0.26.1" }

- The output attribute `n_mod` introduced in the previous version was removed
  since it contains duplicate information. Calculate the number of expanded
  modules with `p_nom_opt / p_nom_mod` instead.

- Bugfix in MGA function to correctly parse the `sense` keyword argument.

- Fix strict type compatibility issues with `pandas>=2.1` causing problems for
  clustering.

- Removed `numexpr` version constraint.

## [**v0.26.0**](https://github.com/PyPSA/PyPSA/releases/tag/v0.26.0) <small>4th December 2023</small> { id="v0.26.0" }

### New Features

- The `Network` class has a **new component for geometric shapes** under
  `n.shapes`. It consists of a `geopandas` dataframe which can be used to
  store network related geographical data (for plotting, calculating potentials,
  etc). The dataframe has the columns `geometry`, `component`, `idx` and `type`.
  The columns `component`, `idx` and `type` do not require specific values, but
  allow for storing information about which components the shapes belong to. The
  coordinate reference system (CRS) of the shapes can be accessed and set via a
  new attribute `n.crs`. For a transition period, the attribute `n.srid`,
  which independently refers to the projection of the bus coordinates, is kept.

- Improvements to the network **statistics module**:

    - The statistics module now supports the consideration of multi-port links. An
        additional argument `bus_carrier` was added to the statistics functions to
        select the components that are attached to buses of a certain carrier.

    - The statistics module now supports the consideration of multiple investment
        periods. As soon as `n.snapshots` is a MultiIndex, the network statistics
        are calculated separately for each investment period.

    - A new function `transmission` was added to the statistics accessor. This
        function considers all lines and links that connect buses of the same carrier.

    - The statistics functions now support the selection of single components in
        the `comps` argument.

- The plotting function `n.plot()` now supports **plotting of only a subset of
  network components** by allowing that arguments like `bus_size`,
  `link_widths` or `link_color` do no longer require to contain the full
  set of indices of a component.

- Add option to specify **time-varying ramp rates** for generators and links
  (`ramp_limit_up` and `ramp_limit_down`, e.g. under
  `n.links_t.ramp_limit_up`).

- Added attributes `p_nom_mod`, `e_nom_mod`, and `s_nom_mod` to components
  to consider capacity modularity. When this attribute is non-zero and the
  component is extendable, the component's capacity can only be extended in
  multiples of the capacity modularity. The optimal number of components is
  stored as `n_mod` (such that `p_nom_mod * n_mod == p_nom_opt`). The
  default is kept such that extendable components can be expanded continuously.

### Bugfixes and Compatibiliity

- Bugfix: In rolling horizon optimisation with unit commitment constraints, the
  generator status of the previously optimized time step is now considered.

- Bugfix: Allow optimising the network for just subset of investment periods by
  using `n.optimize(multi_investment_periods=True, snapshots=...)`.

- Bugfix: The function `n.import_from_netcdf()` failed when trying to import
  data from an `xarray` object.

- Bugfix: Fix global constraints for primary energy and transmission volume
  limits for networks with multiple investment periods.

- Bugfix: Fix stand-by-costs optimization for latest `linopy` version.

- Resolve performance regression for multi-decade optimisation in highly meshed
  networks.

- Compatibility with `pandas==2.1`.

- Added Python 3.12 to CI and supported Python versions.


## [**v0.25.2**](https://github.com/PyPSA/PyPSA/releases/tag/v0.25.2) <small>30th September 2023</small> { id="v0.25.2" }

* Add option to enable or disable nice carrier name in the statistics module,
  e.g. `n.statistics(nice_name=False)``.

* Add example in documentation for the statistics module.

* Add example for stochastic optimization with PyPSA to the documentation.

* Extended documentation for multi-decade optimization.

* Bugfix: Use of ``nice_names`` keyword argument in
  ``n.statistics.energy_balance()``.

* Bugfix: Correctly handle ``p_nom`` or ``p_nom_opt`` in power flow distributed
  slack.

* Bugfix: After the optimization the right-hand side and sign of global
  constraints were previously overwritten by altered values.

* Bugfix: In netCDF export, typecasting to float32 after setting the compression
  encoding led to ignored compression encodings.

* Bugfix: Handle solver options for CBC and GLPK for ``n.lopf(pyomo=False)``.

* Bugfix: Handle cases with multi-decade optimisation, activated transmission
  limit and an empty list of lines or DC links.

## [**v0.25.1**](https://github.com/PyPSA/PyPSA/releases/tag/v0.25.1) <small>27th July 2023</small> { id="v0.25.1" }

**New Features**

* The function ``get_clustering_from_busmap`` has a new argument
  ``line_strategies``.

* The ``n.optimize()`` function gets a new keyword argument
  ``assign_all_duals=False`` which controls whether all dual values or only
  those that already have a designated place in the network are assigned.
  (<!-- md:pr 635 -->)

**Changes**

* The function ``get_buses_linemap_and_lines`` was deprecated, in favor of
  direct use of ``aggregatebuses`` and ``aggregate_lines``.

* Improve logging printout for rolling horizon optimization.
  (<!-- md:pr 697 -->, <!-- md:pr 699 -->)

* The CI environment handling was migrated to ``micromamba``
  (<!-- md:pr 688 -->).

**Bugfixes**

* The aggregation functions in the clustering module were adjusted to correctly
  handle infinity values (see https://github.com/pandas-dev/pandas/issues/54161
  for more details). (<!-- md:pr 684 -->)

* The unit commitment formulation with a rolling horizon horizon was fixed in
  case of non-committable and committable generators with ramp limits.
  (<!-- md:pr 686 -->)

* The clustering functionality was fixed in case of passing a subset of carriers
  that should be aggregated. (<!-- md:pr 696 -->)

* When clustering, allow safe clustering of component attributes which are both
  static and dynamic. (<!-- md:pr 700 -->)

* When assigning a new user-defined variable to the underlying optimization
  model, the assignment of the solution resulted in an error if the variable
  name did not match the pattern ``{Component}-{Varname}``. This has been fixed
  by ignoring variables that do not match the pattern during solution
  assignment. (<!-- md:pr 693 -->)

* Multilinks are now also handled automatically when importing a network from
  file. (<!-- md:pr 702 -->)

* Multilink default efficiencies are always set to 1.0.
  (<!-- md:pr 701 -->)

* For linearized unit commitment relaxation, some tightening additional
  constraints are only valid if start-up and shut-down costs are equal. These
  constraints are now skipped if this is not the case and a warning message is
  printed. (<!-- md:pr 690 -->)

* Fix division in capacity factor calculation in statistics module when not
  aggregating in the time dimension. (<!-- md:pr 687 -->)

## [**v0.25.0**](https://github.com/PyPSA/PyPSA/releases/tag/v0.25.0) <small>13th July 2023</small> { id="v0.25.0" }

**New Features**

* **Stand-by costs:** PyPSA now supports stand-by cost terms. A new column
  ``stand_by_cost`` was added to generators and links. The stand-by cost is
  added to the objective function when calling ``n.optimize()``.
  (<!-- md:pr 659 -->)

* **Rolling horizon function:** The ``n.optimize`` accessor now provides
  functionality for rolling horizon optimisation using
  ``n.optimize.optimize_with_rolling_horizon()`` which splits whole optimization
  of the whole time span into multiple subproblems which are solved
  consecutively. This is useful for operational optimizations with a high
  spatial resolution. (<!-- md:pr 668 -->)

* **Modelling-to-generate-alternatives (MGA) function** The ``n.optimize``
  accessor now provides functionality for running
  modelling-to-generate-alternatives (MGA) on previously solved networks using
  ``n.optimize.optimize_mga(slack=..., weights=...)``. This is useful for
  exploring the near-optimal feasible space of the network.
  (<!-- md:pr 672 -->)

**Changes**

* **Multilinks by default:** Links with multiple inputs/outputs are now
  supported by default. The Link component attributes are automatically extended
  if a link with ``bus2``, ``bus3``, etc. are added to the network. Overriding
  component attributes at network initialisation is no longer required.
  (<!-- md:pr 669 -->)

* **Spatial clustering refactored:** The spatial clustering module was
  refactored. The changes lead to performance improvements and a more consistent
  clustering API. (<!-- md:pr 673 -->)

  * The network object has a new accessor ``cluster`` which allows accessing
    clustering routines from the network itself. For example,
    ``n.cluster.cluster_spatially_by_kmeans`` returns a spatially clustered
    version of the network.

  * The default clustering strategies were refined. Per default, columns like
    ``efficiency`` and ``p_max_pu`` are now aggregated by the capacity weighted
    mean.

  * The clustering module now applies the custom strategies to time-dependant
    data.

  * The function ``pypsa.clustering.spatial.get_clustering_from_busmap`` and
    ``pypsa.clustering.spatial.aggregategenerators`` now allows the passing of a
    list of buses for which aggregation of all carriers is desired. Generation
    from a carrier at a bus is aggregated now if: It is either in the passed
    list of aggregated carriers, or in the list of aggregated buses.

  * Take generator strategies for time-series into account. Before, time-series
    would always be aggregated by summing.
    (<!-- md:pr 670 -->)

  * The deprecated ``networkclustering`` module was removed.
    (<!-- md:pr 675 -->)

* A new function `get_country_and_carrier` was added to the statistics module in
  order to group statistics by country and carrier.
  (<!-- md:pr 678 -->)

* NetCDF file compression is now disabled by default when exporting networks.
  (<!-- md:pr 679 -->)

**Breaking Changes**

* The ``Clustering`` class no longer contains a positive and negative linemap.

* Outdated examples were removed. (<!-- md:pr 674 -->)

**Bugfixes**

* In the statistics module, the calculation of operational costs of storage
  units was corrected. (<!-- md:pr 671 -->)


## [**v0.24.0**](https://github.com/PyPSA/PyPSA/releases/tag/v0.24.0) <small>27th June 2023</small> { id="v0.24.0" }

* PyPSA now supports quadratic marginal cost terms. A new column
  `marginal_cost_quadratic` was added to generators, links, stores and storage
  units. The quadratic marginal cost is added to the objective function when
  calling ``n.optimize()``. This requires a solver that is able to solve quadratic problems, for instance,
  HiGHS, Gurobi, Xpress, or CPLEX.
* The statistics function now allows calculating energy balances
  ``n.statistics.energy_balance()`` and dispatch ``n.statistics.dispatch()``, as
  well as time series (e.g. ``n.statistics.curtailment(aggregate_time=False)``).
  The energy balance can be configured to yield energy balance time series for
  each bus.
* The statistics function ``n.statistics()`` now also supports the calculation
  of the market values of components.
* The function ``n.set_snapshots()`` now takes two optional keyword arguments; ``default_snapshot_weightings``
  to change the default snapshot weightings, and ``weightings_from_timedelta``
  to compute the weights if snapshots are of type ``pd.DatetimeIndex``.
* The function ``n.lopf()`` is deprecated in favour of the linopy-based
  implementation ``n.optimize()`` and will be removed in PyPSA v1.0. We will
  have a generous transition period, but please start migrating your
  ``extra_functionality`` functions, e.g. by following our [migration guide
 ](https://docs.pypsa.orgxamples/optimization-with-linopy-migrate-extra-functionalities.html).
* The module ``pypsa.networkclustering`` was moved to
  ``pypsa.clustering.spatial``. The module ``pypsa.networkclustering`` is now
  deprecated but all functionality will continue to be accessible until PyPSA v0.25.
* Bug fix in linearized unit commitment implementation correcting sign.
* The minimum required version of ``linopy`` is now ``0.2.1``.
* Dropped support for Python 3.8. The minimum required version of Python is now 3.9.


## [**v0.23.0**](https://github.com/PyPSA/PyPSA/releases/tag/v0.23.0) <small>10th May 2023</small> { id="v0.23.0" }

* Transmission losses can now be represented during optimisation with
  ``n.optimize()`` or ``n.lopf()`` using a piecewise linear approximation of the
  loss parabola as presented in [this paper
 ](https://doi.org/10.1016/j.apenergy.2022.118859). The number of segments can
  be chosen with the argument ``n.optimize(transmission_losses=3)``. The default
  remains that transmission losses are neglected with
  ``n.optimize(transmission_losses=0)``, and analogously for
  ``n.lopf(pyomo=True)`` and ``n.lopf(pyomo=False)``. (<!-- md:pr 462 -->)

* Efficiencies and standing losses of stores, storage units and generators can
  now be specified as time-varying attributes (``efficiency``,
  ``efficiency_dispatch``, ``efficiency_store``, ``standing_loss``). For
  example, this allows specifying temperature-dependent generator efficiencies
  or evaporation in hydro reservoirs. (<!-- md:pr 572 -->)

* Unit commitment constraints (ramp limits, start up and shut down costs) can
  now also be applied to links in addition to generators. This is useful to
  model the operational restrictions of fuel synthesis plants. (<!-- md:pr 582 -->)

* Added implementation for a linearized unit commitment approximation (LP-based)
  that can be activated when calling
  ``n.optimize(linearized_unit_commitment=True)``. The implementation follows
  Hua et al. (2017), [10.1109/TPWRS.2017.2735026
 ](https://doi.org/10.1109/TPWRS.2017.2735026). This functionality is not
  implemented for ``n.lopf()``. (<!-- md:pr 472 -->)

* NetCDF (``.nc``) and HDF5 (``.h5``) network files can now be read directly
  from URL:
  ``pypsa.Network("https://github.com/PyPSA/PyPSA/raw/master/examples/scigrid-de/scigrid-with-load-gen-trafos.nc")``
  (<!-- md:pr 569 -->)

* Networks are now compressed when exporting the NetCDF
  ``n.export_to_netcdf(...)`` step using the native compression feature of
  netCDF files. Additionally, a typecasting option from float64 to float 32 was
  added. Existing network files are not affected. To also compress existing
  networks, load and save them using ``xarray`` with compression specified, see
  [the xarray documentation
 ](https://docs.xarray.dev/en/stable/generated/xarray.Dataset.to_netcdf.html)
  for details. The compression can be disabled with
  ``n.export_to_netcdf(compression=None)``. Use
  ``n.export_to_netcdf(float32=True, compression={'zlib': True, 'complevel': 9, 'least_significant_digit': 5})``
  for high compression. (<!-- md:pr 583 -->, <!-- md:pr 614 -->)

* Time aggregation for OPEX, curtailment, supply, withdrawal, and revenue now
  default to 'sum' rather than 'mean'.

* A new type of ``GlobalConstraint`` called `operational_limit` is now supported
  through the ``n.optimize()`` function. It allows to limit the total
  production of a carrier analogous to `primary_energy_limit` with the
  difference that it applies directly to the production of a carrier rather than
  to an attribute of the primary energy use. (<!-- md:pr 618 -->)

* The attributes ``lifetime`` and ``build_year`` are now aggregated with a
  capacity-weighted mean when clustering the network. Previously, these
  attributes had to carry identical values for components that were to be
  merged. (<!-- md:pr 571 -->)

* To enable better backwards compatibility with the ``n.lopf()`` function, the
  ``n.optimize()`` functions has now the explicit keyword argument
  ``solver_options``. It takes a dictionary of options passed to the solver.
  Before, these were passed as keyword arguments to the ``n.optimize()``
  function. Note that both functionalities are supported. (<!-- md:pr 595 -->)

* Fixed interference of io routines with linopy optimisation (<!-- md:pr 564 -->, <!-- md:pr 567 -->)

* Fix a bug where time-dependant generator variables could be forgotten during
  aggregation in a particular case. (<!-- md:pr 576 -->)

* A new type of ``GlobalConstraint`` called `operational_limit` is now supported through the `Network.optimize` function. It allows to limit the total production of a carrier analogous to `primary_energy_limit` with the difference that it applies directly to the production of a carrier rather than to an attribute of the primary energy use.

* Fix an issue appeared when processing networks which were reduced to a set of
  isolated nodes in course of clustering. Previously, an empty ``Line``
  component has lead to problems when processing empty lines-related dataframes.
  That has been fixed by introducing special treatment in case a lines dataframe
  is empty. (<!-- md:pr 599 -->)


## [**v0.22.1**](https://github.com/PyPSA/PyPSA/releases/tag/v0.22.1) <small>15th February 2023</small> { id="v0.22.1" }

* The model creation for large, sector-coupled models is now much quicker.
* The FICO Xpress solver interface now skips loading a basis if there is an
  error associated with the basis function and continues without it.
* The colors of borders and coastlines can now be controlled with
  ``n.plot(color_geomap=dict(border='b', coastline='r'))``.
* Plotting multiple legends was fixed for applying a tight layout with ``matplotlib>=3.6``.
* The plotting function now supports plotting negative and positive values
  separately per bus using the argument ```n.plot(bus_split_circles=...)``. This
  results in drawing separate half circles for positive and negative values.


## [**v0.22.0**](https://github.com/PyPSA/PyPSA/releases/tag/v0.22.0) <small>3rd February 2023</small> { id="v0.22.0" }

* Python 3.11 is now tested. The support of Python 3.7 was dropped. The minimum supported python version is now 3.8.
* The linopy based optimization (``n.optimize()``) now allows to limit the carrier's growth by an additional linear term, so that one can limit an expansion growth by multiples of what was installed in the preceding investment period.
* The linopy based optimization now requires ``linopy`` v0.1.1 or higher. The new version eases the creation of custom constraint through a better display of linear expression and variables.
* Wrapped functions defined by the ``Network.optimize`` accessor are now wrapping meta information of the original functions more coherently. This enables better feedback in interactive sessions.
* Checking of datatypes in the ``consistency_check`` is now deactivated by default. Set ``n.consistency_check(check_dtypes=True)`` to activate it.
* The plotting functionality ``n.plot()`` now supports setting alpha values on the branch components individually.
* The plotting functionality ``n.plot()`` now allows independent control of arrow size and branch width using ``line_widths`` and ``flow`` in conjunction.
* The documentation shines in a new look using the ``sphinx-book-theme``. Limit ``sphinx`` to versions below 6.
* Address various deprecation warnings.

## [**v0.21.3**](https://github.com/PyPSA/PyPSA/releases/tag/v0.21.3) <small>16th December 2022</small> { id="v0.21.3" }

* Bugfix: Time-varying marginal cost of a component were removed if at least one of its value was zero.
* Bugfix: Due to xarray's ``groupby`` operation not fully supporting multi-indexes in recent version (see https://github.com/pydata/xarray/issues/6836), parts of the multi investment optimization code was adjusted.
* Update HiGHS parsing function in linopt for HiGHS version 1.4.0. Minimum version of HiGHS is v1.3.0. Older versions have not been tested.
* Update of gas boiler example to ``linopy``.
* New standard line types for DC lines.
* Included code of conduct.

## [**v0.21.2**](https://github.com/PyPSA/PyPSA/releases/tag/v0.21.2) <small>30th November 2022</small> { id="v0.21.2" }

* Compatibility with ``pyomo>=6.4.3``.

## [**v0.21.1**](https://github.com/PyPSA/PyPSA/releases/tag/v0.21.1) <small>10th November 2022</small> { id="v0.21.1" }

* Default of ``n.lopf()`` changed to ``n.lopf(pyomo=False)``.
* Bugfix in calculating statistics of curtailment.
* Bugfix in IO of netCDF network files for datetime indices.
* Bugfix for warning about imports from different PyPSA versions.
* Add linopy and statistics module to API reference.

## [**v0.21.0**](https://github.com/PyPSA/PyPSA/releases/tag/v0.21.0) <small>7th November 2022</small> { id="v0.21.0" }

* A new optimization module `optimization` based on [Linopy](https://github.com/PyPSA/linopy) was introduced. It aims at being as fast as the in-house optimization code and as flexible as the optimization with ``Pyomo``. A introduction to the optimization can be found at the [examples section
 ](https://docs.pypsa.org/en/latest/examples/optimization-with-linopy.html) a migration guide for extra functionalities can be found at [here
 ](https://docs.pypsa.org/en/latest/examples/optimization-with-linopy-migrate-extra-functionalities.html)
* A new module for a quick calculation of system relevant quantities was introduced. It is directly accessible via the new accessor `Network.statistics` which returns a table of values often calculated manually. At the same time `Network.statistics` allows to call individual functions, as `capex`, `opex`, `capacity_factor` etc.
* Add reference to [Discord server](https://discord.gg/AnuJBk23FU) for support and discussion.
* Restore import of pandapower networks. Issues regarding the transformer component and indexing as well as missing imports for shunts are fixed. (<!-- md:pr 332 -->)
* The import performance of networks was improved. With the changes, the import time for standard netcdf imports decreased by roughly 70%.

## [**v0.20.1**](https://github.com/PyPSA/PyPSA/releases/tag/v0.20.1) <small>6th October 2022</small> { id="v0.20.1" }

* The representation of networks was modified to show the number of components and snapshots.
* The performance of the consistency check function was improved. The consistency check was extended by validating the capacity expansion limits as well as global constraint attributes.
* When applying network clustering algorithms, per unit time series are now aggregated using a capacity-weighted average and default aggregation strategies were adjusted.
* The value of ``n.objective`` is now set to NaN for failed optimisation runs.
* Added example notebook on how to model redispatch with PyPSA.
* Added new network plotting example.
* Bugfix for non-pyomo version of ``n.sclopf()``.
* Accept ``pathlib.Path`` objects when importing networks with ``pypsa.Network()``.
* Addressed ``.iteritems()`` deprecations.

## [**v0.20.0**](https://github.com/PyPSA/PyPSA/releases/tag/v0.20.0) <small>26th July 2022</small> { id="v0.20.0" }

This release contains new features for plotting and storing metadata with Network objects.

* A new attribute ``n.meta`` was added to the Network object. This can be an arbitrary dictionary, and is used to store meta data about the network.

* Improved support for individually normed colorbars in ``n.plot()`` for buses, lines, links, transformers with keyword arguments ``bus_norm``, ``line_norm``, ``link_norm``, ``transformer_norm``.

  ```python title="Colorbar plotting example"
  import pypsa
  import matplotlib.pyplot as plt
  n = pypsa.examples.ac_dc_meshed()
  norm = plt.Normalize(vmin=0, vmax=10)
  n.plot(
      bus_colors=n.buses.x,
      bus_cmap='viridis',
      bus_norm=norm
  )
  plt.colorbar(plt.cm.ScalarMappable(cmap='viridis', norm=norm))
  ```

* New utility functions to add legends for line widths (`pypsa.plot.add_legend_lines`), circles and pie chart areas (`pypsa.plot.add_legend_circles`), and patch colors (`pypsa.plot.add_legend_patches`).
  See the following example:

  ```python title="Legend plotting example"
  import pypsa
  import matplotlib.pyplot as plt
  import cartopy.crs as ccrs
  from pypsa.plot import add_legend_circles

  n = pypsa.examples.ac_dc_meshed()

  fig, ax = plt.subplots(subplot_kw={"projection": ccrs.PlateCarree()})
  n.plot(ax=ax, bus_sizes=1)

  add_legend_circles(
      ax,
      [1, 0.5],
      ["reference size", "reference size 2"],
      legend_kw=dict(frameon=False, bbox_to_anchor=(1,0.1))
  )
  ```

* When iterating over components of a Subnetwork, only a those assets are included in the dataframes which are included in the subnetwork.

* In ``n.plot()``, compute boundaries in all cases for consistent circle sizes. This is realised by setting a new default margin of 0.05.

* Compatibility with pyomo 6.4.1.

* Removed ``pypsa.stats`` module.

* Extended defaults for the clustering of attributes in ``pypsa.networkclustering``.

* Removed deprecated clustering algorithms in ``pypsa.networkclustering``.

* Improved documentation and README.

* Fix a few deprecations.

* Improved test coverage, e.g. when copying networks.

* Testing: ``pypower`` is not importable with newest numpy versions. Skip test if import fails.

Special thanks for this release to @Cellophil,
@txelldm and @rockstaedt for improving test coverage and documentation.


## [**v0.19.3**](https://github.com/PyPSA/PyPSA/releases/tag/v0.19.3) <small>22nd April 2022</small> { id="v0.19.3" }

* Apply pre-commit formats to support development (incl. black formatting,
  jupyter cleanup, import sorting, preventing large file uploads). This will
  distort ``git blame`` functionality, which can be fixed by running ``git
  config blame.ignoreRevsFile .git-blame-ignore-revs`` inside the PyPSA
  repository. Run ``pre-commit install`` to set up locally.
* Change message when exporting and importing networks without a set ``network_name``.
  Fixes [[#381](https://github.com/PyPSA/PyPSA/issues/381)].
* Greedy Modularity Maximisation was introduced as new spatial
  clustering method (<!-- md:pr 377 -->).

## [**v0.19.2**](https://github.com/PyPSA/PyPSA/releases/tag/v0.19.2) <small>7th March 2022</small> { id="v0.19.2" }

* Add standard line type for 750 kV transmission line.

## [**v0.19.1**](https://github.com/PyPSA/PyPSA/releases/tag/v0.19.1) <small>18th February 2022</small> { id="v0.19.1" }

* When setting ramp limits for links and calling ``Network.lopf`` with ``pyomo=False``, an unexpected KeyError was raised. This was fixed by correctly accessing the data frame referring to the power dispatch of links.

## [**v0.19.0**](https://github.com/PyPSA/PyPSA/releases/tag/v0.19.0) <small>11th February 2022</small> { id="v0.19.0" }

This release contains new features for ramping constraints in link components,
hierarchical network clustering functionality, and an interface to the
open-source HiGHS solver.

**New Features**

* Ramp limits for ``Links``. The ``Link`` component has two new attributes, :code:`ramp_limit_up` and
  :code:`ramp_limit_down`, which limits the marginal power increase equivalent to the
  implementation for generators. The new attributes are only considered when
  running ``network.lopf(pyomo=False)``.

* Hierarchical Agglomerative Clustering (HAC) was introduced as new spatial
  clustering method (<!-- md:pr 289 -->).

* Clustering networks now also supports the clustering of time-series associated
  to lines.

* Add open-source [HiGHS solver](https://github.com/ERGO-Code/HiGHS).

* A new convenience function ``Network.get_committable_i`` was added. This returns
  an index containing all committable assets of component ``c``. In case that
  component ``c`` does not support committable assets, it returns an empty
  dataframe.

* A warning message is shown if a network contains one or more links with an
  :code:`efficiency` smaller than 1 and a negative value for :code:`p_min_pu`
  (<!-- md:pr 320 -->).

* New example for spatial clustering.

* Speed-up of ``network.plot()`` by only plotting buses with non-zero size.

* Increased test coverage.

**Changes**

* The names of the indexes in static dataframes are now set to the component
  names. So, the index of ``n.generators`` has the name 'Generator'. The same
  accounts for the columns of the timeseries.

* The snapshot levels of a multi-indexed snapshot were renamed to ['period',
  'timestep'], the name of the index was set to 'snapshot'. This makes the
  snapshot name coherent for single and multi-indexed snapshots.

**Bugs and Compatibility**

* Compatibility with ``pandas>=1.4``.

* Drop support for Python 3.6 in accordance with its
  [end-of-life](https://endoflife.date/python).

* Use ``nx.Graph`` instead of ``nx.OrderedGraph`` which guarantees order is
  preserved for Python 3.7 and above.

* Add assert: CBC solver does not work with '>' and '<'.

* When running ``network.lopf(pyomo=False)``, the ramp limits did not take
  the time step right before the optimization horizon into account (relevant for
  rolling horizon optimization). This is now fixed.

* Fix bug when multi-links are defined but the network has no links.

Special thanks for this release to Samuel Matthew Dumlao (@smdumlao) for
implementing the ramp limits for Links in PyPSA, Martha Frysztacki (@martacki) for
implementing the hierarchical network clustering, and Max Parzen (@pz-max) for
implementing the HiGHS solver interface.

## [**v0.18.1**](https://github.com/PyPSA/PyPSA/releases/tag/v0.18.1) <small>15th October 2021</small> { id="v0.18.1" }

* Compatibility with ``pyomo>=6.1``.

* Bugfix: specifying the ``solver_logfile`` is no longer mandatory with CPLEX for
  ``n.lopf(pyomo=False)``.

* The distance measures for the network clustering functions ``busmap_by_spectral()``
  and ``busmap_by_louvain()`` were adapted to use electrical distance
  (``s_nom/|r+i*x|``} <small>before: ``num_parallel``).

* Deprecations: The functions ``busmap_by_linemask()``, ``busmap_by_length()``, ``length_clustering()``,
  ``busmap_by_spectral_clustering()``, ``spectral_clustering()``, ``busmap_by_louvain()``,
  ``louvain_clustering()``, ``busmap_by_rectangular_grid()``, ``rectangular_grid_clustering()``
  and ``stubs_clustering()`` were deprecated and will be removed in v0.20.

* Distance measures for function ``busmap_by_spectral()`` and ``busmap_by_louvain()``
  were adapted to electrical distance (``s_nom/|r+i*x|``) (before: ``num_parallel``)

* In ``pypsa.networkclustering``, strip the string of the clustered
  component name. Not doing this had caused troubles for components with an
  empty carrier column.

* Various documentation updates.


## [**v0.18.0**](https://github.com/PyPSA/PyPSA/releases/tag/v0.18.0) <small>12th August 2021</small> { id="v0.18.0" }

This release contains new features for pathway optimisation, improvements of the
documentation's examples section as well as compatibility and bug fixes.

**Licensing**

* With this release, we have changed the licence from the copyleft GPLv3
  to the more liberal MIT licence with the consent of all contributors
  (for the reasoning why, see (<!-- md:pr 274 -->)).

**New features**

* Added support for the optimisation of multiple investment periods, also known
  as pathway optimization. With this feature, snapshots can span over multiple
  years or decades which are divided into investment periods. Within each
  investment period, assets can be added to the network. The optimization only
  works with ``pyomo=False``. For more information see the multi-horizon documentation. Endogenous learning curves can be applied as ``extra_functionality``.

* ``n.snapshot_weightings`` is now a ``pandas.DataFrame`` rather than
  a ``pandas.Series`` with weightings now subdivided into weightings
  for the objective function, generators and stores/storage
  units. This separation of weightings is relevant for temporal
  snapshot clustering, where the weight in the objective function may
  differ from the number of hours represented by each snapshot for
  storage purposes.

  * Objective weightings determine the multiplier of the marginal costs in the
    objective function of the LOPF.

  * Generator weightings specify the impact of generators in a
    ``GlobalConstraint`` (e.g. in a carbon dioxide emission constraint).

  * Store weightings define the elapsed hours for the charge, discharge,
    standing loss and spillage of storage units and stores in order to determine
    the current state of charge.

  PyPSA still supports setting ``n.snapshot_weightings`` with a ``pandas.Series``.
  In this case, the weightings are uniformly applied to all columns of the new
  ``n.snapshot_weightings`` ``pandas.DataFrame``.

* All functionalities except for optimisation with ``pyomo=True`` now work
  with multi-indexed snapshots.

* Many example notebooks are now also integrated in the
  documentation. See [Examples](examples/examples.md).


* A new module ``examples`` was added which contains frontend functions for
  retrieving/loading example networks provided by the PyPSA project.

* When solving ``n.lopf(pyomo=False)``, PyPSA now supports setting lower and
  upper capacity bounds per bus and carrier. These are specified in the columns
  ``n.buses['nom_min_{carrier}']`` and ``n.buses['nom_max_{carrier}']``
  respectively. For example, if multiple generators of carrier ``wind`` are at bus
  ``bus1``, the combined capacity is limited to 1000 MW by setting
  ``n.buses.loc['bus1', 'nom_max_wind'] = 1000`` (a minimal capacity is forced by
  setting ``n.buses.loc['bus1', 'nom_min_wind']``). In the same manner the
  combined ``p_nom`` of components ``StorageUnit`` and ``e_nom`` of components
  ``Store`` can be limited.

* Add new attribute ``carrier`` to the components ``Line``, ``Link``, ``Store``
  and ``Load``, defining the energy carrier of the components. Its default is an
  empty string. When calling ``n.calculate_dependent_values()``, empty carriers
  are replaced by the carriers of the buses to which the components are attached.

* Add new descriptive attribute ``unit`` to ``bus`` component.

* Automated upload of code coverage reports for pull requests.

**Changes**

* When using iterative LOPF with ``n.ilopf()`` to consider impedance updates of
  reinforced transmission lines, the attributes ``p_nom`` and ``s_nom`` of lines
  and links are reset to their original values after final iteration.

* ``n.snapshots`` are now a property, hence assigning values with
  ``n.snapshots = values`` is the same as ``n.set_snapshots(values)``.

* Remove deprecated function ``geo.area_from_lon_lat_poly``.

**Deprecations**

* The function ``geo.area_from_lon_lat_poly()`` was deprecated and will be removed in v0.19.

* The deprecated argument ``csv_folder_name`` in ``pypsa.Network`` was removed.

* The deprecated column names ``source``, ``dispatch``, ``p_max_pu_fixed``,
  ``p_min_pu_fixed`` for the class ``Generator``, ``current_type`` for the class
  ``Bus`` and ``s_nom`` for the class ``Link`` were removed.

**Bugs and Compatibility**

* Added support for ``pandas`` version 1.3.

* Adjust log file creation for CPLEX version 12.10 and higher.

* ``n.snapshot_weightings`` is no longer copied for ``n.copy(with_time=False)``.

* Bugfix in ``n.ilopf()`` where previously all links were fixed in the final
  iteration when it should only be the HVDC links.

* Fix setting ``margin`` and ``boundaries`` when plotting a network with  ``geomap=False``.

Special thanks for this release to Lisa Zeyen (@lisazeyen) for implementing the
multi-horizon investment in PyPSA and to Fabian Hofmann (@FabianHofmann) for
thoroughly reviewing it and adding the example notebooks to the documentation.


## [**v0.17.1**](https://github.com/PyPSA/PyPSA/releases/tag/v0.17.1) <small>15th July 2020</small> { id="v0.17.1" }

This release contains bug fixes and extensions to the features for optimization when not using Pyomo.

* N-1 security-constrained linear optimal power flow is now also supported without pyomo by running ``network.sclopf(pyomo=False)``.

* Added support for the FICO Xpress commercial solver for optimization without pyomo, i.e. ``pyomo=False``.

* There was a bug in the LOPF with ``pyomo=False`` whereby if some Links
  were defined with multiple outputs (i.e. bus2, bus3, etc. were
  defined), but there remained some Links without multiple outputs
  (bus2, bus3, etc. set to ``""``), then the Links without multiple
  outputs were assigned erroneous non-zero values for p2, p3, etc. in
  the LOPF with ``pyomo=False``. Now p2, p3, etc. revert to the default
  value for Links where bus2, bus3, etc. are not defined, just like
  for the LOPF with ``pyomo=True``.

* Handle double-asterisk prefix in ``solution_fn`` when solving ``n.lopf(pyomo=False)`` using CBC.

* When solving ``n.lopf(pyomo=False, store_basis=True, solver_name="cplex")`` an error raised by trying to store a non-existing basis is caught.

* Add compatibility for Pyomo 5.7. This is also the new minimum requirement.

* Fixed bug when saving dual variables of the line volume limit. Now using dual from the second last iteration in ``pypsa.linopf``,
  because last iteration returns NaN (no optimisation of line capacities in final iteration).

* Added tracking of iterations of global constraints in the optimisation.

* When solving ``n.lopf(pyomo=False)``, PyPSA now constrains the dispatch variables for non extendable components with actual constraints, not with standard variable bounds. This allows retrieving shadow prices for all dispatch variables when running ``n.lopf(pyomo=False, keep_shadowprices=True)``.

* Can now cluster lines with different static ``s_max_pu`` values. Time-varying ``s_max_pu`` are not supported in clustering.

* Improved handling of optional dependencies for network clustering functionalities (``sklearn`` and ``community``).

Thanks to Pietro Belotti from FICO for adding the Xpress support, to Fabian Neumann (KIT) and Fabian Hofmann (FIAS) for all their
hard work on this release, and to all those who fixed bugs and reported issues.

## [**v0.17.0**](https://github.com/PyPSA/PyPSA/releases/tag/v0.17.0) <small>23rd March 2020</small> { id="v0.17.0" }

This release contains some minor breaking changes to plotting, some
new features and bug fixes.


* For plotting geographical features ``basemap`` is not supported anymore.  Please use ``cartopy`` instead.
* Changes in the plotting functions ``n.plot()`` and ``n.iplot()`` include some **breaking changes**:

    * A set of new arguments were introduced to separate style parameters of the different branch components:  ``link_colors``, ``link_widths``, ``transformer_colors``, ``transformer_widths``, ``link_cmap``, ``transformer_cmap``
    * ``line_widths``, ``line_colors``, and ``line_cmap`` now only apply for lines and can no longer be used for other branch types (links and transformers). Passing a pandas.Series with a pandas.MultiIndex will raise an error.
    * Additionally, the function `n.iplot()` has new arguments ``line_text``, ``link_text``, ``transformer_text`` to configure the text displayed when hovering over a branch component.
    * The function ``directed_flow()`` now takes only a pandas.Series with single pandas.Index.
    * The argument ``bus_colorscale`` in ``n.iplot()`` was renamed to ``bus_cmap``.
    * The default colours changed.

* If non-standard output fields in the time-dependent ``network.components_t`` (e.g. ``network.links_t.p2`` when there are multi-links) were exported, then PyPSA will now also import them automatically without requiring the use of the ``override_component_attrs`` argument.
* Deep copies of networks can now be created with a subset of
  snapshots, e.g. ``network.copy(snapshots=network.snapshots[:2])``.
* When using the ``pyomo=False`` formulation of the LOPF (``network.lopf(pyomo=False)``):

    * It is now possible to alter the objective function.
      Terms can be added to the objective via ``extra_functionality``
      using the function `pypsa.linopt.write_objective`.
      When a pure custom objective function needs to be declared,
      one can set ``skip_objective=True``.
      In this case, only terms defined through ``extra_functionality``
      will be considered in the objective function.
    * Shadow prices of capacity bounds for non-extendable passive branches
      are parsed (similar to the ``pyomo=True`` setting)
    * Fixed `pypsa.linopf.define_kirchhoff_constraints` to handle
      exclusively radial network topologies.
    * CPLEX is now supported as an additional solver option. Enable it by installing the [cplex](https://pypi.org/project/cplex/) package (e.g. via ``pip install cplex`` or ``conda install -c ibmdecisionoptimization cplex``) and setting ``solver_name='cplex'``

* When plotting, ``bus_sizes`` are now consistent when they have a ``pandas.MultiIndex``
  or a ``pandas.Index``. The default is changed to ``bus_sizes=0.01`` because the bus
  sizes now relate to the axis values.
* When plotting, ``bus_alpha`` can now be used to add an alpha channel
  which controls the opacity of the bus markers.
* The argument ``bus_colors`` can a now also be a pandas.Series.
* The ``carrier`` component has two new columns 'color' and 'nice_name'.
  The color column is used by the plotting function if ``bus_sizes`` is
  a pandas.Series with a MultiIndex and ``bus_colors`` is not explicitly defined.
* The function `pypsa.linopf.ilopf` can now track the intermediate branch capacities
  and objective values for each iteration using the ``track_iterations`` keyword.
* Fixed unit commitment:

    * when ``min_up_time`` of committable generators exceeds the length of snapshots.
    * when network does not feature any extendable generators.

* Fixed import from pandapower for transformers not based on standard types.
* The various Jupyter Notebook examples are now available on the [binder](https://mybinder.org/) platform. This allows new users to interactively run and explore the examples without the need of installing anything on their computers.
* Minor adjustments for compatibility with pandas v1.0.0.
* After optimizing, the network has now an additional attribute ``objective_constant`` which reflects the capital cost of already existing infrastructure in the network referring to ``p_nom`` and ``s_nom`` values.

Thanks to Fabian Hofmann (FIAS) and Fabian Neumann (KIT) for all their
hard work on this release, and to all those who reported issues.


## [**v0.16.1**](https://github.com/PyPSA/PyPSA/releases/tag/v0.16.1) <small>10th January 2020</small> { id="v0.16.1" }

This release contains a few minor bux fixes from the introduction of
nomopyomo in the previous release, as well as a few minor features.

* When using the ``nomopyomo`` formulation of the LOPF with
  ``network.lopf(pyomo=False)``, PyPSA was not correcting the bus
  marginal prices by dividing by the ``network.snapshot_weightings``, as is done
  in the ``pyomo`` formulation. This correction is now applied in the
  ``nomopyomo`` formulation to be consistent with the ``pyomo``
  formulation. (The reason this correction is applied is so that the
  prices have a clear currency/MWh definition regardless of the
  snapshot weightings. It also makes them stay roughly the same when
  snapshots are aggregated: e.g. if hourly simulations are sampled
  every n-hours, and the snapshot weighting is n.)
* The ``status, termination_condition`` that the ``network.lopf`` returns
  is now consistent between the ``nomopyomo`` and ``pyomo``
  formulations. The possible return values are documented in the LOPF
  docstring, see also the [LOPF documentation
 ](https://docs.pypsa.org/en/latest/user-guide/optimal-power-flow.html#pypsa.Network.lopf).
  Furthermore in the ``nomopyomo`` formulation, the solution is still
  returned when gurobi finds a suboptimal solution, since this
  solution is usually close to optimal. In this case the LOPF returns
  a ``status`` of ``warning`` and a ``termination_condition`` of
  ``suboptimal``.
* For plotting with ``network.plot()`` you can override the bus
  coordinates by passing it a ``layouter`` function from ``networkx``. See
  the docstring for more information. This is particularly useful for
  networks with no defined coordinates.
* For plotting with ``network.iplot()`` a background from [mapbox
 ](https://www.mapbox.com/) can now be integrated.

Please note that we are still aware of one implementation difference
between ``nomopyomo`` and ``pyomo``, namely that ``nomopyomo`` doesn't read
out shadow prices for non-extendable branches, see the `github issue
<https://github.com/PyPSA/PyPSA/issues/119>`_.


## [**v0.16.0**](https://github.com/PyPSA/PyPSA/releases/tag/v0.16.0) <small>20th December 2019</small> { id="v0.16.0" }

This release contains major new features. It is also the first release
to drop support for Python 2.7. Only Python 3.6 and 3.7 are supported
going forward. Python 3.8 will be supported as soon as the gurobipy
package in conda is updated.

* A new version of the linear optimal power flow (LOPF) has been
  introduced that uses a custom optimization framework rather than
  Pyomo. The new framework, based on [nomoypomo
 ](https://github.com/PyPSA/nomopyomo), uses barely any memory and
  is much faster than Pyomo. As a result the total memory usage of
  PyPSA processing and gurobi is less than a third what it is with
  Pyomo for large problems with millions of variables that take
  several gigabytes of memory (see this [graphical comparison
 ](https://github.com/PyPSA/PyPSA/pull/99)
  for a large network optimization). The new framework is not enabled
  by default. To enable it, use ``network.lopf(pyomo=False)``. Almost
  all features of the regular ``network.lopf`` are implemented with
  the exception of minimum down/up time and start up/shut down costs
  for unit commitment. If you use the ``extra_functionality`` argument
  for ``network.lopf`` you will need to update your code for the new
  syntax. There is [documentation
 ](https://docs.pypsa.org/en/latest/user-guide/optimal-power-flow.html#pyomo-is-set-to-false)
  for the new syntax as well as a [Jupyter notebook of examples
 ](https://github.com/PyPSA/PyPSA/blob/master/examples/lopf_with_pyomo_False.ipynb).

* Distributed active power slack is now implemented for the full
  non-linear power flow. If you pass ``network.pf()`` the argument
  ``distribute_slack=True``, it will distribute the slack power across
  generators proportional to generator dispatch by default, or
  according to the distribution scheme provided in the argument
  ``slack_weights``. If ``distribute_slack=False`` only the slack
  generator takes up the slack. There is further [documentation
 ](https://docs.pypsa.org/en/latest/user-guide/power-flow.html#full-non-linear-power-flow)_.

* Unit testing is now performed on all of GNU/Linux, Windows and MacOS.

* NB: You may need to update your version of the package ``six``.

Special thanks for this release to Fabian Hofmann for implementing the
nomopyomo framework in PyPSA and Fabian Neumann for providing the
customizable distributed slack.


## [**v0.15.0**](https://github.com/PyPSA/PyPSA/releases/tag/v0.15.0) <small>8th November 2019</small> { id="v0.15.0" }

This release contains new improvements and bug fixes.

* The unit commitment (UC) has been revamped to take account of
  constraints at the beginning and end of the simulated ``snapshots``
  better. This is particularly useful for rolling horizon UC. UC now
  accounts for up-time and down-time in the periods before the
  ``snapshots``. The generator attribute ``initial_status`` has been
  replaced with two attributes ``up_time_before`` and
  ``down_time_before`` to give information about the status before
  ``network.snapshots``. At the end of the simulated ``snapshots``, minimum
  up-times and down-times are also enforced. Ramping constraints also
  look before the simulation at previous results, if there are
  any. See the [unit commitment documentation
 ](https://docs.pypsa.org/en/latest/user-guide/optimal-power-flow.html#generator-unit-commitment-constraints)
  for full details. The [UC example
 ](https://docs.pypsa.org/en/latest/examples/unit-commitment.html) has been updated
  with a rolling horizon example at the end.
* Documentation is now available on [readthedocs
 ](https://docs.pypsa.org/), with information about functions
  pulled from the docstrings.
* The dependency on cartopy is now an optional extra.
* PyPSA now works with pandas 0.25 and above, and networkx above 2.3.
* A bug was fixed that broke the Security-Constrained Linear Optimal
  Power Flow (SCLOPF) constraints with extendable lines.
* Network plotting can now plot arrows to indicate the direction of flow by passing ``network.plot`` an ``flow`` argument.
* The objective sense (``minimize`` or ``maximize``) can now be set (default
  remains ``minimize``).
* The ``network.snapshot_weightings`` is now carried over when the network
  is clustered.
* Various other minor fixes.

We thank colleagues at TERI for assisting with testing the new unit
commitment code, Clara Büttner for finding the SCLOPF bug, and all
others who contributed issues and pull requests.


## [**v0.14.1**](https://github.com/PyPSA/PyPSA/releases/tag/v0.14.1) <small>27th May 2019</small> { id="v0.14.1" }

This minor release contains three small bug fixes:

* Documentation parses now correctly on PyPI
* Python 2.7 and 3.6 are automatically tested using Travis
* PyPSA on Python 2.7 was fixed

This will also be the first release to be available directly from
[conda-forge](https://conda-forge.org/).

## [**v0.14.0**](https://github.com/PyPSA/PyPSA/releases/tag/v0.14.0) <small>15th May 2019</small> { id="v0.14.0" }

This release contains a new feature and bug fixes.

* Network plotting can now use the mapping library [cartopy
 ](https://scitools.org.uk/cartopy/) as well as [basemap
 ](https://matplotlib.org/basemap/), which was used in previous
  versions of PyPSA. The basemap developers will be phasing out
  basemap over the next few years in favour of cartopy (see their
  [end-of-life announcement
 ](https://matplotlib.org/basemap/users/intro.html#cartopy-new-management-and-eol-announcement)). PyPSA
  now defaults to cartopy unless you tell it explicitly to use
  basemap. Otherwise the plotting interface is the same as in previous
  versions.
* Optimisation now works with the newest version of Pyomo 5.6.2 (there
  was a Pyomo update that affected the opt.py expression for building
  linear sums).
* A critical bug in the networkclustering sub-library has been fixed
  which was preventing the capital_cost parameter of conventional
  generators being handled correctly when networks are aggregated.
* Network.consistency_check() now only prints necessary columns when
  reporting NaN values.
* Import from [pandapower](https://www.pandapower.org/)_ networks has
  been updated to pandapower 2.0 and to include non-standard lines and
  transformers.

We thank Fons van der Plas and Fabian Hofmann for helping with the
cartopy interface, Chloe Syranidis for pointing out the problem with
the Pyomo 5.6.2 update, Hailiang Liu for the consistency check update
and Christian Brosig for the pandapower updates.

## [**v0.13.2**](https://github.com/PyPSA/PyPSA/releases/tag/v0.13.2) <small>10th January 2019</small> { id="v0.13.2" }

This minor release contains small new features and fixes.

* Optimisation now works with Pyomo >= 5.6 (there was a Pyomo update
  that affected the opt.py LConstraint object).
* New functional argument can be passed to Network.lopf:
  extra_postprocessing(network,snapshots,duals), which is called after
  solving and results are extracted. It can be used to get the values
  of shadow prices for constraints that are not normally extracted by
  PyPSA.
* In the lopf kirchhoff formulation, the cycle constraint is rescaled
  by a factor 1e5, which improves the numerical stability of the
  interior point algorithm (since the coefficients in the constraint
  matrix were very small).
* Updates and fixes to networkclustering, io, plot.

We thank Soner Candas of TUM for reporting the problem with the most
recent version of Pyomo and providing the fix.


## [**v0.13.1**](https://github.com/PyPSA/PyPSA/releases/tag/v0.13.1) <small>27th March 2018</small> { id="v0.13.1" }

This release contains bug fixes for the new features introduced in
0.13.0.

* Export network to netCDF file bug fixed (components that were all
  standard except their name were ignored).
* Import/export network to HDF5 file bug fixed and now works with more
  than 1000 columns; HDF5 format is no longer deprecated.
* When networks are copied or sliced, overridden components
  (introduced in 0.13.0) are also copied.
* Sundry other small fixes.

We thank Tim Kittel for pointing out the first and second bugs. We
thank Kostas Syranidis for not only pointing out the third issue with
copying overridden components, but also submitting a fix as a pull
request.

For this release we acknowledge funding to Tom Brown from the
[RE-INVEST project](http://www.reinvestproject.eu/).



## [**v0.13.0**](https://github.com/PyPSA/PyPSA/releases/tag/v0.13.0) <small>25th January 2018</small> { id="v0.13.0" }

This release contains new features aimed at coupling power networks to
other energy sectors, fixes for library dependencies and some minor
internal API changes.

* If you want to define your own components and override the standard
  functionality of PyPSA, you can now override the standard components
  by passing pypsa.Network() the arguments ``override_components`` and
  ``override_component_attrs``, see the section on
  [custom components](user-guide/components.md). There are examples for defining new
  components in the git repository in ``examples/new_components/``,
  including an example of overriding ``network.lopf()`` for
  functionality for combined-heat-and-power (CHP) plants.
* The ``Link`` component can now be defined with multiple outputs in
  fixed ratio to the power in the single input by defining new columns
  ``bus2``, ``bus3``, etc. (``bus`` followed by an integer) in
  ``network.links`` along with associated columns for the efficiencies
  ``efficiency2``, ``efficiency3``, etc. The different outputs are
  then proportional to the input according to the efficiency; see
  the [Link component documentation](user-guide/components/links.md) and
  the [LOPF documentation](user-guide/network-optimization.md) and the [example of a CHP with a fixed power-heat
  ratio](https://docs.pypsa.org/en/latest/examples/chp-fixed-heat-power-ratio.html).
* Networks can now be exported to and imported from netCDF files with
  ``network.export_to_netcdf()`` and
  ``network.import_from_netcdf()``. This is faster than using CSV
  files and the files take up less space. Import and export with HDF5
  files, introduced in v0.12.0, is now deprecated.
* The export and import code has been refactored to be more general
  and abstract. This does not affect the API.
* The internally-used sets such as ``pypsa.components.all_components``
  and ``pypsa.components.one_port_components`` have been moved from
  ``pypsa.components`` to ``network``, i.e. ``network.all_components``
  and ``network.one_port_components``, since these sets may change
  from network to network.
* For linear power flow, PyPSA now pre-calculates the effective per
  unit reactance ``x_pu_eff`` for AC lines to take account of the
  transformer tap ratio, rather than doing it on the fly; this makes
  some code faster, particularly the kirchhoff formulation of the
  LOPF.
* PyPSA is now compatible with networkx 2.0 and 2.1.
* PyPSA now requires Pyomo version greater than 5.3.
* PyPSA now uses the [Travis CI](https://travis-ci.org/PyPSA/PyPSA)
  continuous integration service to test every commit in the [PyPSA
  GitHub repository](https://github.com/PyPSA/PyPSA). This will
  allow us to catch library dependency issues faster.

We thank Russell Smith of Edison Energy for the pull request for the
effective reactance that sped up the LOPF code and Tom Edwards for
pointing out the Pyomo version dependency issue.

For this release we also acknowledge funding to Tom Brown from the
[RE-INVEST project](http://www.reinvestproject.eu/).




## [**v0.12.0**](https://github.com/PyPSA/PyPSA/releases/tag/v0.12.0) <small>30th November 2017</small> { id="v0.12.0" }

This release contains new features and bug fixes.

* Support for Pyomo's persistent solver interface, so if you're making
  small changes to an optimisation model (e.g. tweaking a parameter),
  you don't have to rebuild the model every time. To enable this,
  ``network_lopf`` has been internally split into ``build_model``,
  ``prepare_solver`` and ``solve`` to allow more fine-grained control of the
  solving steps.  Currently the new Pyomo PersistentSolver interface
  is not in the main Pyomo branch, see
  [#223](https://github.com/Pyomo/pyomo/pull/223); you can obtain it with
  ``pip install git+https://github.com/Pyomo/pyomo@persistent_interfaces``
* Lines and transformers (i.e. passive branches) have a new attribute
  ``s_max_pu`` to restrict the flow in the OPF, just like ``p_max_pu``
  for generators and links. It works by restricting the absolute value
  of the flow per unit of the nominal rating ``abs(flow) <=
  s_max_pu*s_nom``. For lines this can represent an n-1 contingency
  factor or it can be time-varying to represent weather-dependent
  dynamic line rating.
* The ``marginal_cost`` attribute of generators, storage units, stores
  and links can now be time dependent.
* When initialising the Network object, i.e. ``network =
  pypsa.Network()``, the first keyword argument is now ``import_name``
  instead of ``csv_folder_name``. With ``import_name`` PyPSA
  recognises whether it is a CSV folder or an HDF5 file based on the
  file name ending and deals with it appropriately. Example usage:
  ``nw1 = pypsa.Network("my_store.h5")`` and ``nw2 =
  pypsa.Network("/my/folder")``. The keyword argument
  ``csv_folder_name`` is still there but is deprecated.
* The value ``network.objective`` is now read from the Pyomo results
  attribute ``Upper Bound`` instead of ``Lower Bound``. This is
  because for MILP problems under certain circumstances CPLEX records
  the ``Lower bound`` as the relaxed value. ``Upper bound`` is correctly
  recorded as the integer objective value.
* Bug fix due to changes in pandas 0.21.0: A bug affecting various
  places in the code, including causing ``network.lopf`` to fail with
  GLPK, is fixed. This is because in pandas 0.21.0 the sum of an empty
  Series/DataFrame returns NaN, whereas before it returned zero. This
  is a subtle bug; we hope we've fixed all instances of it, but get in
  touch if you notice NaNs creeping in where they shouldn't be. All
  our tests run fine.
* Bug fix due to changes in scipy 1.0.0: For the new version of scipy,
  ``csgraph`` has to be imported explicit.
* Bug fix: A bug whereby logging level was not always correctly being
  seen by the OPF results printout is fixed.
* Bug fix: The storage unit spillage had a bug in the LOPF, whereby it
  was not respecting ``network.snapshot_weightings`` properly.

We thank René Garcia Rosas, João Gorenstein Dedecca, Marko Kolenc,
Matteo De Felice and Florian Kühnlenz for promptly notifying us about
issues.


## [**v0.11.0**](https://github.com/PyPSA/PyPSA/releases/tag/v0.11.0) <small>21st October 2017</small> { id="v0.11.0" }

This release contains new features but no changes to existing APIs.

* There is a new function ``network.iplot()`` which creates an
  interactive plot in Jupyter notebooks using the [plotly
 ](https://plot.ly/python/) library. This reveals bus and branch
  properties when the mouse hovers over them and allows users to
  easily zoom in and out on the network. See the (sparse) documentation
  [Plotting documentation](api/networks/plot.md).
* There is a new function ``network.madd()`` for adding multiple new
  components to the network. This is significantly faster than
  repeatedly calling ``network.add()`` and uses the functions
  ``network.import_components_from_dataframe()`` and
  ``network.import_series_from_dataframe()`` internally.
* There are new functions ``network.export_to_hdf5()`` and
  ``network.import_from_hdf5()`` for exporting and importing networks
  as single files in the [Hierarchical Data Format
 ](https://en.wikipedia.org/wiki/Hierarchical_Data_Format).
* In the ``network.lopf()`` function the KKT shadow prices of the
  branch limit constraints are now outputted as series called
  ``mu_lower`` and ``mu_upper``.

We thank Bryn Pickering for introducing us to `plotly
<https://plot.ly/python/>`_ and helping to `hack together
<https://forum.openmod-initiative.org/t/breakout-group-on-visualising-networks-with-plotly/>`_
the first working prototype using PyPSA.


## [**v0.10.0**](https://github.com/PyPSA/PyPSA/releases/tag/v0.10.0) <small>7th August 2017</small> { id="v0.10.0" }

This release contains some minor new features and a few minor but
important API changes.

* There is a new component [GlobalConstraint](user-guide/components/global-constraints.md) for implementing
  constraints that effect many components at once (see also the
  [LOPF global constraints documentation](user-guide/optimization/global-constraints.md)).  Currently only
  constraints related to primary energy (i.e. before conversion with
  losses by generators) are supported, the canonical example being CO2
  emissions for an optimisation period. Other primary-energy-related
  gas emissions also fall into this framework. Other types of global
  constraints will be added in future, e.g. "final energy" (for limits
  on the share of renewable or nuclear electricity after conversion),
  "generation capacity" (for limits on total capacity expansion of
  given carriers) and "transmission capacity" (for limits on the total
  expansion of lines and links). This replaces the ad hoc
  ``network.co2_limit`` attribute. If you were using this, instead of
  ``network.co2_limit = my_cap`` do ``network.add("GlobalConstraint",
  "co2_limit", type="primary_energy",
  carrier_attribute="co2_emissions", sense="<=",
  constant=my_cap)``. The shadow prices of the global constraints
  are automatically saved in ``network.global_constraints.mu``.
* The LOPF output ``network.buses_t.marginal_price`` is now defined
  differently if ``network.snapshot_weightings`` are not 1. Previously
  if the generator at the top of the merit order had ``marginal_cost``
  c and the snapshot weighting was w, the ``marginal_price`` was
  cw. Now it is c, which is more standard. See also
  the [nodal power balance documentation](user-guide/optimization/energy-balance.md).
* ``network.pf()`` now returns a dictionary of pandas DataFrames, each
  indexed by snapshots and sub-networks. ``converged`` is a table of
  booleans indicating whether the power flow has converged; ``error``
  gives the deviation of the non-linear solution; ``n_iter`` the
  number of iterations required to achieve the tolerance.
* ``network.consistency_check()`` now includes checking for
  potentially infeasible values in ``generator.p_{min,max}_pu``.
* The PyPSA version number is now saved in
  ``network.pypsa_version``. In future versions of PyPSA this
  information will be used to upgrade data to the latest version of
  PyPSA.
* ``network.sclopf()`` has an ``extra_functionality`` argument that
  behaves like that for ``network.lopf()``.
* Component attributes which are strings are now better handled on
  import and in the consistency checking.
* There is a new [generation investment screening curve example
 ](https://docs.pypsa.org/en/latest/examples/generation-investment-screening-curve.html)
  showing the long-term equilibrium of generation investment for a
  given load profile and comparing it to a screening curve
  analysis.
* There is a new [logging example
 ](https://docs.pypsa.org/en/latest/examples/logging-demo.html) that demonstrates
  how to control the level of logging that PyPSA reports back,
  e.g. error/warning/info/debug messages.
* Sundry other bug fixes and improvements.
* All examples have been updated appropriately.


Thanks to Nis Martensen for contributing the return values of
``network.pf()`` and Konstantinos Syranidis for contributing the
improved ``network.consistency_check()``.



## [**v0.9.0**](https://github.com/PyPSA/PyPSA/releases/tag/v0.9.0) <small>29th April 2017</small> { id="v0.9.0" }

This release mostly contains new features with a few minor API
changes.

* Unit commitment as a MILP problem is now available for generators in
  the Linear Optimal Power Flow (LOPF). If you set ``committable ==
  True`` for the generator, an addition binary online/offline status
  is created. Minimum part loads, minimum up times, minimum down
  times, start up costs and shut down costs are implemented. See the
  [unit commitment documentation](user-guide/optimization/unit-commitment.md) and the [unit commitment
  example](https://docs.pypsa.org/en/latest/examples/unit-commitment.html). Note
  that a generator cannot currently have both unit commitment and
  capacity expansion optimisation.
* Generator ramping limits have also been implemented for all
  generators. See the [ramping limits documentation](user-guide/optimization/unit-commitment.md) and the [unit
  commitment example](https://docs.pypsa.org/en/latest/examples/unit-commitment.html).
* Different mathematically-equivalent formulations for the Linear
  Optimal Power Flow (LOPF) are now documented
  and the arXiv preprint paper [Linear Optimal Power Flow Using Cycle
  Flows](https://arxiv.org/abs/1704.01881). The new formulations can
  solve up to 20 times faster than the standard angle-based
  formulation.
* You can pass the ``network.lopf`` function the ``solver_io``
  argument for pyomo.
* There are some improvements to network clustering and graphing.
* API change: The attribute ``network.now`` has been removed since it
  was unnecessary. Now, if you do not pass a ``snapshots`` argument to
  network.pf() or network.lpf(), these functions will default to
  ``network.snapshots`` rather than ``network.now``.
* API change: When reading in network data from CSV files, PyPSA will
  parse snapshot dates as proper datetimes rather than text strings.


João Gorenstein Dedecca has also implemented a MILP version of the
transmission expansion, see
<https://github.com/jdedecca/MILP_PyPSA>, which properly takes
account of the impedance with a disjunctive relaxation. This will be
pulled into the main PyPSA code base soon.


## [**v0.8.0**](https://github.com/PyPSA/PyPSA/releases/tag/v0.8.0) <small>25th January 2017</small> { id="v0.8.0" }

This is a major release which contains important new features and
changes to the internal API.

* Standard types are now available for lines and transformers so that
  you do not have to calculate the electrical parameters yourself. For
  lines you just need to specify the type and the length, see
  the [line types documentation](user-guide/components/line-types.md). For transformers you just need to specify the
  type, see the [transformer types documentation](user-guide/components/transformer-types.md). The implementation of PyPSA's
  standard types is based on [pandapower's standard types](https://pandapower.readthedocs.io/en/latest/std_types/basic.html). The
  old interface of specifying r, x, b and g manually is still available.
* The transformer model has been substantially overhauled, see
  the [transformer model documentation](user-guide/components/transformers.md). The equivalent model now defaults to the
  more accurate T model rather than the PI model, which you can control
  by setting the attribute ``model``. Discrete tap steps are implemented
  for transformers with types. The tap changer can be defined on the
  primary side or the secondary side. In the PF there was a sign error in the implementation of the transformer
  ``phase_shift``, which has now been fixed. In the LPF and LOPF angle formulation the ``phase_shift`` has now been
  implemented consistently. See the new [transformer example](https://docs.pypsa.org/en/latest/examples/transformer_example.html).
* There is now a rudimentary import function for pandapower networks,
  but it doesn't yet work with all switches and 3-winding
  transformers.
* The object interface for components has been completely
  removed. Objects for each component are no longer stored in
  e.g. ``network.lines["obj"]`` and the descriptor
  interface for components is gone. You can only access component
  attributes through the dataframes, e.g. ``network.lines``.
* Component attributes are now defined in CSV files in
  ``pypsa/data/component_attrs/``. You can access these CSVs in the code
  via the dictionary ``network.components``,
  e.g. ``network.components["Line"]"defaults"]`` will show a pandas
  DataFrame with all attributes and their types, defaults, units and
  descriptions.  These CSVs are also sourced for the documentation in
  the [Components documentation](user-guide/components.md), so the documentation will always be up-to-date.
* All examples have been updated appropriately.




## [**v0.7.1**](https://github.com/PyPSA/PyPSA/releases/tag/v0.7.1) <small>26th November 2016</small> { id="v0.7.1" }

This release contains bug fixes, a minor new feature and more
warnings.

* The unix-only library ``resource`` is no longer imported by default,
  which was causing errors for Windows users.
* Bugs in the setting and getting of time-varying attributes for the
  object interface have been fixed.
* The ``Link`` attribute ``efficiency`` can now be make time-varying
  so that e.g. heat pump Coefficient of Performance (COP) can change
  over time due to ambient temperature variations (see the [heat pump
  example
 ](https://docs.pypsa.org/en/latest/examples/power-to-heat-water-tank.html)).
* ``network.snapshots`` is now cast to a ``pandas.Index``.
* There are new warnings, including when you attach components to
  non-existent buses.


Thanks to Marius Vespermann for promptly pointing out the ``resource``
bug.





## [**v0.7.0**](https://github.com/PyPSA/PyPSA/releases/tag/v0.7.0) <small>20th November 2016</small> { id="v0.7.0" }

This is a major release which contains changes to the API,
particularly regarding time-varying component attributes.

* ``network.generators_t`` are no longer pandas.Panels but
  dictionaries of pandas.DataFrames, with variable columns, so that
  you can be flexible about which components have time-varying
  attributes; please read the section on time-varying attributes carefully. Essentially
  you can either set a component attribute e.g. ``p_max_pu`` of
  ``Generator``, to be static by setting it in the DataFrame
  ``network.generators``, or you can let it be time-varying by
  defining a new column labelled by the generator name in the
  DataFrame ``network.generators_t["p_max_pu"]`` as a series, which
  causes the static value in ``network.generators`` for that generator
  to be ignored. The DataFrame ``network.generators_t["p_max_pu"]``
  now only includes columns which are specifically defined to be
  time-varying, thus saving memory.
* The following component attributes can now be time-varying:
  ``Link.p_max_pu``, ``Link.p_min_pu``, ``Store.e_max_pu`` and
  ``Store.e_min_pu``. This allows the demand-side management scheme of
  [https://arxiv.org/abs/1401.4121](https://arxiv.org/abs/1401.4121) to be implemented in PyPSA.
* The properties ``dispatch``, ``p_max_pu_fixed`` and
  ``p_min_pu_fixed`` of ``Generator`` and ``StorageUnit`` are now
  removed, because the ability to make ``p_max_pu`` and
  ``p_min_pu`` either static or time-varying removes the need for this
  distinction.
* All messages are sent through the standard Python library
  ``logging``, so you can control the level of messages to be
  e.g. ``debug``, ``info``, ``warning`` or ``error``. All verbose
  switches and print statements have been removed.
* There are now more warnings.
* You can call ``network.consistency_check()`` to make sure all your
  components are well defined; see the [Troubleshooting documentation](user-guide/troubleshooting.md).


All [examples](https://docs.pypsa.org/en/latest/examples-basic.html) have been updated to
accommodate the changes listed below.


## [**v0.6.2**](https://github.com/PyPSA/PyPSA/releases/tag/v0.6.2) <small>4th November 2016</small> { id="v0.6.2" }

This release fixes a single library dependency issue:

* pf: A single line has been fixed so that it works with new pandas
  versions >= 0.19.0.

We thank Thorben Meiners for promptly pointing out this issue with the
new versions of pandas.


## [**v0.6.1**](https://github.com/PyPSA/PyPSA/releases/tag/v0.6.1) <small>25th August 2016</small> { id="v0.6.1" }

This release fixes a single critical bug:

* opf: The latest version of Pyomo (4.4.1) had a bad interaction with
  pandas when a pandas.Index was used to index variables. To fix this,
  the indices are now cast to lists; compatibility with less recent
  versions of Pyomo is also retained.

We thank Joao Gorenstein Dedecca for promptly notifying us of this
bug.



## [**v0.6.0**](https://github.com/PyPSA/PyPSA/releases/tag/v0.6.0) <small>23rd August 2016</small> { id="v0.6.0" }

Like the 0.5.0 release, this release contains API changes, which
complete the integration of sector coupling. You may have to update
your old code. Models for Combined Heat and Power (CHP) units, heat
pumps, resistive Power-to-Heat (P2H), Power-to-Gas (P2G), battery
electric vehicles (BEVs) and chained hydro reservoirs can now be built
(see the `sector coupling examples
<https://docs.pypsa.org/en/latest/examples-index/sector-coupling.html>`_). The
refactoring of time-dependent variable handling has been postponed
until the 0.7.0 release. In 0.7.0 the object interface to attributes
may also be removed; see below.

All [examples](https://docs.pypsa.org/en/latest/examples-basic.html) have been updated to
accommodate the changes listed below.

**Sector coupling**

* components, opt: A new ``Store`` component has been introduced which
  stores energy, inheriting the energy carrier from the bus to which
  it is attached. The component is more fundamental than the
  ``StorageUnit``, which is equivalent to a ``Store`` and two ``Link``
  for storing and dispatching. The ``Generator`` is equivalent to a
  ``Store`` with a lossy ``Link``. There is an [example which shows
  the equivalences
 ](https://docs.pypsa.org/en/latest/examples/replace-generator-storage-units-with-store.html).

* components, opt: The ``Source`` component and the ``Generator``
  attribute ``gen.source`` have been renamed ``Carrier`` and
  ``gen.carrier``, to be consistent with the ``bus.carrier``
  attribute. Please update your old code.

* components, opt: The ``Link`` attributes ``link.s_nom*`` have been
  renamed ``link.p_nom*`` to reflect the fact that the link can only
  dispatch active power. Please update your old code.

* components, opt: The ``TransportLink`` and ``Converter`` components,
  which were deprecated in 0.5.0, have been now completely
  removed. Please update your old code to use ``Link`` instead.

**Downgrading object interface**

The intention is to have only the pandas DataFrame interface for
accessing component attributes, to make the code simpler. The
automatic generation of objects with descriptor access to attributes
may be removed altogether.

* examples: Patterns of for loops through ``network.components.obj`` have
  been removed.

* components: The methods on ``Bus`` like ``bus.generators()`` and
  ``bus.loads()`` have been removed.

* components: ``network.add()`` no longer returns the object.

**Other**

* components, opf: Unlimited upper bounds for
  e.g. ``generator.p_nom_max`` or ``line.s_nom_max`` were previous set
  using ``np.nan``; now they are set using ``float("inf")`` which is
  more logical. You may have to update your old code accordingly.

* components: A memory leak whereby references to
  ``component.network`` were not being correctly deleted has been
  fixed.



## [**v0.5.0**](https://github.com/PyPSA/PyPSA/releases/tag/v0.5.0) <small>21st July 2016</small> { id="v0.5.0" }

This is a relatively major release with some API changes, primarily
aimed at allowing coupling with other energy carriers (heat, gas,
etc.). The specification for a change and refactoring to the handling
of time series has also been prepared (see the section on time-varying attributes), which will
be implemented in the next major release v0.6.0 in the late
summer of 2016.

An example of the coupling between electric and heating sectors can be
found in the GitHub repository at
``pypsa/examples/coupling-with-heating/`` and at
<https://docs.pypsa.org/en/latest/examples/lopf-with-heating.html>.


* components: To allow other energy carriers, the attribute
  ``current_type`` fur buses and sub-neworks (sub-networks inherit the
  attribute from their buses) has been replaced by ``carrier`` which
  can take generic string values (such as "heat" or "gas"). The values
  "DC" and "AC" have a special meaning and PyPSA will treat lines and
  transformers within these sub-networks according to the load flow
  equations. Other carriers can only have single buses in sub-networks
  connected by passive branches (since they have no load flow).

* components: A new component for a controllable directed link
  ``Link`` has been introduced; ``TransportLink`` and ``Converter``
  are now *deprecated* and will be removed soon in an 0.6.x
  release. Please move your code over now. See
  the [controllable link documentation](user-guide/components/links.md) for more details and a description of how
  to update your code to work with the new ``Link`` component. All the
  examples in the GitHub repository in ``pypsa/examples/`` have been
  updated to us the ``Link``.

* graph: A new sub-module ``pypsa.graph`` has been introduced to
  replace most of the networkx functionality with scipy.sparse
  methods, which are more performant the pure python methods of
  networkx. The discovery of network connected components is now
  significantly faster.

* io: The function ``network.export_to_csv_folder()`` has been
  rewritten to only export non-default values of static and series
  component attributes. Static and series attributes of all components
  are not exported if they are default values.  The functionality to
  selectively export series has been removed from the export function,
  because it was clumsy and hard to use.


* plot: Plotting networks is now more performant (using matplotlib
  LineCollections) and allows generic branches to be plotted, not just
  lines.

* test: Unit testing for Security-Constrained Linear Optimal Power
  Flow (SCLOPF) has been introduced.


## [**v0.4.2**](https://github.com/PyPSA/PyPSA/releases/tag/v0.4.2) <small>17th June 2016</small> { id="v0.4.2" }

This release improved the non-linear power flow performance and
included other small refactorings:

* pf: The non-linear power flow ``network.pf()`` now accepts a list of
  snapshots ``network.pf(snapshots)`` and has been refactored to be much
  more performant.
* pf: Neither ``network.pf()`` nor ``network.lpf()`` accept the
  ``now`` argument anymore - for the power flow on a specific
  snapshot, either set ``network.now`` or pass the snapshot as an
  argument.
* descriptors: The code has been refactored and unified for each
  simple descriptor.
* opt: Constraints now accept both an upper and lower bound with
  ``><``.
* opf: Sub-optimal solutions can also be read out of pyomo.


## [**v0.4.1**](https://github.com/PyPSA/PyPSA/releases/tag/v0.4.1) <small>3rd April 2016</small> { id="v0.4.1" }

This was mostly a bug-fixing and unit-testing release:

* pf: A bug was fixed in the full non-linear power flow, whereby the
  reactive power output of PV generators was not being set correctly.
* io: When importing from PYPOWER ppc, the generators, lines,
  transformers and shunt impedances are given names like G1, G2, ...,
  L1, T1, S1, to help distinguish them. This change was introduced
  because the above bug was not caught by the unit-testing because the
  generators were named after the buses.
* opf: A Python 3 dict.keys() list/iterator bug was fixed for the
  spillage.
* test: Unit-testing for the pf and opf with inflow was improved to
  catch bugs better.

We thank Joao Gorenstein Dedecca for a bug fix.


## [**v0.4.0**](https://github.com/PyPSA/PyPSA/releases/tag/v0.4.0) <small>21st March 2016</small> { id="v0.4.0" }

Additional features:

* New module ``pypsa.contingency`` for contingency analysis and
  security-constrained LOPF
* New module ``pypsa.geo`` for basic manipulation of geographic data
  (distances and areas)
* Re-formulation of LOPF to improve optimisation solving time
* New objects pypsa.opt.LExpression and pypsa.opt.LConstraint to make
  the bypassing of pyomo for linear problem construction easier to use
* Deep copying of networks with ``network.copy()`` (i.e. all
  components, time series and network attributes are copied)
* Stricter requirements for PyPI (e.g. pandas must be at least version
  0.17.1 to get all the new features)
* Updated SciGRID-based model of Germany
* Various small bug fixes

We thank Steffen Schroedter, Bjoern Laemmerzahl and Joao Gorenstein
Dedecca for comments and bug fixes.


## [**v0.3.3**](https://github.com/PyPSA/PyPSA/releases/tag/v0.3.3) <small>29th February 2016</small> { id="v0.3.3" }

Additional features:

* ``network.lpf`` can be called on an iterable of ``snapshots``
  i.e. ``network.lpf(snapshots)``, which is more performant that
  calling ``network.lpf`` on each snapshot separately.
* Bug fix on import/export of transformers and shunt impedances (which
  were left out before).
* Refactoring of some internal code.
* Better network clustering.


## [**v0.3.2**](https://github.com/PyPSA/PyPSA/releases/tag/v0.3.2) <small>17th February 2016</small> { id="v0.3.2" }

In this release some minor API changes were made:

* The Newton-Raphson tolerance ``network.nr_x_tol`` was moved to being
  an argument of the function ``network.pf(x_tol=1e-6)`` instead. This
  makes more sense and is then available in the docstring of
  ``network.pf``.
* Following similar reasoning ``network.opf_keep_files`` was moved to
  being an argument of the function
  ``network.lopf(keep_files=False)``.


## [**v0.3.1**](https://github.com/PyPSA/PyPSA/releases/tag/v0.3.1) <small>7th February 2016</small> { id="v0.3.1" }

In this release some minor API changes were made:


* Optimised capacities of generators/storage units and branches are
  now written to p_nom_opt and s_nom_opt respectively, instead of
  over-writing p_nom and s_nom
* The p_max/min limits of controllable branches are now p_max/min_pu
  per unit of s_nom, for consistency with generation and to allow
  unidirectional HVDCs / transport links for the capacity
  optimisation.
* network.remove() and io.import_series_from_dataframe() both take as
  argument class_name instead of list_name or the object - this is now
  fully consistent with network.add("Line","my line x").
* The booleans network.topology_determined and
  network.dependent_values_calculated have been totally removed - this
  was causing unexpected behaviour. Instead, to avoid repeated
  unnecessary calculations, the expert user can call functions with
  skip_pre=True.



## [**v0.3.0**](https://github.com/PyPSA/PyPSA/releases/tag/v0.3.0) <small>27th January 2016</small> { id="v0.3.0" }

In this release the pandas.Panel interface for time-dependent
variables was introduced. This replaced the manual attachment of
pandas.DataFrames per time-dependent variable as attributes of the
main component pandas.DataFrame.

## Release process

- Update ``docs/release-notes.md``
    - Check if all major changes are documented
    - Link PR's with badge (e.g. <!-- md:pr 1 -->)
- You don't need to update the version number anywhere, this is done automatically.
- Commit: ``git commit -m 'prepare release `vx.x.x`'``
- Add tag: ``git tag vx.x.x``
- Direct push on master: ``git push upstream master``
- Push tag: ``git push upstream vx.x.x``
- The upload to [PyPI](https://pypi.org/) is automated in the Github Action 
  ``deploy.yml``, which is triggered by pushing a tag.
  To upload manually, run ``python setup.py sdist``,
  then ``twine check dist/pypsa-0.x.0.tar.gz`` and
  ``twine upload dist/pypsa-0.x.0.tar.gz``
- The [GitHub release](https://github.com/PyPSA/PyPSA/releases) is also automated in 
  the Github Action. Making a GitHub release will also trigger 
  [zenodo](https://zenodo.org/) to archive the release with its own DOI.
- To update to conda-forge, check the pull request generated at the 
  [feedstock repository](https://github.com/conda-forge/pypsa-feedstock). A PR will be
  generated automatically after a couple of hours by the 
  [conda-forge bot](https://github.com/conda-forge/conda-forge.github.io),
  and needs to be merged by a maintainer.<|MERGE_RESOLUTION|>--- conflicted
+++ resolved
@@ -15,14 +15,11 @@
 
 ### Bug Fixes
 
-<<<<<<< HEAD
-- Fix [`n.set_snapshots`][pypsa.Network.set_snapshots] to synchronize investment period weightings when snapshots with new periods are set.
+- Fix [`n.set_snapshots`][pypsa.Network.set_snapshots] to synchronize investment period weightings when snapshots with new periods are set. (<!-- md:pr 1414 -->).
 
 - Fix scenario extraction methods ([pypsa.Network.get_scenario][] and [`n['scenario']`][pypsa.Network.__getitem__]) to properly handle empty components (<!-- md:pr 1402 -->).
-=======
-- Fix scenario extraction methods ([pypsa.Network.get_scenario][] and [`n['scenario']`][pypsa.Network.__getitem__]) to properly handle empty components (<!-- md:pr 1402 -->).
-- Fix bus validation when adding global constraints via [pypsa.Network.add][], eliminating false warnings for GlobalConstraints.
->>>>>>> 91871cec
+
+- Fix bus validation when adding global constraints via [pypsa.Network.add][], eliminating false warnings for GlobalConstraints. (<!-- md:pr 1413 -->).
 
 ## [**v1.0.0**](https://github.com/PyPSA/PyPSA/releases/tag/v1.0.0) <small>14 October 2025</small> 🎉 { id="v1.0.0" } 
 
