--- conflicted
+++ resolved
@@ -13,17 +13,13 @@
     next update! If you would like to use these features in the meantime, you will need
     to install the `master` branch, e.g. `pip install git+https://github.com/pypsa/pypsa`.-->
 
-<<<<<<< HEAD
 * PyPSA now supports committability and extendability, on
   the same components, if modularity is used. The new feature
   is compatible with start-up and shut-down costs, ramp-up and
   shut-down limit. The feature is not still compatible with
   min-up and min-down time, up and down time before.
 
-* Components (Generators and Links) can now be both committable and extendable
-=======
 - Components (Generators and Links) can now be both committable and extendable
->>>>>>> 8233c3ed
   simultaneously. This enables unit commitment with capacity expansion optimization
   using a big-M formulation that maintains the linear programming structure.
   Previously, components could only be either committable or extendable, but not both.
