<!--
SPDX-FileCopyrightText: PyPSA Contributors

SPDX-License-Identifier: CC-BY-4.0
-->

# Release Notes
## Upcoming Release

!!! info "Upcoming Release"

    The features listed below have not yet been released, but will be included in the
    next update! If you would like to use these features in the meantime, you will need
    to install the `master` branch, e.g. `pip install git+https://github.com/pypsa/pypsa`.

### Bug Fixes

<<<<<<< HEAD
- Fix curtailment, capacity, and capex expressions returning zero for non-extendable generators (<!-- md:pr 1451 -->)
=======
- Fix using inactive generators in global carrier constraint. (<!-- md:pr 1450 -->)

- Fix CVaR optimization to handle networks with zero operational costs. (<!-- md:pr 1457 -->)
>>>>>>> 7460437c

## [**v1.0.4**](https://github.com/PyPSA/PyPSA/releases/tag/v1.0.4) <small>21st November 2025</small> { id="v1.0.4" }

### Bug Fixes

- Fix busmap clustering to correctly remap all bus ports in multi-port links. (<!-- md:pr 1441 -->)
- Fix handling of inactive `StorageUnit` or `Store` components (<!-- md:pr 1442 -->)
- Fix snapshot selection in operational limit global constraint with investment period. (<!-- md:pr 1437 -->)

### Documentation

- Added new example notebook demonstrating negative electricity prices in linearized unit commitment problem. (<!-- md:pr 1434 -->)

## [**v1.0.3**](https://github.com/PyPSA/PyPSA/releases/tag/v1.0.3) <small>6th November 2025</small> { id="v1.0.3" }

- Fix ramp_limit_up/down constraints: correctly detect components with ramp limits, handle rolling-horizon windows by using previous-window dispatch, and add unit tests for Link ramp limits and ramping constraints in rolling horizon mode. (<!-- md:pr 1428 -->)

## [**v1.0.2**](https://github.com/PyPSA/PyPSA/releases/tag/v1.0.2) <small>24th October 2025</small> { id="v1.0.2" }

### Bug Fixes

- Fix infinite recursion error when pickling networks. (<!-- md:pr 1421 -->)

## [**v1.0.1**](https://github.com/PyPSA/PyPSA/releases/tag/v1.0.1) <small>20th October 2025</small> { id="v1.0.1" }

### Bug Fixes

- Fix [`n.set_snapshots`][pypsa.Network.set_snapshots] to synchronize investment period weightings when snapshots with new periods are set. (<!-- md:pr 1414 -->)

- Fix scenario extraction methods ([pypsa.Network.get_scenario][] and [`n['scenario']`][pypsa.Network.__getitem__]) to properly handle empty components (<!-- md:pr 1402 -->)

- Fix bus validation when adding global constraints via [pypsa.Network.add][], eliminating false warnings for GlobalConstraints. (<!-- md:pr 1413 -->)

- Fix dimension name consistency when adding investment period weightings. (<!-- md:pr 1416 -->)

## [**v1.0.0**](https://github.com/PyPSA/PyPSA/releases/tag/v1.0.0) <small>14th October 2025</small> 🎉 { id="v1.0.0" }

### **PyPSA 1.0** is here!

Check out [What's new in PyPSA v1.0](v1-guide.md).

### Features

- New optimization mode: **Stochastic optimization problems** (<!-- md:pr 1154 -->)

    - Two-stage stochastic optimization: stage 1 investment "here-and-now"; stage 2
      operations "wait-and-see". Uncertainty via user-defined scenarios. Supports
      uncertain model parameters in both static and time-series format.

    - New API: [`n.set_scenarios({name: weight, ...})`][pypsa.Network.set_scenarios] to
      enable scenarios and probabilities (defaults to uniform if weights are not given).
      Component tables and time series gain a new `scenario` level (MultiIndex) for
      scenario-specific data. Inspect via methods [`n.has_scenarios`][pypsa.Network.has_scenarios],
      [`n.scenarios`][pypsa.Network.scenarios] and
      [`n.scenario_weightings`][pypsa.Network.scenario_weightings].

- New feature for stochastic optimization: **CVaR-based risk-averse optimization**
  (<!-- md:pr 1345 -->)

    - Risk-averse optimization mode augments expected operational costs with a Conditional
      Value at Risk (CVaR) penalty, controlled by `omega` (trade-off between expectation
      and risk) and `alpha` (tail level).

    - New API to enable risk preference:
      [`n.set_risk_preference(alpha=..., omega=...)`][pypsa.Network.set_risk_preference].
      Inspect via [`n.has_risk_preference`][pypsa.Network.has_risk_preference]
      and [`n.risk_preference`][pypsa.Network.risk_preference].

- New feature for **interactive map plotting**: PyDeck-based interactive maps (<!-- md:pr 1312 -->)

    - New API: [`n.explore(...)`][pypsa.Network.explore] returns a
      [`pydeck.Deck`](https://deckgl.readthedocs.io/en/latest/deck.html) object:
      Extending the previous folium/geopandas-based interactive html map by all static
      map plotting parameters.

    - Interactive maps can be exported to self-contained HTML files by
      `n.explore(...).to_html("file.html", offline=True)`.

- Introduces additional **MGA functionality**. Allows for solving a network in a direction
  given in the coordinate space of user-specified dimensions, and also
  introduces a parallelized function to solve in multiple directions at
  once. (<!-- md:pr 1269 -->, <!-- md:pr 1272 -->)

  - New API: [`n.optimize.optimize_mga_in_direction()`][pypsa.optimization.OptimizationAccessor.optimize_mga_in_direction] and [`n.optimize.optimize_mga_in_multiple_directions()`][pypsa.optimization.OptimizationAccessor.optimize_mga_in_multiple_directions]

- The **optimization module was heavily refactored**. While the underlying `pandas`-based
  data structure remains the same, the optimization module now uses an `xarray` view via
  [pypsa.Components][] to write the optimization model. It allows for easier problem
  formulation with a single object which contains all components data across
  all dimensions and coordinates (e.g. `name`, `snapshots` with `timesteps` and
  `periods` and `scenarios`). Access it via [`c.da`][pypsa.Components.da].
  (<!-- md:pr 1154 -->)

- **Inactive components** (see [pypsa.Components.inactive_assets][]) are now excluded from the
  the optimization model entirely. This has no effect on the results, but it can
  reduce the memory footprint when solving the model.
  (<!-- md:pr 1310 -->)

- New example networks: [pypsa.examples.carbon_management][] and
  [pypsa.examples.stochastic_network][]
  (<!-- md:pr 1314 -->)

- Various new options to control PyPSA's behavior. See <!-- md:guide options.md -->.

- The option to set bus-level capacity expansion limits per carrier via [`Bus`][pypsa.components.Buses]
  attributes `nom_{min/max}_{carrier}_{period}` is now deprecated. The global
  constraint type `"tech_capacity_expansion_limit"` offers identical functionality.
  (<!-- md:pr 1294 -->)

- Added utility function [pypsa.common.annuity][] to calculate the annuity
  factor for a given discount rate and lifetime. Also known as capital recovery
  factor, it is used to convert a capital cost into an annualized cost.
  (<!-- md:pr 1295 -->)

- Add additional standard line types from pandapower. (<!-- md:pr 1342 -->)

- New network indexing methods: [`n.get_network`][pypsa.NetworkCollection.get_network],
  [`n.get_scenario`][pypsa.Network.get_scenario], [`n.slice_network`][pypsa.Network.slice_network]
  and enhanced [`n[...]`][pypsa.Network.__getitem__] for accessing networks.
  (<!-- md:pr 1363 -->)

- When using certain ambiguous attribute names or typos in the [pypsa.Network.add][] method, a
  warning is now raised. (<!-- md:pr 1259 -->)

- [pypsa.Network.add][] now returns `None` by default. Use `return_names=True`
  to get the previous behavior of returning component names which have been added.
  (<!-- md:pr 1347 -->)

- Refactored version attributes: `__version_semver__` → `__version_base__`,
  `__version_short__` → `__version_major_minor__`. Removed tuple versions.
  Old names raise `DeprecationWarning`. (<!-- md:pr 1338 -->)

- Refined statistic arguments across optimization expressions and plotting modules.
  Renamed `comps` → `components`, `aggregate_groups` → `groupby_method`,
  and `aggregate_time` → `groupby_time` for consistency. Old argument names
  are deprecated and will be removed in v2.0.0. (<!-- md:pr 1358 -->)

- Improve performance of loading networks by avoiding re-ordering dataframe columns
  and indices where unnecessary; especially impactful for networks with large numbers
  of components. (<!-- md:pr 1362 -->)

### Bug Fixes

- Fixed inconsistent period weighting application in primary energy and operational limit
  global constraints for non-cyclic storage units and stores. Previously, generators correctly
  applied period weightings to account for yearly repetition within investment periods, while
  storage components did not. This caused inconsistent constraint behavior between generators
  and storage in multi-investment period optimization. Non-cyclic storage units and stores now
  require the `state_of_charge_initial_per_period` and `e_initial_per_period` flags respectively
  to be set to `True` when using primary energy or operational limit constraints. (<!-- md: pr 1361 -->)

- The default values for `cyclic_state_of_charge_per_period` (StorageUnit)
  and `e_cyclic_per_period` (Store) have been changed from `True` to `False`. This
  is to be more consistent with single investment period optimization where cycling behavior
  defaults to `False`. Users who work with multi-investment period optimization
  and want per-period cycling behavior must now explicitly set these attributes to
  `True`.  (<!-- md: pr 1361 -->)

- Fix storage state-of-charge handling in multi-investment period optimizations. The constraint
  logic incorrectly determined when to apply per-period cycling vs. continuous storage state
  tracking, causing storage to behave unexpectedly regardless of flag settings. The fix
  ensures storage units and stores correctly preserve or reset their state across investment
  periods based on the `cyclic_state_of_charge_per_period`/`e_cyclic_per_period` and
  `state_of_charge_initial_per_period`/`e_initial_per_period` flags.
  (<!-- md: pr 1360 -->, <!-- md: pr 1371 -->)

- Fixed issue when copying a solved network after setting `n.model.solver_model` to `None`.
  (<!-- md:pr 1325 -->)

- Correct use of snapshot weighting columns in statistics module. The
  doscstring for [pypsa.Network.snapshot_weightings][] was clarified.
  (<!-- md:pr 1326 -->)

- Resolved an issue where the network version was not correctly identified during I/O,
  resulting in false update information being logged.
  (<!-- md:pr 1300 -->)

- Fix `get_transmission_carriers()` to handle components without carrier attribute
  (e.g., Transformer). (<!-- md:pr 1321 -->)

### Breaking Changes

For a summary of **breaking changes**, see [What's new in PyPSA v1.0](v1-guide.md#breaking-changes).

## [**v0.35.2**](https://github.com/PyPSA/PyPSA/releases/tag/v0.35.2) <small>15th August 2025</small> { id="v0.35.2" }

### Bug Fixes

- Make compatible with xarray v2025.07
  (<!-- md:pr 1304 -->)

## [**v0.35.1**](https://github.com/PyPSA/PyPSA/releases/tag/v0.35.1) <small>3rd July 2025</small> { id="v0.35.1" }

### Bug Fixes

- Fixed issue when copying a network with an unsolved model.
  (<!-- md:pr 1265 -->)

- Fixed missing dependency issue for `typing-extensions`.
  (<!-- md:pr 1264 -->)

- Fixed Excel import when snapshots sheet is missing.
  (<!-- md:pr 1268 -->)

## [**v0.35.0**](https://github.com/PyPSA/PyPSA/releases/tag/v0.35.0) <small>22th June 2025</small> { id="v0.35.0" }

### Features

- New **interactive** plotting library (<!-- md:pr 1189 -->)

    - [`pypsa.Network.statistics.energy_balance.iplot()`][pypsa.plot.StatisticInteractivePlotter.__call__]
      to get the pre defined default plot
    - [`pypsa.Network.statistics.energy_balance.iplot.bar()`][pypsa.plot.StatisticInteractivePlotter.bar]
      to get a bar plot. replace `bar` with `line`, `area`, `map` or `scatter` to get the respective plot.

- The function `n.statistics.opex()` now includes all operational cost
  components: marginal costs, quadratic marginal costs, storage costs, spill
  costs, start-up costs, shut-down costs, and stand-by costs. Previously, only
  marginal costs were considered. A new parameter `cost_types` allows selecting
  which cost components to include. (<!-- md:pr 1195 -->)

- New method `n.equals() <pypsa.Network.equals>` to compare two networks for equality.
  This is similar to the equality operator `==` but allows for more flexibility in the
  comparison which is useful for testing and debugging. (<!-- md:pr 1194 -->, <!-- md:pr 1205 -->)

- The components subpackage was further restructured. The known API remains untouched. (<!-- md:pr 1223 -->)

- New experimental **NetworkCollection** (<!-- md:pr 1212 -->)

    - You can now create a container for multiple `Network` objects. Use is with
      `pypsa.NetworkCollection()` and pass a list of networks. The feature is
      experimental and might change with the next release. Documentation and API
      reference will follow with a stable version of it.

- Add new statistics function `n.statistics.prices()` which can return
  time-averaged or consumption-weighted prices by bus or bus carrier.

### Bug Fixes

- Bugfix: The function `n.statistics.opex()` now considers the correct
  snapshot weightings `n.snapshot_weightings.objective`.
  (<!-- md:pr 1247 -->)

- Fixed unaligned statistics index names when `groupby=False`
  (<!-- md:pr 1205 -->)

- Fixed interactive area plots in stacked more with `facet_row` and `facet_col`.
  (<!-- md:pr 1212 -->)

- The docstrings of the statistics function are now properly displayed again, ie. the output of `n.statistics.energy_balance?`.
  (<!-- md:pr 1212 -->)

- Fixed various some I/O edge cases for better data preservation during import/export (<!-- md:pr 1255 -->, <!-- md:pr 1256 -->, <!-- md:pr 1258 -->)

## [**v0.34.1**](https://github.com/PyPSA/PyPSA/releases/tag/v0.34.1) <small>7th April 2025</small> { id="v0.34.1" }

### Bug Fixes

- The static map plots for statistics are fixed, e.g. `n.statistics.energy_balance.map()`.
  (<!-- md:pr 1201 -->)

- The previous maps module under `pypsa/plot` is now modularized. Instead of a
  monolithic module, the maps module is now split into several submodules. The
  submodules are: `.maps.common`, `.maps.interactive`, and `.maps.static`.
  (<!-- md:pr 1190 -->)


- Added new single node capacity expansion example in style of model.energy.
  It can be loaded with [`pypsa.examples.model_energy()`][pypsa.examples.model_energy].

- Add new example for how to run MGA ('modelling-to-generate-alternatives') optimisation.

- Added demand elasticity example.

## [**v0.34.0**](https://github.com/PyPSA/PyPSA/releases/tag/v0.34.0) <small>25th March 2025</small> { id="v0.34.0" }

### Features

- New supported file formats for import and export: **Excel**

      - Use [`n.import_from_excel`][pypsa.Network.import_from_excel] and
        [`n.export_to_excel`][pypsa.Network.export_to_excel] to import and export Networks
        from and to Excel files.

      - `openpyxl` and `python-calamine` are required dependencies for this feature, but
        different engines can be passed. By default they are not installed, but can be
        installed via `pip install pypsa[excel]`.

- New plotting library

    - You can now create plots on any PyPSA statistic. Try them with:

        - [`n.statistics.energy_balance.plot()`][pypsa.plot.statistics.plotter.StatisticPlotter.__call__] to get the pre defined default plot
        - [`n.statistics.energy_balance.plot.bar()`][pypsa.plot.statistics.plotter.StatisticPlotter.bar] to get a bar plot
        - [`n.statistics.energy_balance.plot.line()`][pypsa.plot.statistics.plotter.StatisticPlotter.line] to get a line plot
        - [`n.statistics.energy_balance.plot.area()`][pypsa.plot.statistics.plotter.StatisticPlotter.area] to get a area plot
        - [`n.statistics.energy_balance.plot.map()`][pypsa.plot.statistics.plotter.StatisticPlotter.map] to get a map plot

    - `n.plot()`  was moved to `n.plot.map()`

    - `n.explore()` was moved to `n.plot.explore()` and `n.iplot()` was moved to `n.plot.iplot()`

- Statistics module

    - All statistics functions now interpret the bus_carrier argument as a regular
      expression (regex), enabling more flexible filtering options.
      (<!-- md:pr 1155 -->)

    - All statistics functions have a new argument `carrier` to filter by carriers.
      (<!-- md:pr 1176 -->)

    - All statistics functions have two new arguments `drop_zero` and `round` to
      control the output. `drop_zero` drops all rows with zero values and `round`
      rounds the output to the specified number of decimal places. Those settings have been
      used before already via the statistics parameters, but are deprecated now. Use the
      new arguments or the module level settings instead (to set them globally). E.g.
      `pypsa.options.params.statistics.nice_names = False`. List all available parameter
      settings via `pypsa.options.params.describe()`.
      (<!-- md:pr 1173 -->)

### Minor improvements

- Ensuring that the created lp/mps file is deterministic by sorting the strongly meshed
  buses. (<!-- md:pr 1174 -->)

- Added warning for consistent legend circle and semicirle sizes when combining plots
  on a geographical axis.

- Add new statistic `n.statistics.system_cost()` to calculate the total system cost from capital and operational expenditures.

- Added descriptive attribute "location" to Buses. This attribute does not influence the optimisation model but can be used for aggregation in the statistics module.

- Added descriptive attribute "location" to Buses. This attribute does not influence
  the optimisation model but can be used for aggregation in the statistics module.
  (<!-- md:pr 1182 -->)


### Bug fixes

- Fixed `pypsa.plot.add_legend_semicircles()` circle sizing to be consistent with
  `n.plot(bus_size=..., bus_split_circle=True)` argument.
  (<!-- md:pr 1179 -->)

## [**v0.33.2**](https://github.com/PyPSA/PyPSA/releases/tag/v0.33.2) <small>12th March 2025</small> { id="v0.33.2" }

### Bug fixes

- **Regression hotfix**: Fixed a critical bug in statistics functions for
  multi-investment networks where built years and lifetimes were not being correctly
  considered. In version `v0.32.0`, only components active in the first time period were
  being included in statistics calculations. The fix ensures all components are properly
  represented according to their respective built years and lifetimes across all
  investment periods. This issue was patched in version `0.33.2`. We also backported the
  fix to version `0.32.2`. (<!-- md:pr 1172 -->)

- The expressions function `n.optimize.expressions.capacity` now uses the absolute
  efficiency to calculate the capacity at link ports, unless a `bus_carrier` is defined
  or `at_port` is set to True. This is in line with the behavior of the statistics
  functions (`statistics.installed_capacity`, `statistics.optimal_capacity`).
  Before, the efficiency was allowed to be negative, which lead to inconsistent results.

## [**v0.33.1**](https://github.com/PyPSA/PyPSA/releases/tag/v0.33.1) <small>3rd March 2025</small> { id="v0.33.1" }

### Minor improvements

- Added a `quotechar` parameter to [pypsa.Network.import_from_csv_folder][]   and
  [`n.export_to_csv_folder`][pypsa.Network.export_to_csv_folder] to handle non-standard field quoting in CSV
  import/export, aligning with [`pandas.read_csv`](https://pandas.pydata.org/docs/reference/api/pandas.read_csv.html) and
  [`pandas.to_csv`](https://pandas.pydata.org/docs/reference/api/pandas.DataFrame.to_csv.html). (<!-- md:pr 1143 -->)

### Bug fixes

- `pypsa[cloudpath]` optional dependency will now only install `cloudpathlib` without
  extra cloud storage provider client libraries, these will be left to the user to
  install. (<!-- md:pr 1139 -->)

- [`n.import_from_netcdf`][pypsa.Network.import_from_netcdf] and [`n.import_from_hdf5`][pypsa.Network.import_from_hdf5] now work when a URI is
  passed as a string instead of a CloudPath object.
  (<!-- md:pr 1139 -->)

- Linearized unit commitment with equal startup and shutdown costs.
  (<!-- md:pr 1157 -->)

- Fix pandas dtype warning. (<!-- md:pr 1151 -->)

## [**v0.33.0**](https://github.com/PyPSA/PyPSA/releases/tag/v0.33.0) <small>7th February 2025</small> { id="v0.33.0" }

### Features

- New component class structure (<!-- md:pr 1075 -->, <!-- md:pr 1130 -->)

    - Major structural refactoring of how component data is stored and accessed. The new
      structure adds an extra layer to move all component-specific data from the network
      class to a new component class.

    - This is an experimental feature, will be developed further and is not yet
      recommended for general use. More features, documentation and examples will
      follow. Most users will not notice any changes.

    - The new additional layer makes it easy to add new features. If you wanna play around
      with the new components class, see the
      [Components class example](https://docs.pypsa.org/en/latest/examples/experimental-components-class.html)
      in the documentation. You will find an short introduction and some simple examples
      to show which other features could be added in the future. If you have any ideas,
      wishes, feedback or suggestions, please let us know via the
      [issue tracker](https://www.github.com/PyPSA/PyPSA/issues).

- Breaking: Deprecation of custom components (<!-- md:pr 1130 -->)

    - This version of PyPSA deprecates custom components. While we don't see many use
      cases for them, they might be added in an improved way in future again. For a
      potential reimplementation we would be happy to hear your use case and
      requirements via the [issue tracker](https://www.github.com/PyPSA/PyPSA/issues).

    - If you don't know what this is or have never used the `override_components`
      and `override_component_attrs` arguments during Network initialisation, you can
      safely ignore this deprecation.

- Breaking: Behavior of `n.components`

    - Iterating over `n.components` now yields the values instead of keys. Use
      `n.components.keys()` to keep iterating over keys.

    - Checking if a component is in `n.components` using the 'in' operator is deprecated.
      With the deprecation of custom components keys in `n.components` also ever change.

- PyPSA `0.33` provides support for the recent Python 3.13 release and drops support
  for Python 3.9. While Python 3.9 still gets security updates until October 2025,
  core dependencies of PyPSA are dropping support for Python 3.9 (e.g. `numpy`) and
  active support is only provided for the most recent versions
  (see [endoflife.date](https://endoflife.date/python)). It is recommended to upgrade
  to the latest Python version if possible. Note that there might be some issues with
  Windows and Python 3.13, which are not yet resolved.
  (<!-- md:pr 1099 -->)

- Added PyPSA options architecture via [`pypsa.get_option`][pypsa.get_option], [`pypsa.set_option`][pypsa.set_option],
  and [`pypsa.option_context`][pypsa.option_context].
  This allows to set and get global options for PyPSA and
  mimics the options setting behavior of pandas. Currently there are not many options
  available, but this will be extended in future.
  (<!-- md:pr 1134 -->)

- New network attributes [`n.timesteps`][pypsa.Network.timesteps],
  [`n.periods`][pypsa.Network.periods] and
  [`n.has_periods`][pypsa.Network.has_periods] to simplified level access
  of the snapshots dimension. (<!-- md:pr 1113 -->)

- Consistency checks can now be run with the parameter `strict`, which will raise
  them as `ConsistenyError`. Pass checks which should be strict in
  [`n.consistency_check`][pypsa.Network.consistency_check] as e.g.
  `strict=['unknown_buses']`. [`n.optimize`][pypsa.Network.optimize]
  will run some strict checks by default now. (<!-- md:pr 1120 --> <!-- md:pr 1112 -->)

- New example in the documentation showing how to implement reserve power constraints.
  (<!-- md:pr 1133 -->)

- Doctests are now run with the unit tests. They allow to test the documentation
  examples, which will improve the quality of docstrings and documentation in future
  releases. (<!-- md:pr 1114 -->)

### Bug fixes

- The parameter threshold in function get_strong_meshed_buses was not considered
  in the function it self. A kwargs check has been added for providing a own threshold.
  E.g., get_strongly_meshed_buses (network, threshold=10)


## [**v0.32.2**](https://github.com/PyPSA/PyPSA/releases/tag/v0.32.2) <small>12th March 2025</small> { id="v0.32.2" }

### Bug fixes

- Backported from version `v0.33.2`: Fixed a critical bug in statistics functions for
  multi-investment networks where built years and lifetimes were not being correctly
  considered. In version `v0.32.0`, only components active in the first time period were
  being included in statistics calculations. The fix ensures all components are properly
  represented according to their respective built years and lifetimes across all
  investment periods. (<!-- md:pr 1172 -->)

## [**v0.32.1**](https://github.com/PyPSA/PyPSA/releases/tag/v0.32.1) <small>23th January 2025</small> { id="v0.32.1" }

### Bug fixes

- The expression module now correctly includes the "Load" component in the
  energy balance calculation. Before the fix, the "Load" component was not
  considered. (<!-- md:pr 1110 -->)

- The optimize/expression module now correctly assigns contributions from branch
  components in the `withdrawal` and `supply` functions. Before, there was a wrong
  multiplication by -1 for branch components. (<!-- md:pr 1123 -->)

## [**v0.32.0**](https://github.com/PyPSA/PyPSA/releases/tag/v0.32.0) <small>5th December 2024</small> { id="v0.32.0" }

### Features

- Improvements to groupers in the statistics module (<!-- md:pr 1093 -->, <!-- md:pr 1078 -->)

    - The `groupby` argument now accepts keys to allow for more granular and flexible
      grouping.
      For example,
      [`n.statistics.energy_balance(groupby=["bus_carrier", "carrier"])`][pypsa.statistics.StatisticsAccessor.energy_balance]
      groups the energy balance by bus carrier and carrier.

        - Build in groupers include:

            - [`pypsa.statistics.groupers.carrier`][pypsa.statistics.grouping.Groupers.carrier]
            - [`pypsa.statistics.groupers.bus_carrier`][pypsa.statistics.grouping.Groupers.bus_carrier]
            - [`pypsa.statistics.groupers.name`][pypsa.statistics.grouping.Groupers.name]
            - [`pypsa.statistics.groupers.bus`][pypsa.statistics.grouping.Groupers.bus]
            - [`pypsa.statistics.groupers.country`][pypsa.statistics.grouping.Groupers.country]
            - [`pypsa.statistics.groupers.unit`][pypsa.statistics.grouping.Groupers.unit]
            - A list of registered groupers can be accessed via
              [`pypsa.statistics.groupers.list_groupers`][pypsa.statistics.grouping.Groupers.list_groupers]

    - Custom groupers can be registered on module level via
        [`pypsa.statistics.groupers.add_grouper`][pypsa.statistics.grouping.Groupers.add_grouper].
        The key will be used as identifier in the `groupby` argument. Check the API reference
        for more information.

    - Accessing default groupers was moved to module level and an improved API was
        introduced. `n.statistics.get_carrier` can now be accessed as
        [`pypsa.statistics.groupers.carrier`][pypsa.statistics.grouping.Groupers.carrier]
        and a combination of groupers can be accessed as
        [`pypsa.statistics.groupers['bus', 'carrier']`][pypsa.statistics.Groupers]
        instead of `n.statistics.groupers.get_bus_and_carrier`.

- A new module `pypsa.optimize.expressions` was added. It contains functions to quickly
  create expressions for the optimization model. The behavior of the functions is
  mirroring the behavior of the `statistics` module and allows for similar complexity
  in grouping and filtering. Use it with e.g.
  [`n.optimize.expressions.energy_balance()`][pypsa.optimization.expressions.StatisticExpressionsAccessor.energy_balance].
  (<!-- md:pr 1044 -->)

- `pytables` is now an optional dependency for using the HDF5 format. Install
  it via `pip install pypsa[hdf5]`. Otherwise it is not installed by default
  anymore. (<!-- md:pr 1100 -->)

## [**v0.31.2**](https://github.com/PyPSA/PyPSA/releases/tag/v0.31.2) <small>27th November 2024</small> { id="v0.31.2" }

### Bug fixes

- The constraint to account for `e_sum_max`/ `e_sum_min` is now skipped if not applied to any asset (<!-- md:pr 1069 -->, <!-- md:pr 1074 -->)


## [**v0.31.1**](https://github.com/PyPSA/PyPSA/releases/tag/v0.31.1) <small>1st November 2024</small> { id="v0.31.1" }

### Bug fixes

- Abolishing `min_units` in the post discretization. If the maximum capacity of a
  component is smaller than the specified unit size, the maximum capacity is built as
  soon as the threshold is passed (<!-- md:pr 1052 -->)

- Less verbose logging when using [`n.add`][pypsa.Network.add]
  (<!-- md:pr 1067 -->)

## [**v0.31.0**](https://github.com/PyPSA/PyPSA/releases/tag/v0.31.0) <small>1st October 2024</small> { id="v0.31.0" }

### Features

- New `active` attribute (<!-- md:pr 1038 -->)

    - A new attribute for one-port and branch components `active` was added. If set to
        true (default), the asset is considered active for all functionality, including
        optimization and power flow calculation. If set to false, the asset is considered
        inactive and is excluded from the optimization, power flow and statistics modules.

    - The active attribute can be thought of as a global filter on the components. When
        running a multi-horizon optimization, the active attribute is considered a global
        condition for each horizon. Then assets are considered active only if `active` is
        true and the investment period falls within the lifetime of the asset.

- New attributes for the [generator](user-guide/components/generators.md) component
  (<!-- md:pr 1047 -->)

    - `e_sum_min` and `e_sum_max` add a new constraint and allow to set the minimum
        and maximum total energy that can be generated by the generator over one
        optimization horizon.

- New [`n.add`][pypsa.Network.add] method (<!-- md:pr 896 -->)

    - [`n.add`][pypsa.Network.add] now handles the addition of a single or multiple
        components, has more robust index alignment checks allows to overwrite existing
        components using the new argument `overwrite`. Because of the more strict
        alignment checks, this might be a **breaking change** for some users.

    - Therefore the methods `n.madd` and
        `n.mremove` are now deprecated and will point to
        their generalised counterparts.

- New function [`n.optimize_and_run_non_linear_powerflow`][pypsa.optimization.optimize.OptimizationAccessor.optimize_and_run_non_linear_powerflow]
  was added to the set of abstract optimize functions. This function optimizes the
  network and runs a non-linear power flow calculation afterwards. (<!-- md:pr 1038 -->)

- API and structural changes:

    - The [`Component`][pypsa.Components] object is now a refactored
        stand-alone class. This is ongoing work and will change further in future
        releases. (<!-- md:pr 1038 -->)
    - The [`pypsa.SubNetwork`][pypsa.SubNetwork] class has new methods `df`, `pnl`, `component`
        to ease the access of component data for a subnetwork. Use it with e.g.
        `subnetwork.df("Generator")` and alike. (<!-- md:pr 1038 -->)
    - [`n.df`][pypsa.Network.df] and [`n.pnl`][pypsa.Network.pnl]
        have been renamed to [`n.static`][pypsa.Network.static] and
        [`n.dynamic`][pypsa.Network.dynamic]. But `n.df` and `n.pnl` are still available
        and can be used as aliases without any deprecation warning for now. (<!-- md:pr 1028 -->)

## [**v0.30.3**](https://github.com/PyPSA/PyPSA/releases/tag/v0.30.3) <small>24th September 2024</small> { id="v0.30.3" }

- Bugfix in the post discretization for `Links` with a maximum capacity.
  Furthermore, giving the option to build out only multiples of the specified unit_size
  or allowing to use the full maximum capacity. (<!-- md:pr 1039 -->)

## [**v0.30.2**](https://github.com/PyPSA/PyPSA/releases/tag/v0.30.2) <small>11th September 2024</small> { id="v0.30.2" }

- Bugfix in operational limit global constraints, which now directly uses the
  carrier of the `Store` rather than the carrier of the bus it is attached to.
  (<!-- md:pr 1029 -->)

## [**v0.30.1**](https://github.com/PyPSA/PyPSA/releases/tag/v0.30.1) <small>9th September 2024</small> { id="v0.30.1" }

- Added option for importing and exporting CSV, netCDF and HDF5 files in cloud
  object storage. This requires the installation of the optional dependency
  `cloudpathlib`, e.g. via `pip install pypsa[cloudpath]`.

- Bugfix of `n.plot()` when single buses have no coordinates.

## [**v0.30.0**](https://github.com/PyPSA/PyPSA/releases/tag/v0.30.0) <small>30th August 2024</small> { id="v0.30.0" }

- Added `n.explore()` function based on `folium` and `geopandas` to
  interactively explore networks. (<!-- md:pr 1009 -->)

- Added new `spill_cost` input parameter for storage units which penalizes
  spilling excess energy. (<!-- md:pr 1012 -->)

- Added new `marginal_cost_storage` input parameter for stores and storage
  units to represent the cost of storing energy in currency/MWh/h.
  (<!-- md:pr 603 -->)

- Added type annotations to all functions. (<!-- md:pr 1010 -->)

- Updated documentation. (<!-- md:pr 1004 -->)

## [**v0.29.0**](https://github.com/PyPSA/PyPSA/releases/tag/v0.29.0) <small>31st July 2024</small> { id="v0.29.0" }

- Removed `n.lopf()` pyomo-based and nomopyomo-based optimisation modules. Use
  linopy-based optimization with `n.optimize()` instead.
  (<!-- md:pr 884 -->)

- HiGHS becomes the new default solver for `n.optimize()`.
  (<!-- md:pr 884 -->)

- Changes to the `statistics` module:

    - The statistics functions `n.statistics.capex()`,
        `n.statistics.installed_capex()`, and `expanded_capex` now have an
        optional `cost_attribute` argument, which defaults to `capital_cost`. The
        default behavior of the functions is not changed.
        (<!-- md:pr 989 -->)

    - The functions `n.statistics.optimal_capacity()` and
        `n.statistics.expanded_capacity()` now return positive and negative
        capacity values if a `bus_carrier` is selected. Positive values correspond
        to production capacities, negative values to consumption capacities.
        (<!-- md:pr 885 -->)

    - The statistics module now supports the `nice_name` argument for bus
        carriers. Previously, nice names were only supported for components
        carriers. (<!-- md:pr 991 -->)

    - The statistics module now features functionality to set global style
        parameters (e.g. `nice_names`, `drop_zero` and `round`) which is then
        applied to all statistics methods without the need to set them individually.
        To set parameters one can run
        `n.statistics.set_parameters(nice_names=False, round=2)` and to view
        current parameters setting `n.statistics.parameters`.
        (<!-- md:pr 886 -->)

- Changes to the `clustering` module:

    - Add attribute-based exemptions for clustering lines and links. With the
        argument `custom_line_groupers` in the function `aggregatelines()` one
        can specify additional columns besides `bus0` and `bus1` to consider as
        unique criteria for clustering. This is useful, for example, to avoid the
        aggregation of lines/links with different `build_year` or `carrier`.
        (<!-- md:pr 982 -->)

- Changes to the `plot` module:

    - Add option to add semicircle legends by running
        `pypsa.plot.add_legend_semicircle(ax, sizes=[1000/scaling_factor],
        labels=["1 GWh"])`. (<!-- md:pr 986 -->)

    - Add functionality to provide list of colors in `add_legend_lines()`.
        (<!-- md:pr 902 -->)

- Bugfixes:

    - The security-constrained optimization via
        `n.optimize.optimize_security_constrained()` was fixed to correctly handle
        multiple subnetworks. (<!-- md:pr 946 -->)

    - The global constraint on the total transmission costs now includes the
        weight of the investment periods and persistence of investment costs of
        active assets in multi-horizon optimisations.

    - Retain investment periods and weightings when clustering networks.
        (<!-- md:pr 891 -->)

    - Removed performance regression of `statistics` module.
        (<!-- md:pr 990 -->)

    - When adding bus ports on the fly with `add` methods, the dtype of the
        freshly created column is now fixed to `string`. (<!-- md:pr 893 -->)

    - Using timezone information in `n.snapshots` raises an error now, since it
        leads to issues with `numpy`/ `xarray`. (<!-- md:pr 976 -->)

- Improvements to consistency checks and model debugging:

    - When adding components with bus ports greater than 1, e.g. `bus2`, pypsa
        checks if the bus exists and prints a warning if it does not.
        (<!-- md:pr 893 -->)

    - Also check for missing values of default attributes in the
        `n.consistency_check()` function. (<!-- md:pr 903 -->)

    - Restructure `n.consistency_check()`.
        (<!-- md:pr 903 -->, <!-- md:pr 918 -->, <!-- md:pr 920 -->)

    - Add option `n.optimize(compute_infeasibilities=True)` to compute Irreducible
        Inconsistent Subset (IIS) in case an infeasibility was encountered and Gurobi
        is installed. (<!-- md:pr 978 -->)

    - Improved error messages. (<!-- md:pr 897 -->)

- Add functionality to compare two networks for equality via equality operator
  (`==`). (<!-- md:pr 924 -->)

- Add single-node electricity-only and sector-coupled capacity expansion
  example. (<!-- md:pr 904 -->)

- Added new line type "Al/St 490/64 4-bundle 380.0".
  (<!-- md:pr 887 -->)

- Use `ruff`. (<!-- md:pr 900 -->, <!-- md:pr 901 -->)

- Improve CI and auto-release process. <!-- md:pr 907 -->, <!-- md:pr 921 -->)

- Restructured API reference. (<!-- md:pr 960 -->)

- Compatibility with `numpy>=2.0`. (<!-- md:pr 932 -->)

## [**v0.28.0**](https://github.com/PyPSA/PyPSA/releases/tag/v0.28.0) <small>8th May 2024</small> { id="v0.28.0" }

- When using iterative optimisation functionality
  `n.optimize_transmission_expansion_iteratively()`, add option to discretize
  optimised line and link capacities in the final iteration based on new keyword
  arguments `line_unit_size`, `link_unit_size`, `line_threshold` and
  `link_threshold`. This allows to round the optimised capacities to a
  multiple of the unit size based on the threshold.
  (<!-- md:pr 871 -->)

- A new function `n.merge()` was added allowing the components and
  time-dependent data of one network to be added to another network. The
  function is also available via `n + m` with default settings. The function
  requires disjunct component indices and identical snapshots and snapshot
  weightings. (<!-- md:pr 783 -->)

- New features in the statistics module (<!-- md:pr 860 -->):

    - The statistics module introduces a new keyword argument `at_port` to all
        functions. This allows considering the port of a component when calculating
        statistics. Depending on the function, the default of `at_port` is set to
        `True` or `False`, for example for the dispatch all ports are
        considered.

    - The statistics module now supports an optional `port` argument in
        `groupby` functions. This allows to group statistics while considering the
        port of a component.

    - The `statistics.revenue` function introduces a new keyword argument
        `kind` to optionally calculate the revenue based on the `input`
        commodity or the `output` commodity of a component.

    - The `statistics.energy_balance` function introduces a new keyword argument
        `kind` to optionally calculate the `supply` and `withdrawal` of a
        component.

    - Deprecation warnings are added to the statistics module for the
        functionalities that will be removed in the next major release.

- Updated `environment_doc.yml` to include the latest required `pip`
  dependencies for the documentation environment. (<!-- md:pr 862 -->)

- Bugfix: calling `n.create_model()` or `n.optimize()` when a global
  operational limit is defined will no longer set the carrier attribute of
  stores to the carrier of the bus they are attached to.
  (<!-- md:pr 880 -->)

- Added warning to `plot.py` with instructions to handle the case where the
  `requests` dependency is missing. (<!-- md:pr 882 -->)

- Bugfix: calling `n.optimize.*` functions (e.g. `n.optimize.optimize_mga`)
  now correctly returns each functions return values. (<!-- md:pr 871 -->)


## [**v0.27.1**](https://github.com/PyPSA/PyPSA/releases/tag/v0.27.1) <small>22nd March 2024</small> { id="v0.27.1" }

- Fixed sometimes-faulty total budget calculation for single-horizon MGA optimisations.

- Fixed assignment of active assets in multi-horizon optimisation with `n.optimize`.

- Fixed setting of investment periods when copying a multi-horizon network.

- Always use name and mask keys in variable and constraint assignment to protect against future changes in argument order.

- Rewrite function `get_switchable_as_dense` so that it consumes less memory when calling it with large dataframes.

- Fix of the capex description in the attribute CSV files.

## [**v0.27.0**](https://github.com/PyPSA/PyPSA/releases/tag/v0.27.0) <small>18th February 2024</small> { id="v0.27.0" }

- Bugfix: If plotting a network map with split buses
  (`n.plot(bus_split_circle=True)`), the bus sizes are now scaled by factor 2
  to account for the fact that the bus sizes are split into half circles. This
  makes the area scaling of the buses consistent with the area of non-split
  buses.

- The global constraint `define_tech_capacity_expansion_limit` now also takes
  branch components into account. If defined per bus, the `bus0` of the branch
  is considered as a reference bus.

- Bugfixes in building of global constraints in multi-horizon optimisations.

- Fixed total budget calculation for MGA on multi-horizon optimisations.

- The `extra_functionality` argument is now also supported in `solve_model`
  accessor.

- `optimize_mga` now returns the solver termination status and condition.

- The deprecated functions `_make_consense`, `aggregategenerators`,
  `get_buses_linemap_and_lines` and `get_clustering_from_busmap` were
  removed.

- The minimum `networkx` version was bumped from `1.10` to `2`.

- `pyomo` is no longer supported for Python 3.12 or higher.


## [**v0.26.3**](https://github.com/PyPSA/PyPSA/releases/tag/v0.26.3) <small>25th January 2024</small> { id="v0.26.3" }

- Bugfix: With line transmission losses there was a sign error in the
  calculation of the line capacity constraints.

- Approximated transmission losses of lines are now stored after optimisation as
  the difference between `n.lines_t.p0` and `n.lines_t.p1` so that they
  appear in the energy balance (e.g. `n.statistics.energy_balance()`) and when
  calculating losses with `n.lines_t.p0 + n.lines_t.p1`.

## [**v0.26.2**](https://github.com/PyPSA/PyPSA/releases/tag/v0.26.2) <small>31st December 2023</small> { id="v0.26.2" }

- Bugfix in the definition of spillage variables for storage units. Previously,
  the spillage variable creation was skipped in some cases due to a wrong
  condition check even though there was a positive inflow.

## [**v0.26.1**](https://github.com/PyPSA/PyPSA/releases/tag/v0.26.1) <small>29th December 2023</small> { id="v0.26.1" }

- The output attribute `n_mod` introduced in the previous version was removed
  since it contains duplicate information. Calculate the number of expanded
  modules with `p_nom_opt / p_nom_mod` instead.

- Bugfix in MGA function to correctly parse the `sense` keyword argument.

- Fix strict type compatibility issues with `pandas>=2.1` causing problems for
  clustering.

- Removed `numexpr` version constraint.

## [**v0.26.0**](https://github.com/PyPSA/PyPSA/releases/tag/v0.26.0) <small>4th December 2023</small> { id="v0.26.0" }

### New Features

- The `Network` class has a **new component for geometric shapes** under
  `n.shapes`. It consists of a `geopandas` dataframe which can be used to
  store network related geographical data (for plotting, calculating potentials,
  etc). The dataframe has the columns `geometry`, `component`, `idx` and `type`.
  The columns `component`, `idx` and `type` do not require specific values, but
  allow for storing information about which components the shapes belong to. The
  coordinate reference system (CRS) of the shapes can be accessed and set via a
  new attribute `n.crs`. For a transition period, the attribute `n.srid`,
  which independently refers to the projection of the bus coordinates, is kept.

- Improvements to the network **statistics module**:

    - The statistics module now supports the consideration of multi-port links. An
        additional argument `bus_carrier` was added to the statistics functions to
        select the components that are attached to buses of a certain carrier.

    - The statistics module now supports the consideration of multiple investment
        periods. As soon as `n.snapshots` is a MultiIndex, the network statistics
        are calculated separately for each investment period.

    - A new function `transmission` was added to the statistics accessor. This
        function considers all lines and links that connect buses of the same carrier.

    - The statistics functions now support the selection of single components in
        the `comps` argument.

- The plotting function `n.plot()` now supports **plotting of only a subset of
  network components** by allowing that arguments like `bus_size`,
  `link_widths` or `link_color` do no longer require to contain the full
  set of indices of a component.

- Add option to specify **time-varying ramp rates** for generators and links
  (`ramp_limit_up` and `ramp_limit_down`, e.g. under
  `n.links_t.ramp_limit_up`).

- Added attributes `p_nom_mod`, `e_nom_mod`, and `s_nom_mod` to components
  to consider capacity modularity. When this attribute is non-zero and the
  component is extendable, the component's capacity can only be extended in
  multiples of the capacity modularity. The optimal number of components is
  stored as `n_mod` (such that `p_nom_mod * n_mod == p_nom_opt`). The
  default is kept such that extendable components can be expanded continuously.

### Bugfixes and Compatibiliity

- Bugfix: In rolling horizon optimisation with unit commitment constraints, the
  generator status of the previously optimized time step is now considered.

- Bugfix: Allow optimising the network for just subset of investment periods by
  using `n.optimize(multi_investment_periods=True, snapshots=...)`.

- Bugfix: The function `n.import_from_netcdf()` failed when trying to import
  data from an `xarray` object.

- Bugfix: Fix global constraints for primary energy and transmission volume
  limits for networks with multiple investment periods.

- Bugfix: Fix stand-by-costs optimization for latest `linopy` version.

- Resolve performance regression for multi-decade optimisation in highly meshed
  networks.

- Compatibility with `pandas==2.1`.

- Added Python 3.12 to CI and supported Python versions.


## [**v0.25.2**](https://github.com/PyPSA/PyPSA/releases/tag/v0.25.2) <small>30th September 2023</small> { id="v0.25.2" }

* Add option to enable or disable nice carrier name in the statistics module,
  e.g. `n.statistics(nice_name=False)``.

* Add example in documentation for the statistics module.

* Add example for stochastic optimization with PyPSA to the documentation.

* Extended documentation for multi-decade optimization.

* Bugfix: Use of ``nice_names`` keyword argument in
  ``n.statistics.energy_balance()``.

* Bugfix: Correctly handle ``p_nom`` or ``p_nom_opt`` in power flow distributed
  slack.

* Bugfix: After the optimization the right-hand side and sign of global
  constraints were previously overwritten by altered values.

* Bugfix: In netCDF export, typecasting to float32 after setting the compression
  encoding led to ignored compression encodings.

* Bugfix: Handle solver options for CBC and GLPK for ``n.lopf(pyomo=False)``.

* Bugfix: Handle cases with multi-decade optimisation, activated transmission
  limit and an empty list of lines or DC links.

## [**v0.25.1**](https://github.com/PyPSA/PyPSA/releases/tag/v0.25.1) <small>27th July 2023</small> { id="v0.25.1" }

**New Features**

* The function ``get_clustering_from_busmap`` has a new argument
  ``line_strategies``.

* The ``n.optimize()`` function gets a new keyword argument
  ``assign_all_duals=False`` which controls whether all dual values or only
  those that already have a designated place in the network are assigned.
  (<!-- md:pr 635 -->)

**Changes**

* The function ``get_buses_linemap_and_lines`` was deprecated, in favor of
  direct use of ``aggregatebuses`` and ``aggregate_lines``.

* Improve logging printout for rolling horizon optimization.
  (<!-- md:pr 697 -->, <!-- md:pr 699 -->)

* The CI environment handling was migrated to ``micromamba``
  (<!-- md:pr 688 -->).

**Bugfixes**

* The aggregation functions in the clustering module were adjusted to correctly
  handle infinity values (see https://github.com/pandas-dev/pandas/issues/54161
  for more details). (<!-- md:pr 684 -->)

* The unit commitment formulation with a rolling horizon horizon was fixed in
  case of non-committable and committable generators with ramp limits.
  (<!-- md:pr 686 -->)

* The clustering functionality was fixed in case of passing a subset of carriers
  that should be aggregated. (<!-- md:pr 696 -->)

* When clustering, allow safe clustering of component attributes which are both
  static and dynamic. (<!-- md:pr 700 -->)

* When assigning a new user-defined variable to the underlying optimization
  model, the assignment of the solution resulted in an error if the variable
  name did not match the pattern ``{Component}-{Varname}``. This has been fixed
  by ignoring variables that do not match the pattern during solution
  assignment. (<!-- md:pr 693 -->)

* Multilinks are now also handled automatically when importing a network from
  file. (<!-- md:pr 702 -->)

* Multilink default efficiencies are always set to 1.0.
  (<!-- md:pr 701 -->)

* For linearized unit commitment relaxation, some tightening additional
  constraints are only valid if start-up and shut-down costs are equal. These
  constraints are now skipped if this is not the case and a warning message is
  printed. (<!-- md:pr 690 -->)

* Fix division in capacity factor calculation in statistics module when not
  aggregating in the time dimension. (<!-- md:pr 687 -->)

## [**v0.25.0**](https://github.com/PyPSA/PyPSA/releases/tag/v0.25.0) <small>13th July 2023</small> { id="v0.25.0" }

**New Features**

* **Stand-by costs:** PyPSA now supports stand-by cost terms. A new column
  ``stand_by_cost`` was added to generators and links. The stand-by cost is
  added to the objective function when calling ``n.optimize()``.
  (<!-- md:pr 659 -->)

* **Rolling horizon function:** The ``n.optimize`` accessor now provides
  functionality for rolling horizon optimisation using
  ``n.optimize.optimize_with_rolling_horizon()`` which splits whole optimization
  of the whole time span into multiple subproblems which are solved
  consecutively. This is useful for operational optimizations with a high
  spatial resolution. (<!-- md:pr 668 -->)

* **Modelling-to-generate-alternatives (MGA) function** The ``n.optimize``
  accessor now provides functionality for running
  modelling-to-generate-alternatives (MGA) on previously solved networks using
  ``n.optimize.optimize_mga(slack=..., weights=...)``. This is useful for
  exploring the near-optimal feasible space of the network.
  (<!-- md:pr 672 -->)

**Changes**

* **Multilinks by default:** Links with multiple inputs/outputs are now
  supported by default. The Link component attributes are automatically extended
  if a link with ``bus2``, ``bus3``, etc. are added to the network. Overriding
  component attributes at network initialisation is no longer required.
  (<!-- md:pr 669 -->)

* **Spatial clustering refactored:** The spatial clustering module was
  refactored. The changes lead to performance improvements and a more consistent
  clustering API. (<!-- md:pr 673 -->)

  * The network object has a new accessor ``cluster`` which allows accessing
    clustering routines from the network itself. For example,
    ``n.cluster.cluster_spatially_by_kmeans`` returns a spatially clustered
    version of the network.

  * The default clustering strategies were refined. Per default, columns like
    ``efficiency`` and ``p_max_pu`` are now aggregated by the capacity weighted
    mean.

  * The clustering module now applies the custom strategies to time-dependant
    data.

  * The function ``pypsa.clustering.spatial.get_clustering_from_busmap`` and
    ``pypsa.clustering.spatial.aggregategenerators`` now allows the passing of a
    list of buses for which aggregation of all carriers is desired. Generation
    from a carrier at a bus is aggregated now if: It is either in the passed
    list of aggregated carriers, or in the list of aggregated buses.

  * Take generator strategies for time-series into account. Before, time-series
    would always be aggregated by summing.
    (<!-- md:pr 670 -->)

  * The deprecated ``networkclustering`` module was removed.
    (<!-- md:pr 675 -->)

* A new function `get_country_and_carrier` was added to the statistics module in
  order to group statistics by country and carrier.
  (<!-- md:pr 678 -->)

* NetCDF file compression is now disabled by default when exporting networks.
  (<!-- md:pr 679 -->)

**Breaking Changes**

* The ``Clustering`` class no longer contains a positive and negative linemap.

* Outdated examples were removed. (<!-- md:pr 674 -->)

**Bugfixes**

* In the statistics module, the calculation of operational costs of storage
  units was corrected. (<!-- md:pr 671 -->)


## [**v0.24.0**](https://github.com/PyPSA/PyPSA/releases/tag/v0.24.0) <small>27th June 2023</small> { id="v0.24.0" }

* PyPSA now supports quadratic marginal cost terms. A new column
  `marginal_cost_quadratic` was added to generators, links, stores and storage
  units. The quadratic marginal cost is added to the objective function when
  calling ``n.optimize()``. This requires a solver that is able to solve quadratic problems, for instance,
  HiGHS, Gurobi, Xpress, or CPLEX.
* The statistics function now allows calculating energy balances
  ``n.statistics.energy_balance()`` and dispatch ``n.statistics.dispatch()``, as
  well as time series (e.g. ``n.statistics.curtailment(aggregate_time=False)``).
  The energy balance can be configured to yield energy balance time series for
  each bus.
* The statistics function ``n.statistics()`` now also supports the calculation
  of the market values of components.
* The function ``n.set_snapshots()`` now takes two optional keyword arguments; ``default_snapshot_weightings``
  to change the default snapshot weightings, and ``weightings_from_timedelta``
  to compute the weights if snapshots are of type ``pd.DatetimeIndex``.
* The function ``n.lopf()`` is deprecated in favour of the linopy-based
  implementation ``n.optimize()`` and will be removed in PyPSA v1.0. We will
  have a generous transition period, but please start migrating your
  ``extra_functionality`` functions, e.g. by following our [migration guide
 ](https://docs.pypsa.orgxamples/optimization-with-linopy-migrate-extra-functionalities.html).
* The module ``pypsa.networkclustering`` was moved to
  ``pypsa.clustering.spatial``. The module ``pypsa.networkclustering`` is now
  deprecated but all functionality will continue to be accessible until PyPSA v0.25.
* Bug fix in linearized unit commitment implementation correcting sign.
* The minimum required version of ``linopy`` is now ``0.2.1``.
* Dropped support for Python 3.8. The minimum required version of Python is now 3.9.


## [**v0.23.0**](https://github.com/PyPSA/PyPSA/releases/tag/v0.23.0) <small>10th May 2023</small> { id="v0.23.0" }

* Transmission losses can now be represented during optimisation with
  ``n.optimize()`` or ``n.lopf()`` using a piecewise linear approximation of the
  loss parabola as presented in [this paper
 ](https://doi.org/10.1016/j.apenergy.2022.118859). The number of segments can
  be chosen with the argument ``n.optimize(transmission_losses=3)``. The default
  remains that transmission losses are neglected with
  ``n.optimize(transmission_losses=0)``, and analogously for
  ``n.lopf(pyomo=True)`` and ``n.lopf(pyomo=False)``. (<!-- md:pr 462 -->)

* Efficiencies and standing losses of stores, storage units and generators can
  now be specified as time-varying attributes (``efficiency``,
  ``efficiency_dispatch``, ``efficiency_store``, ``standing_loss``). For
  example, this allows specifying temperature-dependent generator efficiencies
  or evaporation in hydro reservoirs. (<!-- md:pr 572 -->)

* Unit commitment constraints (ramp limits, start up and shut down costs) can
  now also be applied to links in addition to generators. This is useful to
  model the operational restrictions of fuel synthesis plants. (<!-- md:pr 582 -->)

* Added implementation for a linearized unit commitment approximation (LP-based)
  that can be activated when calling
  ``n.optimize(linearized_unit_commitment=True)``. The implementation follows
  Hua et al. (2017), [10.1109/TPWRS.2017.2735026
 ](https://doi.org/10.1109/TPWRS.2017.2735026). This functionality is not
  implemented for ``n.lopf()``. (<!-- md:pr 472 -->)

* NetCDF (``.nc``) and HDF5 (``.h5``) network files can now be read directly
  from URL:
  ``pypsa.Network("https://github.com/PyPSA/PyPSA/raw/master/examples/scigrid-de/scigrid-with-load-gen-trafos.nc")``
  (<!-- md:pr 569 -->)

* Networks are now compressed when exporting the NetCDF
  ``n.export_to_netcdf(...)`` step using the native compression feature of
  netCDF files. Additionally, a typecasting option from float64 to float 32 was
  added. Existing network files are not affected. To also compress existing
  networks, load and save them using ``xarray`` with compression specified, see
  [the xarray documentation
 ](https://docs.xarray.dev/en/stable/generated/xarray.Dataset.to_netcdf.html)
  for details. The compression can be disabled with
  ``n.export_to_netcdf(compression=None)``. Use
  ``n.export_to_netcdf(float32=True, compression={'zlib': True, 'complevel': 9, 'least_significant_digit': 5})``
  for high compression. (<!-- md:pr 583 -->, <!-- md:pr 614 -->)

* Time aggregation for OPEX, curtailment, supply, withdrawal, and revenue now
  default to 'sum' rather than 'mean'.

* A new type of ``GlobalConstraint`` called `operational_limit` is now supported
  through the ``n.optimize()`` function. It allows to limit the total
  production of a carrier analogous to `primary_energy_limit` with the
  difference that it applies directly to the production of a carrier rather than
  to an attribute of the primary energy use. (<!-- md:pr 618 -->)

* The attributes ``lifetime`` and ``build_year`` are now aggregated with a
  capacity-weighted mean when clustering the network. Previously, these
  attributes had to carry identical values for components that were to be
  merged. (<!-- md:pr 571 -->)

* To enable better backwards compatibility with the ``n.lopf()`` function, the
  ``n.optimize()`` functions has now the explicit keyword argument
  ``solver_options``. It takes a dictionary of options passed to the solver.
  Before, these were passed as keyword arguments to the ``n.optimize()``
  function. Note that both functionalities are supported. (<!-- md:pr 595 -->)

* Fixed interference of io routines with linopy optimisation (<!-- md:pr 564 -->, <!-- md:pr 567 -->)

* Fix a bug where time-dependant generator variables could be forgotten during
  aggregation in a particular case. (<!-- md:pr 576 -->)

* A new type of ``GlobalConstraint`` called `operational_limit` is now supported through the `Network.optimize` function. It allows to limit the total production of a carrier analogous to `primary_energy_limit` with the difference that it applies directly to the production of a carrier rather than to an attribute of the primary energy use.

* Fix an issue appeared when processing networks which were reduced to a set of
  isolated nodes in course of clustering. Previously, an empty ``Line``
  component has lead to problems when processing empty lines-related dataframes.
  That has been fixed by introducing special treatment in case a lines dataframe
  is empty. (<!-- md:pr 599 -->)


## [**v0.22.1**](https://github.com/PyPSA/PyPSA/releases/tag/v0.22.1) <small>15th February 2023</small> { id="v0.22.1" }

* The model creation for large, sector-coupled models is now much quicker.
* The FICO Xpress solver interface now skips loading a basis if there is an
  error associated with the basis function and continues without it.
* The colors of borders and coastlines can now be controlled with
  ``n.plot(color_geomap=dict(border='b', coastline='r'))``.
* Plotting multiple legends was fixed for applying a tight layout with ``matplotlib>=3.6``.
* The plotting function now supports plotting negative and positive values
  separately per bus using the argument ```n.plot(bus_split_circles=...)``. This
  results in drawing separate half circles for positive and negative values.


## [**v0.22.0**](https://github.com/PyPSA/PyPSA/releases/tag/v0.22.0) <small>3rd February 2023</small> { id="v0.22.0" }

* Python 3.11 is now tested. The support of Python 3.7 was dropped. The minimum supported python version is now 3.8.
* The linopy based optimization (``n.optimize()``) now allows to limit the carrier's growth by an additional linear term, so that one can limit an expansion growth by multiples of what was installed in the preceding investment period.
* The linopy based optimization now requires ``linopy`` v0.1.1 or higher. The new version eases the creation of custom constraint through a better display of linear expression and variables.
* Wrapped functions defined by the ``Network.optimize`` accessor are now wrapping meta information of the original functions more coherently. This enables better feedback in interactive sessions.
* Checking of datatypes in the ``consistency_check`` is now deactivated by default. Set ``n.consistency_check(check_dtypes=True)`` to activate it.
* The plotting functionality ``n.plot()`` now supports setting alpha values on the branch components individually.
* The plotting functionality ``n.plot()`` now allows independent control of arrow size and branch width using ``line_widths`` and ``flow`` in conjunction.
* The documentation shines in a new look using the ``sphinx-book-theme``. Limit ``sphinx`` to versions below 6.
* Address various deprecation warnings.

## [**v0.21.3**](https://github.com/PyPSA/PyPSA/releases/tag/v0.21.3) <small>16th December 2022</small> { id="v0.21.3" }

* Bugfix: Time-varying marginal cost of a component were removed if at least one of its value was zero.
* Bugfix: Due to xarray's ``groupby`` operation not fully supporting multi-indexes in recent version (see https://github.com/pydata/xarray/issues/6836), parts of the multi investment optimization code was adjusted.
* Update HiGHS parsing function in linopt for HiGHS version 1.4.0. Minimum version of HiGHS is v1.3.0. Older versions have not been tested.
* Update of gas boiler example to ``linopy``.
* New standard line types for DC lines.
* Included code of conduct.

## [**v0.21.2**](https://github.com/PyPSA/PyPSA/releases/tag/v0.21.2) <small>30th November 2022</small> { id="v0.21.2" }

* Compatibility with ``pyomo>=6.4.3``.

## [**v0.21.1**](https://github.com/PyPSA/PyPSA/releases/tag/v0.21.1) <small>10th November 2022</small> { id="v0.21.1" }

* Default of ``n.lopf()`` changed to ``n.lopf(pyomo=False)``.
* Bugfix in calculating statistics of curtailment.
* Bugfix in IO of netCDF network files for datetime indices.
* Bugfix for warning about imports from different PyPSA versions.
* Add linopy and statistics module to API reference.

## [**v0.21.0**](https://github.com/PyPSA/PyPSA/releases/tag/v0.21.0) <small>7th November 2022</small> { id="v0.21.0" }

* A new optimization module `optimization` based on [Linopy](https://github.com/PyPSA/linopy) was introduced. It aims at being as fast as the in-house optimization code and as flexible as the optimization with ``Pyomo``. A introduction to the optimization can be found at the [examples section
 ](https://docs.pypsa.org/en/latest/examples/optimization-with-linopy.html) a migration guide for extra functionalities can be found at [here
 ](https://docs.pypsa.org/en/latest/examples/optimization-with-linopy-migrate-extra-functionalities.html)
* A new module for a quick calculation of system relevant quantities was introduced. It is directly accessible via the new accessor `Network.statistics` which returns a table of values often calculated manually. At the same time `Network.statistics` allows to call individual functions, as `capex`, `opex`, `capacity_factor` etc.
* Add reference to [Discord server](https://discord.gg/AnuJBk23FU) for support and discussion.
* Restore import of pandapower networks. Issues regarding the transformer component and indexing as well as missing imports for shunts are fixed. (<!-- md:pr 332 -->)
* The import performance of networks was improved. With the changes, the import time for standard netcdf imports decreased by roughly 70%.

## [**v0.20.1**](https://github.com/PyPSA/PyPSA/releases/tag/v0.20.1) <small>6th October 2022</small> { id="v0.20.1" }

* The representation of networks was modified to show the number of components and snapshots.
* The performance of the consistency check function was improved. The consistency check was extended by validating the capacity expansion limits as well as global constraint attributes.
* When applying network clustering algorithms, per unit time series are now aggregated using a capacity-weighted average and default aggregation strategies were adjusted.
* The value of ``n.objective`` is now set to NaN for failed optimisation runs.
* Added example notebook on how to model redispatch with PyPSA.
* Added new network plotting example.
* Bugfix for non-pyomo version of ``n.sclopf()``.
* Accept ``pathlib.Path`` objects when importing networks with ``pypsa.Network()``.
* Addressed ``.iteritems()`` deprecations.

## [**v0.20.0**](https://github.com/PyPSA/PyPSA/releases/tag/v0.20.0) <small>26th July 2022</small> { id="v0.20.0" }

This release contains new features for plotting and storing metadata with Network objects.

* A new attribute ``n.meta`` was added to the Network object. This can be an arbitrary dictionary, and is used to store meta data about the network.

* Improved support for individually normed colorbars in ``n.plot()`` for buses, lines, links, transformers with keyword arguments ``bus_norm``, ``line_norm``, ``link_norm``, ``transformer_norm``.

  ```python title="Colorbar plotting example"
  import pypsa
  import matplotlib.pyplot as plt
  n = pypsa.examples.ac_dc_meshed()
  norm = plt.Normalize(vmin=0, vmax=10)
  n.plot(
      bus_colors=n.buses.x,
      bus_cmap='viridis',
      bus_norm=norm
  )
  plt.colorbar(plt.cm.ScalarMappable(cmap='viridis', norm=norm))
  ```

* New utility functions to add legends for line widths (`pypsa.plot.add_legend_lines`), circles and pie chart areas (`pypsa.plot.add_legend_circles`), and patch colors (`pypsa.plot.add_legend_patches`).
  See the following example:

  ```python title="Legend plotting example"
  import pypsa
  import matplotlib.pyplot as plt
  import cartopy.crs as ccrs
  from pypsa.plot import add_legend_circles

  n = pypsa.examples.ac_dc_meshed()

  fig, ax = plt.subplots(subplot_kw={"projection": ccrs.PlateCarree()})
  n.plot(ax=ax, bus_sizes=1)

  add_legend_circles(
      ax,
      [1, 0.5],
      ["reference size", "reference size 2"],
      legend_kw=dict(frameon=False, bbox_to_anchor=(1,0.1))
  )
  ```

* When iterating over components of a Subnetwork, only a those assets are included in the dataframes which are included in the subnetwork.

* In ``n.plot()``, compute boundaries in all cases for consistent circle sizes. This is realised by setting a new default margin of 0.05.

* Compatibility with pyomo 6.4.1.

* Removed ``pypsa.stats`` module.

* Extended defaults for the clustering of attributes in ``pypsa.networkclustering``.

* Removed deprecated clustering algorithms in ``pypsa.networkclustering``.

* Improved documentation and README.

* Fix a few deprecations.

* Improved test coverage, e.g. when copying networks.

* Testing: ``pypower`` is not importable with newest numpy versions. Skip test if import fails.

Special thanks for this release to @Cellophil,
@txelldm and @rockstaedt for improving test coverage and documentation.


## [**v0.19.3**](https://github.com/PyPSA/PyPSA/releases/tag/v0.19.3) <small>22nd April 2022</small> { id="v0.19.3" }

* Apply pre-commit formats to support development (incl. black formatting,
  jupyter cleanup, import sorting, preventing large file uploads). This will
  distort ``git blame`` functionality, which can be fixed by running ``git
  config blame.ignoreRevsFile .git-blame-ignore-revs`` inside the PyPSA
  repository. Run ``pre-commit install`` to set up locally.
* Change message when exporting and importing networks without a set ``network_name``.
  Fixes [[#381](https://github.com/PyPSA/PyPSA/issues/381)].
* Greedy Modularity Maximisation was introduced as new spatial
  clustering method (<!-- md:pr 377 -->).

## [**v0.19.2**](https://github.com/PyPSA/PyPSA/releases/tag/v0.19.2) <small>7th March 2022</small> { id="v0.19.2" }

* Add standard line type for 750 kV transmission line.

## [**v0.19.1**](https://github.com/PyPSA/PyPSA/releases/tag/v0.19.1) <small>18th February 2022</small> { id="v0.19.1" }

* When setting ramp limits for links and calling ``Network.lopf`` with ``pyomo=False``, an unexpected KeyError was raised. This was fixed by correctly accessing the data frame referring to the power dispatch of links.

## [**v0.19.0**](https://github.com/PyPSA/PyPSA/releases/tag/v0.19.0) <small>11th February 2022</small> { id="v0.19.0" }

This release contains new features for ramping constraints in link components,
hierarchical network clustering functionality, and an interface to the
open-source HiGHS solver.

**New Features**

* Ramp limits for ``Links``. The ``Link`` component has two new attributes, :code:`ramp_limit_up` and
  :code:`ramp_limit_down`, which limits the marginal power increase equivalent to the
  implementation for generators. The new attributes are only considered when
  running ``network.lopf(pyomo=False)``.

* Hierarchical Agglomerative Clustering (HAC) was introduced as new spatial
  clustering method (<!-- md:pr 289 -->).

* Clustering networks now also supports the clustering of time-series associated
  to lines.

* Add open-source [HiGHS solver](https://github.com/ERGO-Code/HiGHS).

* A new convenience function ``Network.get_committable_i`` was added. This returns
  an index containing all committable assets of component ``c``. In case that
  component ``c`` does not support committable assets, it returns an empty
  dataframe.

* A warning message is shown if a network contains one or more links with an
  :code:`efficiency` smaller than 1 and a negative value for :code:`p_min_pu`
  (<!-- md:pr 320 -->).

* New example for spatial clustering.

* Speed-up of ``network.plot()`` by only plotting buses with non-zero size.

* Increased test coverage.

**Changes**

* The names of the indexes in static dataframes are now set to the component
  names. So, the index of ``n.generators`` has the name 'Generator'. The same
  accounts for the columns of the timeseries.

* The snapshot levels of a multi-indexed snapshot were renamed to ['period',
  'timestep'], the name of the index was set to 'snapshot'. This makes the
  snapshot name coherent for single and multi-indexed snapshots.

**Bugs and Compatibility**

* Compatibility with ``pandas>=1.4``.

* Drop support for Python 3.6 in accordance with its
  [end-of-life](https://endoflife.date/python).

* Use ``nx.Graph`` instead of ``nx.OrderedGraph`` which guarantees order is
  preserved for Python 3.7 and above.

* Add assert: CBC solver does not work with '>' and '<'.

* When running ``network.lopf(pyomo=False)``, the ramp limits did not take
  the time step right before the optimization horizon into account (relevant for
  rolling horizon optimization). This is now fixed.

* Fix bug when multi-links are defined but the network has no links.

Special thanks for this release to Samuel Matthew Dumlao (@smdumlao) for
implementing the ramp limits for Links in PyPSA, Martha Frysztacki (@martacki) for
implementing the hierarchical network clustering, and Max Parzen (@pz-max) for
implementing the HiGHS solver interface.

## [**v0.18.1**](https://github.com/PyPSA/PyPSA/releases/tag/v0.18.1) <small>15th October 2021</small> { id="v0.18.1" }

* Compatibility with ``pyomo>=6.1``.

* Bugfix: specifying the ``solver_logfile`` is no longer mandatory with CPLEX for
  ``n.lopf(pyomo=False)``.

* The distance measures for the network clustering functions ``busmap_by_spectral()``
  and ``busmap_by_louvain()`` were adapted to use electrical distance
  (``s_nom/|r+i*x|``} <small>before: ``num_parallel``).

* Deprecations: The functions ``busmap_by_linemask()``, ``busmap_by_length()``, ``length_clustering()``,
  ``busmap_by_spectral_clustering()``, ``spectral_clustering()``, ``busmap_by_louvain()``,
  ``louvain_clustering()``, ``busmap_by_rectangular_grid()``, ``rectangular_grid_clustering()``
  and ``stubs_clustering()`` were deprecated and will be removed in v0.20.

* Distance measures for function ``busmap_by_spectral()`` and ``busmap_by_louvain()``
  were adapted to electrical distance (``s_nom/|r+i*x|``) (before: ``num_parallel``)

* In ``pypsa.networkclustering``, strip the string of the clustered
  component name. Not doing this had caused troubles for components with an
  empty carrier column.

* Various documentation updates.


## [**v0.18.0**](https://github.com/PyPSA/PyPSA/releases/tag/v0.18.0) <small>12th August 2021</small> { id="v0.18.0" }

This release contains new features for pathway optimisation, improvements of the
documentation's examples section as well as compatibility and bug fixes.

**Licensing**

* With this release, we have changed the licence from the copyleft GPLv3
  to the more liberal MIT licence with the consent of all contributors
  (for the reasoning why, see (<!-- md:pr 274 -->)).

**New features**

* Added support for the optimisation of multiple investment periods, also known
  as pathway optimization. With this feature, snapshots can span over multiple
  years or decades which are divided into investment periods. Within each
  investment period, assets can be added to the network. The optimization only
  works with ``pyomo=False``. For more information see the multi-horizon documentation. Endogenous learning curves can be applied as ``extra_functionality``.

* ``n.snapshot_weightings`` is now a ``pandas.DataFrame`` rather than
  a ``pandas.Series`` with weightings now subdivided into weightings
  for the objective function, generators and stores/storage
  units. This separation of weightings is relevant for temporal
  snapshot clustering, where the weight in the objective function may
  differ from the number of hours represented by each snapshot for
  storage purposes.

  * Objective weightings determine the multiplier of the marginal costs in the
    objective function of the LOPF.

  * Generator weightings specify the impact of generators in a
    ``GlobalConstraint`` (e.g. in a carbon dioxide emission constraint).

  * Store weightings define the elapsed hours for the charge, discharge,
    standing loss and spillage of storage units and stores in order to determine
    the current state of charge.

  PyPSA still supports setting ``n.snapshot_weightings`` with a ``pandas.Series``.
  In this case, the weightings are uniformly applied to all columns of the new
  ``n.snapshot_weightings`` ``pandas.DataFrame``.

* All functionalities except for optimisation with ``pyomo=True`` now work
  with multi-indexed snapshots.

* Many example notebooks are now also integrated in the
  documentation. See [Examples](examples/examples.md).


* A new module ``examples`` was added which contains frontend functions for
  retrieving/loading example networks provided by the PyPSA project.

* When solving ``n.lopf(pyomo=False)``, PyPSA now supports setting lower and
  upper capacity bounds per bus and carrier. These are specified in the columns
  ``n.buses['nom_min_{carrier}']`` and ``n.buses['nom_max_{carrier}']``
  respectively. For example, if multiple generators of carrier ``wind`` are at bus
  ``bus1``, the combined capacity is limited to 1000 MW by setting
  ``n.buses.loc['bus1', 'nom_max_wind'] = 1000`` (a minimal capacity is forced by
  setting ``n.buses.loc['bus1', 'nom_min_wind']``). In the same manner the
  combined ``p_nom`` of components ``StorageUnit`` and ``e_nom`` of components
  ``Store`` can be limited.

* Add new attribute ``carrier`` to the components ``Line``, ``Link``, ``Store``
  and ``Load``, defining the energy carrier of the components. Its default is an
  empty string. When calling ``n.calculate_dependent_values()``, empty carriers
  are replaced by the carriers of the buses to which the components are attached.

* Add new descriptive attribute ``unit`` to ``bus`` component.

* Automated upload of code coverage reports for pull requests.

**Changes**

* When using iterative LOPF with ``n.ilopf()`` to consider impedance updates of
  reinforced transmission lines, the attributes ``p_nom`` and ``s_nom`` of lines
  and links are reset to their original values after final iteration.

* ``n.snapshots`` are now a property, hence assigning values with
  ``n.snapshots = values`` is the same as ``n.set_snapshots(values)``.

* Remove deprecated function ``geo.area_from_lon_lat_poly``.

**Deprecations**

* The function ``geo.area_from_lon_lat_poly()`` was deprecated and will be removed in v0.19.

* The deprecated argument ``csv_folder_name`` in ``pypsa.Network`` was removed.

* The deprecated column names ``source``, ``dispatch``, ``p_max_pu_fixed``,
  ``p_min_pu_fixed`` for the class ``Generator``, ``current_type`` for the class
  ``Bus`` and ``s_nom`` for the class ``Link`` were removed.

**Bugs and Compatibility**

* Added support for ``pandas`` version 1.3.

* Adjust log file creation for CPLEX version 12.10 and higher.

* ``n.snapshot_weightings`` is no longer copied for ``n.copy(with_time=False)``.

* Bugfix in ``n.ilopf()`` where previously all links were fixed in the final
  iteration when it should only be the HVDC links.

* Fix setting ``margin`` and ``boundaries`` when plotting a network with  ``geomap=False``.

Special thanks for this release to Lisa Zeyen (@lisazeyen) for implementing the
multi-horizon investment in PyPSA and to Fabian Hofmann (@FabianHofmann) for
thoroughly reviewing it and adding the example notebooks to the documentation.


## [**v0.17.1**](https://github.com/PyPSA/PyPSA/releases/tag/v0.17.1) <small>15th July 2020</small> { id="v0.17.1" }

This release contains bug fixes and extensions to the features for optimization when not using Pyomo.

* N-1 security-constrained linear optimal power flow is now also supported without pyomo by running ``network.sclopf(pyomo=False)``.

* Added support for the FICO Xpress commercial solver for optimization without pyomo, i.e. ``pyomo=False``.

* There was a bug in the LOPF with ``pyomo=False`` whereby if some Links
  were defined with multiple outputs (i.e. bus2, bus3, etc. were
  defined), but there remained some Links without multiple outputs
  (bus2, bus3, etc. set to ``""``), then the Links without multiple
  outputs were assigned erroneous non-zero values for p2, p3, etc. in
  the LOPF with ``pyomo=False``. Now p2, p3, etc. revert to the default
  value for Links where bus2, bus3, etc. are not defined, just like
  for the LOPF with ``pyomo=True``.

* Handle double-asterisk prefix in ``solution_fn`` when solving ``n.lopf(pyomo=False)`` using CBC.

* When solving ``n.lopf(pyomo=False, store_basis=True, solver_name="cplex")`` an error raised by trying to store a non-existing basis is caught.

* Add compatibility for Pyomo 5.7. This is also the new minimum requirement.

* Fixed bug when saving dual variables of the line volume limit. Now using dual from the second last iteration in ``pypsa.linopf``,
  because last iteration returns NaN (no optimisation of line capacities in final iteration).

* Added tracking of iterations of global constraints in the optimisation.

* When solving ``n.lopf(pyomo=False)``, PyPSA now constrains the dispatch variables for non extendable components with actual constraints, not with standard variable bounds. This allows retrieving shadow prices for all dispatch variables when running ``n.lopf(pyomo=False, keep_shadowprices=True)``.

* Can now cluster lines with different static ``s_max_pu`` values. Time-varying ``s_max_pu`` are not supported in clustering.

* Improved handling of optional dependencies for network clustering functionalities (``sklearn`` and ``community``).

Thanks to Pietro Belotti from FICO for adding the Xpress support, to Fabian Neumann (KIT) and Fabian Hofmann (FIAS) for all their
hard work on this release, and to all those who fixed bugs and reported issues.

## [**v0.17.0**](https://github.com/PyPSA/PyPSA/releases/tag/v0.17.0) <small>23rd March 2020</small> { id="v0.17.0" }

This release contains some minor breaking changes to plotting, some
new features and bug fixes.


* For plotting geographical features ``basemap`` is not supported anymore.  Please use ``cartopy`` instead.
* Changes in the plotting functions ``n.plot()`` and ``n.iplot()`` include some **breaking changes**:

    * A set of new arguments were introduced to separate style parameters of the different branch components:  ``link_colors``, ``link_widths``, ``transformer_colors``, ``transformer_widths``, ``link_cmap``, ``transformer_cmap``
    * ``line_widths``, ``line_colors``, and ``line_cmap`` now only apply for lines and can no longer be used for other branch types (links and transformers). Passing a pandas.Series with a pandas.MultiIndex will raise an error.
    * Additionally, the function `n.iplot()` has new arguments ``line_text``, ``link_text``, ``transformer_text`` to configure the text displayed when hovering over a branch component.
    * The function ``directed_flow()`` now takes only a pandas.Series with single pandas.Index.
    * The argument ``bus_colorscale`` in ``n.iplot()`` was renamed to ``bus_cmap``.
    * The default colours changed.

* If non-standard output fields in the time-dependent ``network.components_t`` (e.g. ``network.links_t.p2`` when there are multi-links) were exported, then PyPSA will now also import them automatically without requiring the use of the ``override_component_attrs`` argument.
* Deep copies of networks can now be created with a subset of
  snapshots, e.g. ``network.copy(snapshots=network.snapshots[:2])``.
* When using the ``pyomo=False`` formulation of the LOPF (``network.lopf(pyomo=False)``):

    * It is now possible to alter the objective function.
      Terms can be added to the objective via ``extra_functionality``
      using the function `pypsa.linopt.write_objective`.
      When a pure custom objective function needs to be declared,
      one can set ``skip_objective=True``.
      In this case, only terms defined through ``extra_functionality``
      will be considered in the objective function.
    * Shadow prices of capacity bounds for non-extendable passive branches
      are parsed (similar to the ``pyomo=True`` setting)
    * Fixed `pypsa.linopf.define_kirchhoff_constraints` to handle
      exclusively radial network topologies.
    * CPLEX is now supported as an additional solver option. Enable it by installing the [cplex](https://pypi.org/project/cplex/) package (e.g. via ``pip install cplex`` or ``conda install -c ibmdecisionoptimization cplex``) and setting ``solver_name='cplex'``

* When plotting, ``bus_sizes`` are now consistent when they have a ``pandas.MultiIndex``
  or a ``pandas.Index``. The default is changed to ``bus_sizes=0.01`` because the bus
  sizes now relate to the axis values.
* When plotting, ``bus_alpha`` can now be used to add an alpha channel
  which controls the opacity of the bus markers.
* The argument ``bus_colors`` can a now also be a pandas.Series.
* The ``carrier`` component has two new columns 'color' and 'nice_name'.
  The color column is used by the plotting function if ``bus_sizes`` is
  a pandas.Series with a MultiIndex and ``bus_colors`` is not explicitly defined.
* The function `pypsa.linopf.ilopf` can now track the intermediate branch capacities
  and objective values for each iteration using the ``track_iterations`` keyword.
* Fixed unit commitment:

    * when ``min_up_time`` of committable generators exceeds the length of snapshots.
    * when network does not feature any extendable generators.

* Fixed import from pandapower for transformers not based on standard types.
* The various Jupyter Notebook examples are now available on the [binder](https://mybinder.org/) platform. This allows new users to interactively run and explore the examples without the need of installing anything on their computers.
* Minor adjustments for compatibility with pandas v1.0.0.
* After optimizing, the network has now an additional attribute ``objective_constant`` which reflects the capital cost of already existing infrastructure in the network referring to ``p_nom`` and ``s_nom`` values.

Thanks to Fabian Hofmann (FIAS) and Fabian Neumann (KIT) for all their
hard work on this release, and to all those who reported issues.


## [**v0.16.1**](https://github.com/PyPSA/PyPSA/releases/tag/v0.16.1) <small>10th January 2020</small> { id="v0.16.1" }

This release contains a few minor bux fixes from the introduction of
nomopyomo in the previous release, as well as a few minor features.

* When using the ``nomopyomo`` formulation of the LOPF with
  ``network.lopf(pyomo=False)``, PyPSA was not correcting the bus
  marginal prices by dividing by the ``network.snapshot_weightings``, as is done
  in the ``pyomo`` formulation. This correction is now applied in the
  ``nomopyomo`` formulation to be consistent with the ``pyomo``
  formulation. (The reason this correction is applied is so that the
  prices have a clear currency/MWh definition regardless of the
  snapshot weightings. It also makes them stay roughly the same when
  snapshots are aggregated: e.g. if hourly simulations are sampled
  every n-hours, and the snapshot weighting is n.)
* The ``status, termination_condition`` that the ``network.lopf`` returns
  is now consistent between the ``nomopyomo`` and ``pyomo``
  formulations. The possible return values are documented in the LOPF
  docstring, see also the [LOPF documentation
 ](https://docs.pypsa.org/en/latest/user-guide/optimal-power-flow.html#pypsa.Network.lopf).
  Furthermore in the ``nomopyomo`` formulation, the solution is still
  returned when gurobi finds a suboptimal solution, since this
  solution is usually close to optimal. In this case the LOPF returns
  a ``status`` of ``warning`` and a ``termination_condition`` of
  ``suboptimal``.
* For plotting with ``network.plot()`` you can override the bus
  coordinates by passing it a ``layouter`` function from ``networkx``. See
  the docstring for more information. This is particularly useful for
  networks with no defined coordinates.
* For plotting with ``network.iplot()`` a background from [mapbox
 ](https://www.mapbox.com/) can now be integrated.

Please note that we are still aware of one implementation difference
between ``nomopyomo`` and ``pyomo``, namely that ``nomopyomo`` doesn't read
out shadow prices for non-extendable branches, see the `github issue
<https://github.com/PyPSA/PyPSA/issues/119>`_.


## [**v0.16.0**](https://github.com/PyPSA/PyPSA/releases/tag/v0.16.0) <small>20th December 2019</small> { id="v0.16.0" }

This release contains major new features. It is also the first release
to drop support for Python 2.7. Only Python 3.6 and 3.7 are supported
going forward. Python 3.8 will be supported as soon as the gurobipy
package in conda is updated.

* A new version of the linear optimal power flow (LOPF) has been
  introduced that uses a custom optimization framework rather than
  Pyomo. The new framework, based on [nomoypomo
 ](https://github.com/PyPSA/nomopyomo), uses barely any memory and
  is much faster than Pyomo. As a result the total memory usage of
  PyPSA processing and gurobi is less than a third what it is with
  Pyomo for large problems with millions of variables that take
  several gigabytes of memory (see this [graphical comparison
 ](https://github.com/PyPSA/PyPSA/pull/99)
  for a large network optimization). The new framework is not enabled
  by default. To enable it, use ``network.lopf(pyomo=False)``. Almost
  all features of the regular ``network.lopf`` are implemented with
  the exception of minimum down/up time and start up/shut down costs
  for unit commitment. If you use the ``extra_functionality`` argument
  for ``network.lopf`` you will need to update your code for the new
  syntax. There is [documentation
 ](https://docs.pypsa.org/en/latest/user-guide/optimal-power-flow.html#pyomo-is-set-to-false)
  for the new syntax as well as a [Jupyter notebook of examples
 ](https://github.com/PyPSA/PyPSA/blob/master/examples/lopf_with_pyomo_False.ipynb).

* Distributed active power slack is now implemented for the full
  non-linear power flow. If you pass ``network.pf()`` the argument
  ``distribute_slack=True``, it will distribute the slack power across
  generators proportional to generator dispatch by default, or
  according to the distribution scheme provided in the argument
  ``slack_weights``. If ``distribute_slack=False`` only the slack
  generator takes up the slack. There is further [documentation
 ](https://docs.pypsa.org/en/latest/user-guide/power-flow.html#full-non-linear-power-flow)_.

* Unit testing is now performed on all of GNU/Linux, Windows and MacOS.

* NB: You may need to update your version of the package ``six``.

Special thanks for this release to Fabian Hofmann for implementing the
nomopyomo framework in PyPSA and Fabian Neumann for providing the
customizable distributed slack.


## [**v0.15.0**](https://github.com/PyPSA/PyPSA/releases/tag/v0.15.0) <small>8th November 2019</small> { id="v0.15.0" }

This release contains new improvements and bug fixes.

* The unit commitment (UC) has been revamped to take account of
  constraints at the beginning and end of the simulated ``snapshots``
  better. This is particularly useful for rolling horizon UC. UC now
  accounts for up-time and down-time in the periods before the
  ``snapshots``. The generator attribute ``initial_status`` has been
  replaced with two attributes ``up_time_before`` and
  ``down_time_before`` to give information about the status before
  ``network.snapshots``. At the end of the simulated ``snapshots``, minimum
  up-times and down-times are also enforced. Ramping constraints also
  look before the simulation at previous results, if there are
  any. See the [unit commitment documentation
 ](https://docs.pypsa.org/en/latest/user-guide/optimal-power-flow.html#generator-unit-commitment-constraints)
  for full details. The [UC example
 ](https://docs.pypsa.org/en/latest/examples/unit-commitment.html) has been updated
  with a rolling horizon example at the end.
* Documentation is now available on [readthedocs
 ](https://docs.pypsa.org/), with information about functions
  pulled from the docstrings.
* The dependency on cartopy is now an optional extra.
* PyPSA now works with pandas 0.25 and above, and networkx above 2.3.
* A bug was fixed that broke the Security-Constrained Linear Optimal
  Power Flow (SCLOPF) constraints with extendable lines.
* Network plotting can now plot arrows to indicate the direction of flow by passing ``network.plot`` an ``flow`` argument.
* The objective sense (``minimize`` or ``maximize``) can now be set (default
  remains ``minimize``).
* The ``network.snapshot_weightings`` is now carried over when the network
  is clustered.
* Various other minor fixes.

We thank colleagues at TERI for assisting with testing the new unit
commitment code, Clara Büttner for finding the SCLOPF bug, and all
others who contributed issues and pull requests.


## [**v0.14.1**](https://github.com/PyPSA/PyPSA/releases/tag/v0.14.1) <small>27th May 2019</small> { id="v0.14.1" }

This minor release contains three small bug fixes:

* Documentation parses now correctly on PyPI
* Python 2.7 and 3.6 are automatically tested using Travis
* PyPSA on Python 2.7 was fixed

This will also be the first release to be available directly from
[conda-forge](https://conda-forge.org/).

## [**v0.14.0**](https://github.com/PyPSA/PyPSA/releases/tag/v0.14.0) <small>15th May 2019</small> { id="v0.14.0" }

This release contains a new feature and bug fixes.

* Network plotting can now use the mapping library [cartopy
 ](https://scitools.org.uk/cartopy/) as well as [basemap
 ](https://matplotlib.org/basemap/), which was used in previous
  versions of PyPSA. The basemap developers will be phasing out
  basemap over the next few years in favour of cartopy (see their
  [end-of-life announcement
 ](https://matplotlib.org/basemap/users/intro.html#cartopy-new-management-and-eol-announcement)). PyPSA
  now defaults to cartopy unless you tell it explicitly to use
  basemap. Otherwise the plotting interface is the same as in previous
  versions.
* Optimisation now works with the newest version of Pyomo 5.6.2 (there
  was a Pyomo update that affected the opt.py expression for building
  linear sums).
* A critical bug in the networkclustering sub-library has been fixed
  which was preventing the capital_cost parameter of conventional
  generators being handled correctly when networks are aggregated.
* Network.consistency_check() now only prints necessary columns when
  reporting NaN values.
* Import from [pandapower](https://www.pandapower.org/)_ networks has
  been updated to pandapower 2.0 and to include non-standard lines and
  transformers.

We thank Fons van der Plas and Fabian Hofmann for helping with the
cartopy interface, Chloe Syranidis for pointing out the problem with
the Pyomo 5.6.2 update, Hailiang Liu for the consistency check update
and Christian Brosig for the pandapower updates.

## [**v0.13.2**](https://github.com/PyPSA/PyPSA/releases/tag/v0.13.2) <small>10th January 2019</small> { id="v0.13.2" }

This minor release contains small new features and fixes.

* Optimisation now works with Pyomo >= 5.6 (there was a Pyomo update
  that affected the opt.py LConstraint object).
* New functional argument can be passed to Network.lopf:
  extra_postprocessing(network,snapshots,duals), which is called after
  solving and results are extracted. It can be used to get the values
  of shadow prices for constraints that are not normally extracted by
  PyPSA.
* In the lopf kirchhoff formulation, the cycle constraint is rescaled
  by a factor 1e5, which improves the numerical stability of the
  interior point algorithm (since the coefficients in the constraint
  matrix were very small).
* Updates and fixes to networkclustering, io, plot.

We thank Soner Candas of TUM for reporting the problem with the most
recent version of Pyomo and providing the fix.


## [**v0.13.1**](https://github.com/PyPSA/PyPSA/releases/tag/v0.13.1) <small>27th March 2018</small> { id="v0.13.1" }

This release contains bug fixes for the new features introduced in
0.13.0.

* Export network to netCDF file bug fixed (components that were all
  standard except their name were ignored).
* Import/export network to HDF5 file bug fixed and now works with more
  than 1000 columns; HDF5 format is no longer deprecated.
* When networks are copied or sliced, overridden components
  (introduced in 0.13.0) are also copied.
* Sundry other small fixes.

We thank Tim Kittel for pointing out the first and second bugs. We
thank Kostas Syranidis for not only pointing out the third issue with
copying overridden components, but also submitting a fix as a pull
request.

For this release we acknowledge funding to Tom Brown from the
[RE-INVEST project](http://www.reinvestproject.eu/).



## [**v0.13.0**](https://github.com/PyPSA/PyPSA/releases/tag/v0.13.0) <small>25th January 2018</small> { id="v0.13.0" }

This release contains new features aimed at coupling power networks to
other energy sectors, fixes for library dependencies and some minor
internal API changes.

* If you want to define your own components and override the standard
  functionality of PyPSA, you can now override the standard components
  by passing pypsa.Network() the arguments ``override_components`` and
  ``override_component_attrs``, see the section on
  [custom components](user-guide/components.md). There are examples for defining new
  components in the git repository in ``examples/new_components/``,
  including an example of overriding ``network.lopf()`` for
  functionality for combined-heat-and-power (CHP) plants.
* The ``Link`` component can now be defined with multiple outputs in
  fixed ratio to the power in the single input by defining new columns
  ``bus2``, ``bus3``, etc. (``bus`` followed by an integer) in
  ``network.links`` along with associated columns for the efficiencies
  ``efficiency2``, ``efficiency3``, etc. The different outputs are
  then proportional to the input according to the efficiency; see
  the [Link component documentation](user-guide/components/links.md) and
  the [LOPF documentation](user-guide/network-optimization.md) and the [example of a CHP with a fixed power-heat
  ratio](https://docs.pypsa.org/en/latest/examples/chp-fixed-heat-power-ratio.html).
* Networks can now be exported to and imported from netCDF files with
  ``network.export_to_netcdf()`` and
  ``network.import_from_netcdf()``. This is faster than using CSV
  files and the files take up less space. Import and export with HDF5
  files, introduced in v0.12.0, is now deprecated.
* The export and import code has been refactored to be more general
  and abstract. This does not affect the API.
* The internally-used sets such as ``pypsa.components.all_components``
  and ``pypsa.components.one_port_components`` have been moved from
  ``pypsa.components`` to ``network``, i.e. ``network.all_components``
  and ``network.one_port_components``, since these sets may change
  from network to network.
* For linear power flow, PyPSA now pre-calculates the effective per
  unit reactance ``x_pu_eff`` for AC lines to take account of the
  transformer tap ratio, rather than doing it on the fly; this makes
  some code faster, particularly the kirchhoff formulation of the
  LOPF.
* PyPSA is now compatible with networkx 2.0 and 2.1.
* PyPSA now requires Pyomo version greater than 5.3.
* PyPSA now uses the [Travis CI](https://travis-ci.org/PyPSA/PyPSA)
  continuous integration service to test every commit in the [PyPSA
  GitHub repository](https://github.com/PyPSA/PyPSA). This will
  allow us to catch library dependency issues faster.

We thank Russell Smith of Edison Energy for the pull request for the
effective reactance that sped up the LOPF code and Tom Edwards for
pointing out the Pyomo version dependency issue.

For this release we also acknowledge funding to Tom Brown from the
[RE-INVEST project](http://www.reinvestproject.eu/).




## [**v0.12.0**](https://github.com/PyPSA/PyPSA/releases/tag/v0.12.0) <small>30th November 2017</small> { id="v0.12.0" }

This release contains new features and bug fixes.

* Support for Pyomo's persistent solver interface, so if you're making
  small changes to an optimisation model (e.g. tweaking a parameter),
  you don't have to rebuild the model every time. To enable this,
  ``network_lopf`` has been internally split into ``build_model``,
  ``prepare_solver`` and ``solve`` to allow more fine-grained control of the
  solving steps.  Currently the new Pyomo PersistentSolver interface
  is not in the main Pyomo branch, see
  [#223](https://github.com/Pyomo/pyomo/pull/223); you can obtain it with
  ``pip install git+https://github.com/Pyomo/pyomo@persistent_interfaces``
* Lines and transformers (i.e. passive branches) have a new attribute
  ``s_max_pu`` to restrict the flow in the OPF, just like ``p_max_pu``
  for generators and links. It works by restricting the absolute value
  of the flow per unit of the nominal rating ``abs(flow) <=
  s_max_pu*s_nom``. For lines this can represent an n-1 contingency
  factor or it can be time-varying to represent weather-dependent
  dynamic line rating.
* The ``marginal_cost`` attribute of generators, storage units, stores
  and links can now be time dependent.
* When initialising the Network object, i.e. ``network =
  pypsa.Network()``, the first keyword argument is now ``import_name``
  instead of ``csv_folder_name``. With ``import_name`` PyPSA
  recognises whether it is a CSV folder or an HDF5 file based on the
  file name ending and deals with it appropriately. Example usage:
  ``nw1 = pypsa.Network("my_store.h5")`` and ``nw2 =
  pypsa.Network("/my/folder")``. The keyword argument
  ``csv_folder_name`` is still there but is deprecated.
* The value ``network.objective`` is now read from the Pyomo results
  attribute ``Upper Bound`` instead of ``Lower Bound``. This is
  because for MILP problems under certain circumstances CPLEX records
  the ``Lower bound`` as the relaxed value. ``Upper bound`` is correctly
  recorded as the integer objective value.
* Bug fix due to changes in pandas 0.21.0: A bug affecting various
  places in the code, including causing ``network.lopf`` to fail with
  GLPK, is fixed. This is because in pandas 0.21.0 the sum of an empty
  Series/DataFrame returns NaN, whereas before it returned zero. This
  is a subtle bug; we hope we've fixed all instances of it, but get in
  touch if you notice NaNs creeping in where they shouldn't be. All
  our tests run fine.
* Bug fix due to changes in scipy 1.0.0: For the new version of scipy,
  ``csgraph`` has to be imported explicit.
* Bug fix: A bug whereby logging level was not always correctly being
  seen by the OPF results printout is fixed.
* Bug fix: The storage unit spillage had a bug in the LOPF, whereby it
  was not respecting ``network.snapshot_weightings`` properly.

We thank René Garcia Rosas, João Gorenstein Dedecca, Marko Kolenc,
Matteo De Felice and Florian Kühnlenz for promptly notifying us about
issues.


## [**v0.11.0**](https://github.com/PyPSA/PyPSA/releases/tag/v0.11.0) <small>21st October 2017</small> { id="v0.11.0" }

This release contains new features but no changes to existing APIs.

* There is a new function ``network.iplot()`` which creates an
  interactive plot in Jupyter notebooks using the [plotly
 ](https://plot.ly/python/) library. This reveals bus and branch
  properties when the mouse hovers over them and allows users to
  easily zoom in and out on the network. See the (sparse) documentation
  [Plotting documentation](api/networks/plot.md).
* There is a new function ``network.madd()`` for adding multiple new
  components to the network. This is significantly faster than
  repeatedly calling ``network.add()`` and uses the functions
  ``network.import_components_from_dataframe()`` and
  ``network.import_series_from_dataframe()`` internally.
* There are new functions ``network.export_to_hdf5()`` and
  ``network.import_from_hdf5()`` for exporting and importing networks
  as single files in the [Hierarchical Data Format
 ](https://en.wikipedia.org/wiki/Hierarchical_Data_Format).
* In the ``network.lopf()`` function the KKT shadow prices of the
  branch limit constraints are now outputted as series called
  ``mu_lower`` and ``mu_upper``.

We thank Bryn Pickering for introducing us to `plotly
<https://plot.ly/python/>`_ and helping to `hack together
<https://forum.openmod-initiative.org/t/breakout-group-on-visualising-networks-with-plotly/>`_
the first working prototype using PyPSA.


## [**v0.10.0**](https://github.com/PyPSA/PyPSA/releases/tag/v0.10.0) <small>7th August 2017</small> { id="v0.10.0" }

This release contains some minor new features and a few minor but
important API changes.

* There is a new component [GlobalConstraint](user-guide/components/global-constraints.md) for implementing
  constraints that effect many components at once (see also the
  [LOPF global constraints documentation](user-guide/optimization/global-constraints.md)).  Currently only
  constraints related to primary energy (i.e. before conversion with
  losses by generators) are supported, the canonical example being CO2
  emissions for an optimisation period. Other primary-energy-related
  gas emissions also fall into this framework. Other types of global
  constraints will be added in future, e.g. "final energy" (for limits
  on the share of renewable or nuclear electricity after conversion),
  "generation capacity" (for limits on total capacity expansion of
  given carriers) and "transmission capacity" (for limits on the total
  expansion of lines and links). This replaces the ad hoc
  ``network.co2_limit`` attribute. If you were using this, instead of
  ``network.co2_limit = my_cap`` do ``network.add("GlobalConstraint",
  "co2_limit", type="primary_energy",
  carrier_attribute="co2_emissions", sense="<=",
  constant=my_cap)``. The shadow prices of the global constraints
  are automatically saved in ``network.global_constraints.mu``.
* The LOPF output ``network.buses_t.marginal_price`` is now defined
  differently if ``network.snapshot_weightings`` are not 1. Previously
  if the generator at the top of the merit order had ``marginal_cost``
  c and the snapshot weighting was w, the ``marginal_price`` was
  cw. Now it is c, which is more standard. See also
  the [nodal power balance documentation](user-guide/optimization/energy-balance.md).
* ``network.pf()`` now returns a dictionary of pandas DataFrames, each
  indexed by snapshots and sub-networks. ``converged`` is a table of
  booleans indicating whether the power flow has converged; ``error``
  gives the deviation of the non-linear solution; ``n_iter`` the
  number of iterations required to achieve the tolerance.
* ``network.consistency_check()`` now includes checking for
  potentially infeasible values in ``generator.p_{min,max}_pu``.
* The PyPSA version number is now saved in
  ``network.pypsa_version``. In future versions of PyPSA this
  information will be used to upgrade data to the latest version of
  PyPSA.
* ``network.sclopf()`` has an ``extra_functionality`` argument that
  behaves like that for ``network.lopf()``.
* Component attributes which are strings are now better handled on
  import and in the consistency checking.
* There is a new [generation investment screening curve example
 ](https://docs.pypsa.org/en/latest/examples/generation-investment-screening-curve.html)
  showing the long-term equilibrium of generation investment for a
  given load profile and comparing it to a screening curve
  analysis.
* There is a new [logging example
 ](https://docs.pypsa.org/en/latest/examples/logging-demo.html) that demonstrates
  how to control the level of logging that PyPSA reports back,
  e.g. error/warning/info/debug messages.
* Sundry other bug fixes and improvements.
* All examples have been updated appropriately.


Thanks to Nis Martensen for contributing the return values of
``network.pf()`` and Konstantinos Syranidis for contributing the
improved ``network.consistency_check()``.



## [**v0.9.0**](https://github.com/PyPSA/PyPSA/releases/tag/v0.9.0) <small>29th April 2017</small> { id="v0.9.0" }

This release mostly contains new features with a few minor API
changes.

* Unit commitment as a MILP problem is now available for generators in
  the Linear Optimal Power Flow (LOPF). If you set ``committable ==
  True`` for the generator, an addition binary online/offline status
  is created. Minimum part loads, minimum up times, minimum down
  times, start up costs and shut down costs are implemented. See the
  [unit commitment documentation](user-guide/optimization/unit-commitment.md) and the [unit commitment
  example](https://docs.pypsa.org/en/latest/examples/unit-commitment.html). Note
  that a generator cannot currently have both unit commitment and
  capacity expansion optimisation.
* Generator ramping limits have also been implemented for all
  generators. See the [ramping limits documentation](user-guide/optimization/unit-commitment.md) and the [unit
  commitment example](https://docs.pypsa.org/en/latest/examples/unit-commitment.html).
* Different mathematically-equivalent formulations for the Linear
  Optimal Power Flow (LOPF) are now documented
  and the arXiv preprint paper [Linear Optimal Power Flow Using Cycle
  Flows](https://arxiv.org/abs/1704.01881). The new formulations can
  solve up to 20 times faster than the standard angle-based
  formulation.
* You can pass the ``network.lopf`` function the ``solver_io``
  argument for pyomo.
* There are some improvements to network clustering and graphing.
* API change: The attribute ``network.now`` has been removed since it
  was unnecessary. Now, if you do not pass a ``snapshots`` argument to
  network.pf() or network.lpf(), these functions will default to
  ``network.snapshots`` rather than ``network.now``.
* API change: When reading in network data from CSV files, PyPSA will
  parse snapshot dates as proper datetimes rather than text strings.


João Gorenstein Dedecca has also implemented a MILP version of the
transmission expansion, see
<https://github.com/jdedecca/MILP_PyPSA>, which properly takes
account of the impedance with a disjunctive relaxation. This will be
pulled into the main PyPSA code base soon.


## [**v0.8.0**](https://github.com/PyPSA/PyPSA/releases/tag/v0.8.0) <small>25th January 2017</small> { id="v0.8.0" }

This is a major release which contains important new features and
changes to the internal API.

* Standard types are now available for lines and transformers so that
  you do not have to calculate the electrical parameters yourself. For
  lines you just need to specify the type and the length, see
  the [line types documentation](user-guide/components/line-types.md). For transformers you just need to specify the
  type, see the [transformer types documentation](user-guide/components/transformer-types.md). The implementation of PyPSA's
  standard types is based on [pandapower's standard types](https://pandapower.readthedocs.io/en/latest/std_types/basic.html). The
  old interface of specifying r, x, b and g manually is still available.
* The transformer model has been substantially overhauled, see
  the [transformer model documentation](user-guide/components/transformers.md). The equivalent model now defaults to the
  more accurate T model rather than the PI model, which you can control
  by setting the attribute ``model``. Discrete tap steps are implemented
  for transformers with types. The tap changer can be defined on the
  primary side or the secondary side. In the PF there was a sign error in the implementation of the transformer
  ``phase_shift``, which has now been fixed. In the LPF and LOPF angle formulation the ``phase_shift`` has now been
  implemented consistently. See the new [transformer example](https://docs.pypsa.org/en/latest/examples/transformer_example.html).
* There is now a rudimentary import function for pandapower networks,
  but it doesn't yet work with all switches and 3-winding
  transformers.
* The object interface for components has been completely
  removed. Objects for each component are no longer stored in
  e.g. ``network.lines["obj"]`` and the descriptor
  interface for components is gone. You can only access component
  attributes through the dataframes, e.g. ``network.lines``.
* Component attributes are now defined in CSV files in
  ``pypsa/data/component_attrs/``. You can access these CSVs in the code
  via the dictionary ``network.components``,
  e.g. ``network.components["Line"]"defaults"]`` will show a pandas
  DataFrame with all attributes and their types, defaults, units and
  descriptions.  These CSVs are also sourced for the documentation in
  the [Components documentation](user-guide/components.md), so the documentation will always be up-to-date.
* All examples have been updated appropriately.




## [**v0.7.1**](https://github.com/PyPSA/PyPSA/releases/tag/v0.7.1) <small>26th November 2016</small> { id="v0.7.1" }

This release contains bug fixes, a minor new feature and more
warnings.

* The unix-only library ``resource`` is no longer imported by default,
  which was causing errors for Windows users.
* Bugs in the setting and getting of time-varying attributes for the
  object interface have been fixed.
* The ``Link`` attribute ``efficiency`` can now be make time-varying
  so that e.g. heat pump Coefficient of Performance (COP) can change
  over time due to ambient temperature variations (see the [heat pump
  example
 ](https://docs.pypsa.org/en/latest/examples/power-to-heat-water-tank.html)).
* ``network.snapshots`` is now cast to a ``pandas.Index``.
* There are new warnings, including when you attach components to
  non-existent buses.


Thanks to Marius Vespermann for promptly pointing out the ``resource``
bug.





## [**v0.7.0**](https://github.com/PyPSA/PyPSA/releases/tag/v0.7.0) <small>20th November 2016</small> { id="v0.7.0" }

This is a major release which contains changes to the API,
particularly regarding time-varying component attributes.

* ``network.generators_t`` are no longer pandas.Panels but
  dictionaries of pandas.DataFrames, with variable columns, so that
  you can be flexible about which components have time-varying
  attributes; please read the section on time-varying attributes carefully. Essentially
  you can either set a component attribute e.g. ``p_max_pu`` of
  ``Generator``, to be static by setting it in the DataFrame
  ``network.generators``, or you can let it be time-varying by
  defining a new column labelled by the generator name in the
  DataFrame ``network.generators_t["p_max_pu"]`` as a series, which
  causes the static value in ``network.generators`` for that generator
  to be ignored. The DataFrame ``network.generators_t["p_max_pu"]``
  now only includes columns which are specifically defined to be
  time-varying, thus saving memory.
* The following component attributes can now be time-varying:
  ``Link.p_max_pu``, ``Link.p_min_pu``, ``Store.e_max_pu`` and
  ``Store.e_min_pu``. This allows the demand-side management scheme of
  [https://arxiv.org/abs/1401.4121](https://arxiv.org/abs/1401.4121) to be implemented in PyPSA.
* The properties ``dispatch``, ``p_max_pu_fixed`` and
  ``p_min_pu_fixed`` of ``Generator`` and ``StorageUnit`` are now
  removed, because the ability to make ``p_max_pu`` and
  ``p_min_pu`` either static or time-varying removes the need for this
  distinction.
* All messages are sent through the standard Python library
  ``logging``, so you can control the level of messages to be
  e.g. ``debug``, ``info``, ``warning`` or ``error``. All verbose
  switches and print statements have been removed.
* There are now more warnings.
* You can call ``network.consistency_check()`` to make sure all your
  components are well defined; see the [Troubleshooting documentation](user-guide/troubleshooting.md).


All [examples](https://docs.pypsa.org/en/latest/examples-basic.html) have been updated to
accommodate the changes listed below.


## [**v0.6.2**](https://github.com/PyPSA/PyPSA/releases/tag/v0.6.2) <small>4th November 2016</small> { id="v0.6.2" }

This release fixes a single library dependency issue:

* pf: A single line has been fixed so that it works with new pandas
  versions >= 0.19.0.

We thank Thorben Meiners for promptly pointing out this issue with the
new versions of pandas.


## [**v0.6.1**](https://github.com/PyPSA/PyPSA/releases/tag/v0.6.1) <small>25th August 2016</small> { id="v0.6.1" }

This release fixes a single critical bug:

* opf: The latest version of Pyomo (4.4.1) had a bad interaction with
  pandas when a pandas.Index was used to index variables. To fix this,
  the indices are now cast to lists; compatibility with less recent
  versions of Pyomo is also retained.

We thank Joao Gorenstein Dedecca for promptly notifying us of this
bug.



## [**v0.6.0**](https://github.com/PyPSA/PyPSA/releases/tag/v0.6.0) <small>23rd August 2016</small> { id="v0.6.0" }

Like the 0.5.0 release, this release contains API changes, which
complete the integration of sector coupling. You may have to update
your old code. Models for Combined Heat and Power (CHP) units, heat
pumps, resistive Power-to-Heat (P2H), Power-to-Gas (P2G), battery
electric vehicles (BEVs) and chained hydro reservoirs can now be built
(see the `sector coupling examples
<https://docs.pypsa.org/en/latest/examples-index/sector-coupling.html>`_). The
refactoring of time-dependent variable handling has been postponed
until the 0.7.0 release. In 0.7.0 the object interface to attributes
may also be removed; see below.

All [examples](https://docs.pypsa.org/en/latest/examples-basic.html) have been updated to
accommodate the changes listed below.

**Sector coupling**

* components, opt: A new ``Store`` component has been introduced which
  stores energy, inheriting the energy carrier from the bus to which
  it is attached. The component is more fundamental than the
  ``StorageUnit``, which is equivalent to a ``Store`` and two ``Link``
  for storing and dispatching. The ``Generator`` is equivalent to a
  ``Store`` with a lossy ``Link``. There is an [example which shows
  the equivalences
 ](https://docs.pypsa.org/en/latest/examples/replace-generator-storage-units-with-store.html).

* components, opt: The ``Source`` component and the ``Generator``
  attribute ``gen.source`` have been renamed ``Carrier`` and
  ``gen.carrier``, to be consistent with the ``bus.carrier``
  attribute. Please update your old code.

* components, opt: The ``Link`` attributes ``link.s_nom*`` have been
  renamed ``link.p_nom*`` to reflect the fact that the link can only
  dispatch active power. Please update your old code.

* components, opt: The ``TransportLink`` and ``Converter`` components,
  which were deprecated in 0.5.0, have been now completely
  removed. Please update your old code to use ``Link`` instead.

**Downgrading object interface**

The intention is to have only the pandas DataFrame interface for
accessing component attributes, to make the code simpler. The
automatic generation of objects with descriptor access to attributes
may be removed altogether.

* examples: Patterns of for loops through ``network.components.obj`` have
  been removed.

* components: The methods on ``Bus`` like ``bus.generators()`` and
  ``bus.loads()`` have been removed.

* components: ``network.add()`` no longer returns the object.

**Other**

* components, opf: Unlimited upper bounds for
  e.g. ``generator.p_nom_max`` or ``line.s_nom_max`` were previous set
  using ``np.nan``; now they are set using ``float("inf")`` which is
  more logical. You may have to update your old code accordingly.

* components: A memory leak whereby references to
  ``component.network`` were not being correctly deleted has been
  fixed.



## [**v0.5.0**](https://github.com/PyPSA/PyPSA/releases/tag/v0.5.0) <small>21st July 2016</small> { id="v0.5.0" }

This is a relatively major release with some API changes, primarily
aimed at allowing coupling with other energy carriers (heat, gas,
etc.). The specification for a change and refactoring to the handling
of time series has also been prepared (see the section on time-varying attributes), which will
be implemented in the next major release v0.6.0 in the late
summer of 2016.

An example of the coupling between electric and heating sectors can be
found in the GitHub repository at
``pypsa/examples/coupling-with-heating/`` and at
<https://docs.pypsa.org/en/latest/examples/lopf-with-heating.html>.


* components: To allow other energy carriers, the attribute
  ``current_type`` fur buses and sub-neworks (sub-networks inherit the
  attribute from their buses) has been replaced by ``carrier`` which
  can take generic string values (such as "heat" or "gas"). The values
  "DC" and "AC" have a special meaning and PyPSA will treat lines and
  transformers within these sub-networks according to the load flow
  equations. Other carriers can only have single buses in sub-networks
  connected by passive branches (since they have no load flow).

* components: A new component for a controllable directed link
  ``Link`` has been introduced; ``TransportLink`` and ``Converter``
  are now *deprecated* and will be removed soon in an 0.6.x
  release. Please move your code over now. See
  the [controllable link documentation](user-guide/components/links.md) for more details and a description of how
  to update your code to work with the new ``Link`` component. All the
  examples in the GitHub repository in ``pypsa/examples/`` have been
  updated to us the ``Link``.

* graph: A new sub-module ``pypsa.graph`` has been introduced to
  replace most of the networkx functionality with scipy.sparse
  methods, which are more performant the pure python methods of
  networkx. The discovery of network connected components is now
  significantly faster.

* io: The function ``network.export_to_csv_folder()`` has been
  rewritten to only export non-default values of static and series
  component attributes. Static and series attributes of all components
  are not exported if they are default values.  The functionality to
  selectively export series has been removed from the export function,
  because it was clumsy and hard to use.


* plot: Plotting networks is now more performant (using matplotlib
  LineCollections) and allows generic branches to be plotted, not just
  lines.

* test: Unit testing for Security-Constrained Linear Optimal Power
  Flow (SCLOPF) has been introduced.


## [**v0.4.2**](https://github.com/PyPSA/PyPSA/releases/tag/v0.4.2) <small>17th June 2016</small> { id="v0.4.2" }

This release improved the non-linear power flow performance and
included other small refactorings:

* pf: The non-linear power flow ``network.pf()`` now accepts a list of
  snapshots ``network.pf(snapshots)`` and has been refactored to be much
  more performant.
* pf: Neither ``network.pf()`` nor ``network.lpf()`` accept the
  ``now`` argument anymore - for the power flow on a specific
  snapshot, either set ``network.now`` or pass the snapshot as an
  argument.
* descriptors: The code has been refactored and unified for each
  simple descriptor.
* opt: Constraints now accept both an upper and lower bound with
  ``><``.
* opf: Sub-optimal solutions can also be read out of pyomo.


## [**v0.4.1**](https://github.com/PyPSA/PyPSA/releases/tag/v0.4.1) <small>3rd April 2016</small> { id="v0.4.1" }

This was mostly a bug-fixing and unit-testing release:

* pf: A bug was fixed in the full non-linear power flow, whereby the
  reactive power output of PV generators was not being set correctly.
* io: When importing from PYPOWER ppc, the generators, lines,
  transformers and shunt impedances are given names like G1, G2, ...,
  L1, T1, S1, to help distinguish them. This change was introduced
  because the above bug was not caught by the unit-testing because the
  generators were named after the buses.
* opf: A Python 3 dict.keys() list/iterator bug was fixed for the
  spillage.
* test: Unit-testing for the pf and opf with inflow was improved to
  catch bugs better.

We thank Joao Gorenstein Dedecca for a bug fix.


## [**v0.4.0**](https://github.com/PyPSA/PyPSA/releases/tag/v0.4.0) <small>21st March 2016</small> { id="v0.4.0" }

Additional features:

* New module ``pypsa.contingency`` for contingency analysis and
  security-constrained LOPF
* New module ``pypsa.geo`` for basic manipulation of geographic data
  (distances and areas)
* Re-formulation of LOPF to improve optimisation solving time
* New objects pypsa.opt.LExpression and pypsa.opt.LConstraint to make
  the bypassing of pyomo for linear problem construction easier to use
* Deep copying of networks with ``network.copy()`` (i.e. all
  components, time series and network attributes are copied)
* Stricter requirements for PyPI (e.g. pandas must be at least version
  0.17.1 to get all the new features)
* Updated SciGRID-based model of Germany
* Various small bug fixes

We thank Steffen Schroedter, Bjoern Laemmerzahl and Joao Gorenstein
Dedecca for comments and bug fixes.


## [**v0.3.3**](https://github.com/PyPSA/PyPSA/releases/tag/v0.3.3) <small>29th February 2016</small> { id="v0.3.3" }

Additional features:

* ``network.lpf`` can be called on an iterable of ``snapshots``
  i.e. ``network.lpf(snapshots)``, which is more performant that
  calling ``network.lpf`` on each snapshot separately.
* Bug fix on import/export of transformers and shunt impedances (which
  were left out before).
* Refactoring of some internal code.
* Better network clustering.


## [**v0.3.2**](https://github.com/PyPSA/PyPSA/releases/tag/v0.3.2) <small>17th February 2016</small> { id="v0.3.2" }

In this release some minor API changes were made:

* The Newton-Raphson tolerance ``network.nr_x_tol`` was moved to being
  an argument of the function ``network.pf(x_tol=1e-6)`` instead. This
  makes more sense and is then available in the docstring of
  ``network.pf``.
* Following similar reasoning ``network.opf_keep_files`` was moved to
  being an argument of the function
  ``network.lopf(keep_files=False)``.


## [**v0.3.1**](https://github.com/PyPSA/PyPSA/releases/tag/v0.3.1) <small>7th February 2016</small> { id="v0.3.1" }

In this release some minor API changes were made:


* Optimised capacities of generators/storage units and branches are
  now written to p_nom_opt and s_nom_opt respectively, instead of
  over-writing p_nom and s_nom
* The p_max/min limits of controllable branches are now p_max/min_pu
  per unit of s_nom, for consistency with generation and to allow
  unidirectional HVDCs / transport links for the capacity
  optimisation.
* network.remove() and io.import_series_from_dataframe() both take as
  argument class_name instead of list_name or the object - this is now
  fully consistent with network.add("Line","my line x").
* The booleans network.topology_determined and
  network.dependent_values_calculated have been totally removed - this
  was causing unexpected behaviour. Instead, to avoid repeated
  unnecessary calculations, the expert user can call functions with
  skip_pre=True.



## [**v0.3.0**](https://github.com/PyPSA/PyPSA/releases/tag/v0.3.0) <small>27th January 2016</small> { id="v0.3.0" }

In this release the pandas.Panel interface for time-dependent
variables was introduced. This replaced the manual attachment of
pandas.DataFrames per time-dependent variable as attributes of the
main component pandas.DataFrame.

## Release process

- Update ``docs/release-notes.md``
    - Check if all major changes are documented
    - Link PR's with badge (e.g. <!-- md:pr 1 -->)
- You don't need to update the version number anywhere, this is done automatically.
- Commit: ``git commit -m 'prepare release `vx.x.x`'``
- Add tag: ``git tag vx.x.x``
- Direct push on master: ``git push upstream master``
- Push tag: ``git push upstream vx.x.x``
- The upload to [PyPI](https://pypi.org/) is automated in the Github Action
  ``deploy.yml``, which is triggered by pushing a tag.
  To upload manually, run ``python setup.py sdist``,
  then ``twine check dist/pypsa-0.x.0.tar.gz`` and
  ``twine upload dist/pypsa-0.x.0.tar.gz``
- The [GitHub release](https://github.com/PyPSA/PyPSA/releases) is also automated in
  the Github Action. Making a GitHub release will also trigger
  [zenodo](https://zenodo.org/) to archive the release with its own DOI.
- To update to conda-forge, check the pull request generated at the
  [feedstock repository](https://github.com/conda-forge/pypsa-feedstock). A PR will be
  generated automatically after a couple of hours by the
  [conda-forge bot](https://github.com/conda-forge/conda-forge.github.io),
  and needs to be merged by a maintainer.<|MERGE_RESOLUTION|>--- conflicted
+++ resolved
@@ -14,14 +14,11 @@
     to install the `master` branch, e.g. `pip install git+https://github.com/pypsa/pypsa`.
 
 ### Bug Fixes
-
-<<<<<<< HEAD
 - Fix curtailment, capacity, and capex expressions returning zero for non-extendable generators (<!-- md:pr 1451 -->)
-=======
+
 - Fix using inactive generators in global carrier constraint. (<!-- md:pr 1450 -->)
 
 - Fix CVaR optimization to handle networks with zero operational costs. (<!-- md:pr 1457 -->)
->>>>>>> 7460437c
 
 ## [**v1.0.4**](https://github.com/PyPSA/PyPSA/releases/tag/v1.0.4) <small>21st November 2025</small> { id="v1.0.4" }
 
