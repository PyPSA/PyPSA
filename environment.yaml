--- conflicted
+++ resolved
@@ -15,11 +15,7 @@
 - pyomo>=5.7.0
 - cartopy>=0.16
 - glpk
-<<<<<<< HEAD
-- deprecation
-=======
 - linopy>=0.1.1
 - deprecation
 #  - coincbc
-#  - gurobi::gurobi
->>>>>>> 551dcdb5
+#  - gurobi::gurobi