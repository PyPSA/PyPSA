# coding: utf-8

import pandas as pd
idx = pd.IndexSlice

import logging
logger = logging.getLogger(__name__)

import os
import re
import numpy as np
import scipy as sp
from scipy.sparse.csgraph import connected_components, dijkstra
import xarray as xr
import geopandas as gpd
import shapely
import networkx as nx

from six import iteritems
from six.moves import reduce

import pypsa
from pypsa.io import import_components_from_dataframe, import_series_from_dataframe
from pypsa.networkclustering import (busmap_by_stubs, busmap_by_kmeans,
                                     _make_consense, get_clustering_from_busmap,
                                     aggregategenerators, aggregateoneport)

from cluster_network import clustering_for_n_clusters, cluster_regions
from add_electricity import load_costs

def simplify_network_to_380(n):
    ## All goes to v_nom == 380
    logger.info("Mapping all network lines onto a single 380kV layer")

    n.buses['v_nom'] = 380.

    linetype_380, = n.lines.loc[n.lines.v_nom == 380., 'type'].unique()
    lines_v_nom_b = n.lines.v_nom != 380.
    n.lines.loc[lines_v_nom_b, 'num_parallel'] *= (n.lines.loc[lines_v_nom_b, 'v_nom'] / 380.)**2
    n.lines.loc[lines_v_nom_b, 'v_nom'] = 380.
    n.lines.loc[lines_v_nom_b, 'type'] = linetype_380
    n.lines.loc[lines_v_nom_b, 's_nom'] = (
        np.sqrt(3) * n.lines['type'].map(n.line_types.i_nom) *
        n.lines.bus0.map(n.buses.v_nom) * n.lines.num_parallel
    )

    # Replace transformers by lines
    trafo_map = pd.Series(n.transformers.bus1.values, index=n.transformers.bus0.values)
    trafo_map = trafo_map[~trafo_map.index.duplicated(keep='first')]
    several_trafo_b = trafo_map.isin(trafo_map.index)
    trafo_map.loc[several_trafo_b] = trafo_map.loc[several_trafo_b].map(trafo_map)
    missing_buses_i = n.buses.index.difference(trafo_map.index)
    trafo_map = trafo_map.append(pd.Series(missing_buses_i, missing_buses_i))

    for c in n.one_port_components|n.branch_components:
        df = n.df(c)
        for col in df.columns:
            if col.startswith('bus'):
                df[col] = df[col].map(trafo_map)

    n.mremove("Transformer", n.transformers.index)
    n.mremove("Bus", n.buses.index.difference(trafo_map))

    return n, trafo_map

def _adjust_costs_using_distance(n, distance):
    costs = load_costs(n.snapshot_weightings.sum() / 8760, snakemake.input.tech_costs,
                       snakemake.config['costs'], snakemake.config['electricity'])

    for tech in snakemake.config['renewable']:
        if tech + "-grid-perlength" in costs.index:
            cost_perlength = costs.at[tech + "-grid-perlength", "capital_cost"]
            tech_b = n.generators.carrier == tech
            generator_distance = n.generators.loc[tech_b, "bus"].map(distance).loc[lambda s: s>0]
            if not generator_distance.empty:
                n.generators.loc[generator_distance.index, "capital_cost"] += cost_perlength * generator_distance
                logger.info("Displacing generator(s) {}; capital_cost is adjusted accordingly"
                            .format(", ".join("`{}` by {:.0f}km".format(b, d) for b, d in generator_distance.iteritems())))


def _aggregate_and_move_components(n, busmap, distance, aggregate_one_ports={"Load", "StorageUnit"}):
    def replace_components(n, c, df, pnl):
        n.mremove(c, n.df(c).index)

        import_components_from_dataframe(n, df, c)
        for attr, df in iteritems(pnl):
            if not df.empty:
                import_series_from_dataframe(n, df, c, attr)

    _adjust_costs_using_distance(n, distance)

    generators, generators_pnl = aggregategenerators(n, busmap)
    replace_components(n, "Generator", generators, generators_pnl)

    for one_port in aggregate_one_ports:
        df, pnl = aggregateoneport(n, busmap, component=one_port)
        replace_components(n, one_port, df, pnl)

    buses_to_del = n.buses.index.difference(busmap)
    n.mremove("Bus", buses_to_del)
    for c in n.branch_components:
        df = n.df(c)
        n.mremove(c, df.index[df.bus0.isin(buses_to_del) | df.bus1.isin(buses_to_del)])

def _compute_distance(n, busmap, buses=None, adjacency_matrix=None):
    if buses is None:
        buses = busmap.index[busmap.index != busmap.values]

    if adjacency_matrix is None:
        adjacency_matrix = n.adjacency_matrix(weights=pd.concat(dict(Link=n.links.length, Line=pd.Series(0., n.lines.index))))

    dist = dijkstra(adjacency_matrix, directed=False, indices=n.buses.index.get_indexer(buses))
    return pd.Series(dist[np.arange(len(buses)), n.buses.index.get_indexer(busmap.loc[buses])], buses)

def simplify_links(n):
    ## Complex multi-node links are folded into end-points
    logger.info("Simplifying connected link components")

    # Determine connected link components, ignore all links but DC
    adjacency_matrix = n.adjacency_matrix(branch_components=['Link'],
                                          weights=dict(Link=(n.links.carrier == 'DC').astype(float)))

    _, labels = connected_components(adjacency_matrix, directed=False)
    labels = pd.Series(labels, n.buses.index)

    G = n.graph()

    def split_links(nodes):
        nodes = frozenset(nodes)

        seen = set()
        supernodes = {m for m in nodes
                      if len(G.adj[m]) > 2 or (set(G.adj[m]) - nodes)}

        for u in supernodes:
            for m, ls in iteritems(G.adj[u]):
                if m not in nodes or m in seen: continue

                buses = [u, m]
                links = [list(ls)] #[name for name in ls]]

                while m not in (supernodes | seen):
                    seen.add(m)
                    for m2, ls in iteritems(G.adj[m]):
                        if m2 in seen or m2 == u: continue
                        buses.append(m2)
                        links.append(list(ls)) # [name for name in ls])
                        break
                    else:
                        # stub
                        break
                    m = m2
                if m != u:
                    yield pd.Index((u, m)), buses, links
            seen.add(u)

    busmap = n.buses.index.to_series()
    distance = pd.Series(0., n.buses.index)
    adjacency_matrix = n.adjacency_matrix(weights=pd.concat(dict(Link=n.links.length, Line=pd.Series(0., n.lines.index))))

    for lbl in labels.value_counts().loc[lambda s: s > 2].index:

        for b, buses, links in split_links(labels.index[labels == lbl]):
            if len(buses) <= 2: continue

            logger.debug('nodes = {}'.format(labels.index[labels == lbl]))
            logger.debug('b = {}\nbuses = {}\nlinks = {}'.format(b, buses, links))

            m = sp.spatial.distance_matrix(n.buses.loc[b, ['x', 'y']],
                                           n.buses.loc[buses[1:-1], ['x', 'y']])
            busmap.loc[buses] = b[np.r_[0, m.argmin(axis=0), 1]]
            distance.loc[buses] += _compute_distance(n, busmap, buses)

            all_links = [i for _, i in sum(links, [])]

            p_max_pu = snakemake.config['links'].get('p_max_pu', 1.)
            lengths = n.links.loc[all_links, 'length']
            name = lengths.idxmax() + '+{}'.format(len(links) - 1)
            params = dict(
                carrier='DC',
                bus0=b[0], bus1=b[1],
                length=sum(n.links.loc[[i for _, i in l], 'length'].mean() for l in links),
                p_nom=min(n.links.loc[[i for _, i in l], 'p_nom'].sum() for l in links),
                underwater_fraction=sum(lengths/lengths.sum() * n.links.loc[all_links, 'underwater_fraction']),
                p_max_pu=p_max_pu,
                p_min_pu=-p_max_pu,
                underground=False,
                under_construction=False
            )

            logger.info("Joining the links {} connecting the buses {} to simple link {}".format(", ".join(all_links), ", ".join(buses), name))

            n.mremove("Link", all_links)

            static_attrs = n.components["Link"]["attrs"].loc[lambda df: df.static]
            for attr, default in static_attrs.default.iteritems(): params.setdefault(attr, default)
            n.links.loc[name] = pd.Series(params)

            # n.add("Link", **params)

    logger.debug("Collecting all components using the busmap")

    _aggregate_and_move_components(n, busmap, distance)
    return n, busmap

def remove_stubs(n):
    logger.info("Removing stubs")

<<<<<<< HEAD
    busmap = busmap_by_stubs(n) #  ['country'])
    _aggregate_and_move_components(n, busmap)
=======
    busmap = busmap_by_stubs(n, ['country'])

    distance = _compute_distance(n, busmap)

    _aggregate_and_move_components(n, busmap, distance)
>>>>>>> e262f226

    return n, busmap


if __name__ == "__main__":
    # Detect running outside of snakemake and mock snakemake for testing
    if 'snakemake' not in globals():
        from vresutils.snakemake import MockSnakemake, Dict
        snakemake = MockSnakemake(
            path='..',
            wildcards=Dict(simpl=''),
            input=Dict(
                network='networks/elec.nc',
                regions_onshore='resources/regions_onshore.geojson',
                regions_offshore='resources/regions_offshore.geojson'
            ),
            output=Dict(
                network='networks/elec_s{simpl}.nc',
                regions_onshore='resources/regions_onshore_s{simpl}.geojson',
                regions_offshore='resources/regions_offshore_s{simpl}.geojson'
            )
        )

    logging.basicConfig(level=snakemake.config['logging_level'])

    n = pypsa.Network(snakemake.input.network)

    n, trafo_map = simplify_network_to_380(n)

    n, simplify_links_map = simplify_links(n)

    n, stub_map = remove_stubs(n)

    busmaps = [trafo_map, simplify_links_map, stub_map]

    if snakemake.wildcards.simpl:
        n_clusters = int(snakemake.wildcards.simpl)
        clustering = clustering_for_n_clusters(n, n_clusters)

        n = clustering.network
        busmaps.append(clustering.busmap)

    n.export_to_netcdf(snakemake.output.network)

    busemap_s = reduce(lambda x, y: x.map(y), busmaps[1:], busmaps[0])
    with pd.HDFStore(snakemake.output.clustermaps, mode='w') as store:
        store.put('busmap_s', busemap_s, format="table", index=False)

    cluster_regions(busmaps, snakemake.input, snakemake.output)<|MERGE_RESOLUTION|>--- conflicted
+++ resolved
@@ -206,16 +206,11 @@
 def remove_stubs(n):
     logger.info("Removing stubs")
 
-<<<<<<< HEAD
     busmap = busmap_by_stubs(n) #  ['country'])
-    _aggregate_and_move_components(n, busmap)
-=======
-    busmap = busmap_by_stubs(n, ['country'])
 
     distance = _compute_distance(n, busmap)
 
     _aggregate_and_move_components(n, busmap, distance)
->>>>>>> e262f226
 
     return n, busmap
 
